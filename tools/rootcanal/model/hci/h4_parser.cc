//
// Copyright 20 The Android Open Source Project
//
// Licensed under the Apache License, Version 2.0 (the "License");
// you may not use this file except in compliance with the License.
// You may obtain a copy of the License at
//
// http://www.apache.org/licenses/LICENSE-2.0
//
// Unless required by applicable law or agreed to in writing, software
// distributed under the License is distributed on an "AS IS" BASIS,
// WITHOUT WARRANTIES OR CONDITIONS OF ANY KIND, either express or implied.
// See the License for the specific language governing permissions and
// limitations under the License.
//

#include "model/hci/h4_parser.h"  // for H4Parser, PacketType, H4Pars...

#include <array>
#include <cstddef>     // for size_t
#include <cstdint>     // for uint8_t, int32_t
#include <functional>  // for function
#include <utility>     // for move
#include <vector>      // for vector

#include "log.h"                     // for LOG_ALWAYS_FATAL, LOG_INFO
#include "model/hci/hci_protocol.h"  // for PacketReadCallback

namespace rootcanal {

void H4Parser::Reset() {
  state_ = HCI_TYPE;
  packet_.clear();
  bytes_wanted_ = 0;
  packet_type_ = 0;
}

size_t H4Parser::HciGetPacketLengthForType(PacketType type,
                                           const uint8_t* preamble) const {
  static const size_t
      packet_length_offset[static_cast<size_t>(PacketType::ISO) + 1] = {
          0,
          H4Parser::COMMAND_LENGTH_OFFSET,
          H4Parser::ACL_LENGTH_OFFSET,
          H4Parser::SCO_LENGTH_OFFSET,
          H4Parser::EVENT_LENGTH_OFFSET,
          H4Parser::ISO_LENGTH_OFFSET,
      };

  size_t offset = packet_length_offset[static_cast<size_t>(type)];
  size_t size = preamble[offset];
  if (type == PacketType::ACL) {
    size |= ((size_t)preamble[offset + 1]) << 8u;
  }
  if (type == PacketType::ISO) {
    size |= ((size_t)preamble[offset + 1] & 0x0fu) << 8u;
  }
  return size;
}

H4Parser::H4Parser(PacketReadCallback command_cb, PacketReadCallback event_cb,
                   PacketReadCallback acl_cb, PacketReadCallback sco_cb,
                   PacketReadCallback iso_cb, bool enable_recovery_state)
    : command_cb_(std::move(command_cb)),
      event_cb_(std::move(event_cb)),
      acl_cb_(std::move(acl_cb)),
      sco_cb_(std::move(sco_cb)),
      iso_cb_(std::move(iso_cb)),
      enable_recovery_state_(enable_recovery_state) {}

void H4Parser::OnPacketReady() {
  switch (hci_packet_type_) {
    case PacketType::COMMAND:
      command_cb_(packet_);
      break;
    case PacketType::ACL:
      acl_cb_(packet_);
      break;
    case PacketType::SCO:
      sco_cb_(packet_);
      break;
    case PacketType::EVENT:
      event_cb_(packet_);
      break;
    case PacketType::ISO:
      iso_cb_(packet_);
      break;
    default:
      LOG_ALWAYS_FATAL("Unimplemented packet type %d",
                       static_cast<int>(hci_packet_type_));
  }
  // Get ready for the next type byte.
  hci_packet_type_ = PacketType::UNKNOWN;
}

size_t H4Parser::BytesRequested() {
  switch (state_) {
    case HCI_TYPE:
    case HCI_RECOVERY:
      return 1;
    case HCI_PREAMBLE:
    case HCI_PAYLOAD:
      return bytes_wanted_;
  }
}

bool H4Parser::Consume(const uint8_t* buffer, int32_t bytes_read) {
  size_t bytes_to_read = BytesRequested();
  if (bytes_read <= 0) {
    LOG_INFO("remote disconnected, or unhandled error?");
    return false;
  } else if ((uint32_t)bytes_read > BytesRequested()) {
    LOG_ALWAYS_FATAL("More bytes read (%u) than expected (%u)!",
                     static_cast<int>(bytes_read),
                     static_cast<int>(bytes_to_read));
  }

  static const size_t preamble_size[static_cast<size_t>(PacketType::ISO) + 1] =
      {
          0,
          H4Parser::COMMAND_PREAMBLE_SIZE,
          H4Parser::ACL_PREAMBLE_SIZE,
          H4Parser::SCO_PREAMBLE_SIZE,
          H4Parser::EVENT_PREAMBLE_SIZE,
          H4Parser::ISO_PREAMBLE_SIZE,
      };
  switch (state_) {
    case HCI_TYPE:
      // bytes_read >= 1
      packet_type_ = *buffer;
      packet_.clear();
      break;
<<<<<<< HEAD
=======

>>>>>>> d80186c1
    case HCI_RECOVERY: {
      // Skip all received bytes until the HCI Reset command is received.
      // The parser can end up in a bad state when the host is restarted.
      const std::array<uint8_t, 4> reset_command{0x01, 0x03, 0x0c, 0x00};
      size_t offset = packet_.size();
      LOG_WARN("Received byte in recovery state : 0x%x",
               static_cast<unsigned>(*buffer));
      packet_.push_back(*buffer);

      // Last byte does not match expected byte in the sequence.
      // Drop all the bytes and start over.
      if (packet_[offset] != reset_command[offset]) {
        packet_.clear();
        // The mismatched byte can also be the first of the correct sequence.
        if (*buffer == reset_command[0]) {
          packet_.push_back(*buffer);
        }
      }

<<<<<<< HEAD
      if (packet_.size() == reset_command.size()) {
        LOG_INFO("Received HCI Reset command, exiting recovery state");
=======
      // Received full reset command.
      if (packet_.size() == reset_command.size()) {
        LOG_INFO("Received HCI Reset command, exiting recovery state");
        // Pop the Idc from the received packet.
        packet_.erase(packet_.begin());
>>>>>>> d80186c1
        bytes_wanted_ = 0;
      }
      break;
    }
<<<<<<< HEAD
=======

>>>>>>> d80186c1
    case HCI_PREAMBLE:
    case HCI_PAYLOAD:
      packet_.insert(packet_.end(), buffer, buffer + bytes_read);
      bytes_wanted_ -= bytes_read;
      break;
  }

  switch (state_) {
    case HCI_TYPE:
      hci_packet_type_ = static_cast<PacketType>(packet_type_);
      if (hci_packet_type_ != PacketType::ACL &&
          hci_packet_type_ != PacketType::SCO &&
          hci_packet_type_ != PacketType::COMMAND &&
          hci_packet_type_ != PacketType::EVENT &&
          hci_packet_type_ != PacketType::ISO) {
        if (!enable_recovery_state_) {
          LOG_ALWAYS_FATAL("Received invalid packet type 0x%x",
                           static_cast<unsigned>(packet_type_));
        }
        LOG_ERROR("Received invalid packet type 0x%x, entering recovery state",
                  static_cast<unsigned>(packet_type_));
        state_ = HCI_RECOVERY;
        hci_packet_type_ = PacketType::COMMAND;
        bytes_wanted_ = 1;
      } else {
        state_ = HCI_PREAMBLE;
        bytes_wanted_ = preamble_size[static_cast<size_t>(hci_packet_type_)];
      }
      break;
    case HCI_PREAMBLE:
      if (bytes_wanted_ == 0) {
        size_t payload_size =
            HciGetPacketLengthForType(hci_packet_type_, packet_.data());
        if (payload_size == 0) {
          OnPacketReady();
          state_ = HCI_TYPE;
        } else {
          bytes_wanted_ = payload_size;
          state_ = HCI_PAYLOAD;
        }
      }
      break;
    case HCI_RECOVERY:
    case HCI_PAYLOAD:
      if (bytes_wanted_ == 0) {
        OnPacketReady();
        state_ = HCI_TYPE;
      }
      break;
  }
  return true;
}
}  // namespace rootcanal<|MERGE_RESOLUTION|>--- conflicted
+++ resolved
@@ -130,10 +130,7 @@
       packet_type_ = *buffer;
       packet_.clear();
       break;
-<<<<<<< HEAD
-=======
-
->>>>>>> d80186c1
+
     case HCI_RECOVERY: {
       // Skip all received bytes until the HCI Reset command is received.
       // The parser can end up in a bad state when the host is restarted.
@@ -153,24 +150,16 @@
         }
       }
 
-<<<<<<< HEAD
-      if (packet_.size() == reset_command.size()) {
-        LOG_INFO("Received HCI Reset command, exiting recovery state");
-=======
       // Received full reset command.
       if (packet_.size() == reset_command.size()) {
         LOG_INFO("Received HCI Reset command, exiting recovery state");
         // Pop the Idc from the received packet.
         packet_.erase(packet_.begin());
->>>>>>> d80186c1
         bytes_wanted_ = 0;
       }
       break;
     }
-<<<<<<< HEAD
-=======
-
->>>>>>> d80186c1
+
     case HCI_PREAMBLE:
     case HCI_PAYLOAD:
       packet_.insert(packet_.end(), buffer, buffer + bytes_read);
