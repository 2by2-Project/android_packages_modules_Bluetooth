//
// Copyright 2017 The Android Open Source Project
//
// Licensed under the Apache License, Version 2.0 (the "License");
// you may not use this file except in compliance with the License.
// You may obtain a copy of the License at
//
// http://www.apache.org/licenses/LICENSE-2.0
//
// Unless required by applicable law or agreed to in writing, software
// distributed under the License is distributed on an "AS IS" BASIS,
// WITHOUT WARRANTIES OR CONDITIONS OF ANY KIND, either express or implied.
// See the License for the specific language governing permissions and
// limitations under the License.
//

#pragma once

#include <chrono>      // for milliseconds
#include <functional>  // for __base, function
#include <future>      // for promise
#include <memory>      // for shared_ptr, make_...
#include <string>      // for string

#include "model/controller/dual_mode_controller.h"  // for DualModeController
#include "model/setup/async_manager.h"              // for AsyncTaskId, Asyn...
#include "model/setup/test_channel_transport.h"     // for TestChannelTransport
#include "model/setup/test_command_handler.h"       // for TestCommandHandler
#include "model/setup/test_model.h"                 // for TestModel
#include "net/async_data_channel_server.h"          // for AsyncDataChannelS...

namespace android {
namespace net {
class AsyncDataChannel;
class AsyncDataChannelConnector;
}  // namespace net

namespace bluetooth {
namespace root_canal {

using android::net::AsyncDataChannel;
using android::net::AsyncDataChannelConnector;
using android::net::AsyncDataChannelServer;
using android::net::ConnectCallback;

using rootcanal::Device;
using rootcanal::Phy;

class TestEnvironment {
 public:
  TestEnvironment(std::shared_ptr<AsyncDataChannelServer> test_port,
                  std::shared_ptr<AsyncDataChannelServer> hci_server_port,
                  std::shared_ptr<AsyncDataChannelServer> link_server_port,
                  std::shared_ptr<AsyncDataChannelServer> link_ble_server_port,
                  std::shared_ptr<AsyncDataChannelConnector> connector,
                  const std::string& controller_properties_file = "",
                  const std::string& default_commands_file = "",
<<<<<<< HEAD
                  bool enable_hci_sniffer = false)
=======
                  bool enable_hci_sniffer = false,
                  bool enable_baseband_sniffer = false)
>>>>>>> ca3f514a
      : test_socket_server_(test_port),
        hci_socket_server_(hci_server_port),
        link_socket_server_(link_server_port),
        link_ble_socket_server_(link_ble_server_port),
        connector_(connector),
        controller_properties_file_(controller_properties_file),
        default_commands_file_(default_commands_file),
        enable_hci_sniffer_(enable_hci_sniffer),
<<<<<<< HEAD
=======
        enable_baseband_sniffer_(enable_baseband_sniffer),
>>>>>>> ca3f514a
        controller_(std::make_shared<rootcanal::DualModeController>(
            controller_properties_file)) {}

  void initialize(std::promise<void> barrier);

  void close();

 private:
  rootcanal::AsyncManager async_manager_;
  std::shared_ptr<AsyncDataChannelServer> test_socket_server_;
  std::shared_ptr<AsyncDataChannelServer> hci_socket_server_;
  std::shared_ptr<AsyncDataChannelServer> link_socket_server_;
  std::shared_ptr<AsyncDataChannelServer> link_ble_socket_server_;
  std::shared_ptr<AsyncDataChannelConnector> connector_;
  std::string controller_properties_file_;
  std::string default_commands_file_;
  bool enable_hci_sniffer_;
<<<<<<< HEAD
=======
  bool enable_baseband_sniffer_;
>>>>>>> ca3f514a
  bool test_channel_open_{false};
  std::promise<void> barrier_;

  void SetUpTestChannel();
  void SetUpHciServer(ConnectCallback on_connect);
  void SetUpLinkLayerServer();
  void SetUpLinkBleLayerServer();
  std::shared_ptr<Device> ConnectToRemoteServer(const std::string& server,
                                                int port, Phy::Type phy_type);

  std::shared_ptr<rootcanal::DualModeController> controller_;

  rootcanal::TestChannelTransport test_channel_transport_;
  rootcanal::TestChannelTransport remote_hci_transport_;
  rootcanal::TestChannelTransport remote_link_layer_transport_;
  rootcanal::TestChannelTransport remote_link_ble_layer_transport_;

  rootcanal::TestModel test_model_{
      [this]() { return async_manager_.GetNextUserId(); },
      [this](rootcanal::AsyncUserId user_id, std::chrono::milliseconds delay,
             const rootcanal::TaskCallback& task) {
        return async_manager_.ExecAsync(user_id, delay, task);
      },

      [this](rootcanal::AsyncUserId user_id, std::chrono::milliseconds delay,
             std::chrono::milliseconds period,
             const rootcanal::TaskCallback& task) {
        return async_manager_.ExecAsyncPeriodically(user_id, delay, period,
                                                    task);
      },

      [this](rootcanal::AsyncUserId user) {
        async_manager_.CancelAsyncTasksFromUser(user);
      },

      [this](rootcanal::AsyncTaskId task) {
        async_manager_.CancelAsyncTask(task);
      },

      [this](const std::string& server, int port, Phy::Type phy_type) {
        return ConnectToRemoteServer(server, port, phy_type);
      }};

  rootcanal::TestCommandHandler test_channel_{test_model_};
};
}  // namespace root_canal
}  // namespace bluetooth
}  // namespace android<|MERGE_RESOLUTION|>--- conflicted
+++ resolved
@@ -55,12 +55,8 @@
                   std::shared_ptr<AsyncDataChannelConnector> connector,
                   const std::string& controller_properties_file = "",
                   const std::string& default_commands_file = "",
-<<<<<<< HEAD
-                  bool enable_hci_sniffer = false)
-=======
                   bool enable_hci_sniffer = false,
                   bool enable_baseband_sniffer = false)
->>>>>>> ca3f514a
       : test_socket_server_(test_port),
         hci_socket_server_(hci_server_port),
         link_socket_server_(link_server_port),
@@ -69,10 +65,7 @@
         controller_properties_file_(controller_properties_file),
         default_commands_file_(default_commands_file),
         enable_hci_sniffer_(enable_hci_sniffer),
-<<<<<<< HEAD
-=======
         enable_baseband_sniffer_(enable_baseband_sniffer),
->>>>>>> ca3f514a
         controller_(std::make_shared<rootcanal::DualModeController>(
             controller_properties_file)) {}
 
@@ -90,10 +83,7 @@
   std::string controller_properties_file_;
   std::string default_commands_file_;
   bool enable_hci_sniffer_;
-<<<<<<< HEAD
-=======
   bool enable_baseband_sniffer_;
->>>>>>> ca3f514a
   bool test_channel_open_{false};
   std::promise<void> barrier_;
 
