/******************************************************************************
 *
 *  Copyright (C) 2009-2012 Broadcom Corporation
 *
 *  Licensed under the Apache License, Version 2.0 (the "License");
 *  you may not use this file except in compliance with the License.
 *  You may obtain a copy of the License at:
 *
 *  http://www.apache.org/licenses/LICENSE-2.0
 *
 *  Unless required by applicable law or agreed to in writing, software
 *  distributed under the License is distributed on an "AS IS" BASIS,
 *  WITHOUT WARRANTIES OR CONDITIONS OF ANY KIND, either express or implied.
 *  See the License for the specific language governing permissions and
 *  limitations under the License.
 *
 ******************************************************************************/

/******************************************************************************
 **
 **  Name:          btif_media_task.c
 **
 **  Description:   This is the multimedia module for the BTIF system.  It
 **                 contains task implementations AV, HS and HF profiles
 **                 audio & video processing
 **
 ******************************************************************************/

#define LOG_TAG "bt_btif_media"

#include <assert.h>
#include <fcntl.h>
#include <limits.h>
#include <pthread.h>
#include <stdint.h>
#include <stdio.h>
#include <string.h>
#include <sys/stat.h>
#include <sys/time.h>
#include <sys/types.h>
#include <unistd.h>

#include <hardware/bluetooth.h>

#include "a2d_api.h"
#include "a2d_int.h"
#include "a2d_sbc.h"
#include "audio_a2dp_hw.h"
#include "bt_target.h"
#include "bta_api.h"
#include "bta_av_api.h"
#include "bta_av_ci.h"
#include "bta_av_sbc.h"
#include "bta_sys.h"
#include "bta_sys_int.h"
#include "btif_av.h"
#include "btif_av_co.h"
#include "btif_media.h"
#include "btif_sm.h"
#include "btif_util.h"
#include "btu.h"
#include "bt_common.h"
#include "device/include/controller.h"
#include "l2c_api.h"
#include "osi/include/alarm.h"
#include "osi/include/fixed_queue.h"
#include "osi/include/log.h"
#include "osi/include/metrics.h"
#include "osi/include/mutex.h"
#include "osi/include/thread.h"

#if (BTA_AV_INCLUDED == TRUE)
#include "sbc_encoder.h"
#endif

#if (BTA_AV_SINK_INCLUDED == TRUE)
#include "oi_codec_sbc.h"
#include "oi_status.h"
#endif

#ifdef USE_AUDIO_TRACK
#include "btif_avrcp_audio_track.h"
#endif

#if (BTA_AV_SINK_INCLUDED == TRUE)
OI_CODEC_SBC_DECODER_CONTEXT context;
OI_UINT32 contextData[CODEC_DATA_WORDS(2, SBC_CODEC_FAST_FILTER_BUFFERS)];
OI_INT16 pcmData[15*SBC_MAX_SAMPLES_PER_FRAME*SBC_MAX_CHANNELS];
#endif

/*****************************************************************************
 **  Constants
 *****************************************************************************/
#ifndef AUDIO_CHANNEL_OUT_MONO
#define AUDIO_CHANNEL_OUT_MONO 0x01
#endif

#ifndef AUDIO_CHANNEL_OUT_STEREO
#define AUDIO_CHANNEL_OUT_STEREO 0x03
#endif

/* BTIF media cmd event definition : BTIF_MEDIA_TASK_CMD */
enum
{
    BTIF_MEDIA_START_AA_TX = 1,
    BTIF_MEDIA_STOP_AA_TX,
    BTIF_MEDIA_AA_RX_RDY,
    BTIF_MEDIA_UIPC_RX_RDY,
    BTIF_MEDIA_SBC_ENC_INIT,
    BTIF_MEDIA_SBC_ENC_UPDATE,
    BTIF_MEDIA_SBC_DEC_INIT,
    BTIF_MEDIA_VIDEO_DEC_INIT,
    BTIF_MEDIA_FLUSH_AA_TX,
    BTIF_MEDIA_FLUSH_AA_RX,
    BTIF_MEDIA_AUDIO_FEEDING_INIT,
    BTIF_MEDIA_AUDIO_RECEIVING_INIT,
    BTIF_MEDIA_AUDIO_SINK_CFG_UPDATE,
    BTIF_MEDIA_AUDIO_SINK_CLEAR_TRACK,
    BTIF_MEDIA_AUDIO_SINK_SET_FOCUS_STATE
};

enum {
    MEDIA_TASK_STATE_OFF = 0,
    MEDIA_TASK_STATE_ON = 1,
    MEDIA_TASK_STATE_SHUTTING_DOWN = 2
};

/* Macro to multiply the media task tick */
#ifndef BTIF_MEDIA_NUM_TICK
#define BTIF_MEDIA_NUM_TICK      1
#endif

/* Media task tick in milliseconds, must be set to multiple of
   (1000/TICKS_PER_SEC) (10) */

#define BTIF_MEDIA_TIME_TICK                     (20 * BTIF_MEDIA_NUM_TICK)
#define A2DP_DATA_READ_POLL_MS    (BTIF_MEDIA_TIME_TICK / 2)
#define BTIF_SINK_MEDIA_TIME_TICK_MS             (20 * BTIF_MEDIA_NUM_TICK)


/* buffer pool */
#define BTIF_MEDIA_AA_BUF_SIZE  BT_DEFAULT_BUFFER_SIZE

/* offset */
#if (BTA_AV_CO_CP_SCMS_T == TRUE)
#define BTIF_MEDIA_AA_SBC_OFFSET (AVDT_MEDIA_OFFSET + BTA_AV_SBC_HDR_SIZE + 1)
#else
#define BTIF_MEDIA_AA_SBC_OFFSET (AVDT_MEDIA_OFFSET + BTA_AV_SBC_HDR_SIZE)
#endif

/* Define the bitrate step when trying to match bitpool value */
#ifndef BTIF_MEDIA_BITRATE_STEP
#define BTIF_MEDIA_BITRATE_STEP 5
#endif

#ifndef BTIF_A2DP_DEFAULT_BITRATE
/* High quality quality setting @ 44.1 khz */
#define BTIF_A2DP_DEFAULT_BITRATE 328
#endif

#ifndef BTIF_A2DP_NON_EDR_MAX_RATE
#define BTIF_A2DP_NON_EDR_MAX_RATE 229
#endif

#if (BTA_AV_CO_CP_SCMS_T == TRUE)
/* A2DP header will contain a CP header of size 1 */
#define A2DP_HDR_SIZE               2
#else
#define A2DP_HDR_SIZE               1
#endif
#define MAX_SBC_HQ_FRAME_SIZE_44_1  119
#define MAX_SBC_HQ_FRAME_SIZE_48    115

/* 2DH5 payload size of 679 bytes - (4 bytes L2CAP Header + 12 bytes AVDTP Header) */
#define MAX_2MBPS_AVDTP_MTU         663
#define USEC_PER_SEC 1000000L
#define TPUT_STATS_INTERVAL_US (3000*1000)

/*
 * CONGESTION COMPENSATION CTRL ::
 *
 * Thus setting controls how many buffers we will hold in media task
 * during temp link congestion. Together with the stack buffer queues
 * it controls much temporary a2dp link congestion we can
 * compensate for. It however also depends on the default run level of sinks
 * jitterbuffers. Depending on type of sink this would vary.
 * Ideally the (SRC) max tx buffer capacity should equal the sinks
 * jitterbuffer runlevel including any intermediate buffers on the way
 * towards the sinks codec.
 */

/* fixme -- define this in pcm time instead of buffer count */

/* The typical runlevel of the tx queue size is ~1 buffer
   but due to link flow control or thread preemption in lower
   layers we might need to temporarily buffer up data */
/* 18 frames is equivalent to 6.89*18*2.9 ~= 360 ms @ 44.1 khz, 20 ms mediatick */
#define MAX_OUTPUT_A2DP_FRAME_QUEUE_SZ 18
#ifndef MAX_PCM_FRAME_NUM_PER_TICK
#define MAX_PCM_FRAME_NUM_PER_TICK     14
#endif
#define MAX_PCM_ITER_NUM_PER_TICK      3

/* In case of A2DP SINK, we will delay start by 5 AVDTP Packets*/
#define MAX_A2DP_DELAYED_START_FRAME_COUNT 5
#define PACKET_PLAYED_PER_TICK_48 8
#define PACKET_PLAYED_PER_TICK_44 7
#define PACKET_PLAYED_PER_TICK_32 5
#define PACKET_PLAYED_PER_TICK_16 3

/* Readability constants */
#define SBC_FRAME_HEADER_SIZE_BYTES 4 // A2DP Spec v1.3, 12.4, Table 12.12
#define SBC_SCALE_FACTOR_BITS       4 // A2DP Spec v1.3, 12.4, Table 12.13

typedef struct {
    // Counter for total updates
    size_t total_updates;

    // Last update timestamp (in us)
    uint64_t last_update_us;

    // Counter for overdue scheduling
    size_t overdue_scheduling_count;

    // Accumulated overdue scheduling deviations (in us)
    uint64_t total_overdue_scheduling_delta_us;

    // Max. overdue scheduling delta time (in us)
    uint64_t max_overdue_scheduling_delta_us;

    // Counter for premature scheduling
    size_t premature_scheduling_count;

    // Accumulated premature scheduling deviations (in us)
    uint64_t total_premature_scheduling_delta_us;

    // Max. premature scheduling delta time (in us)
    uint64_t max_premature_scheduling_delta_us;

    // Counter for exact scheduling
    size_t exact_scheduling_count;

    // Accumulated and counted scheduling time (in us)
    uint64_t total_scheduling_time_us;
} scheduling_stats_t;

typedef struct {
    uint64_t session_start_us;

    scheduling_stats_t tx_queue_enqueue_stats;
    scheduling_stats_t tx_queue_dequeue_stats;

    size_t tx_queue_total_frames;
    size_t tx_queue_max_frames_per_packet;

    uint64_t tx_queue_total_queueing_time_us;
    uint64_t tx_queue_max_queueing_time_us;

    size_t tx_queue_total_readbuf_calls;
    uint64_t tx_queue_last_readbuf_us;

    size_t tx_queue_total_flushed_messages;
    uint64_t tx_queue_last_flushed_us;

    size_t tx_queue_total_dropped_messages;
    size_t tx_queue_dropouts;
    uint64_t tx_queue_last_dropouts_us;

    size_t media_read_total_underflow_bytes;
    size_t media_read_total_underflow_count;
    uint64_t media_read_last_underflow_us;

    size_t media_read_total_underrun_bytes;
    size_t media_read_total_underrun_count;
    uint64_t media_read_last_underrun_us;

    size_t media_read_total_expected_frames;
    size_t media_read_max_expected_frames;
    size_t media_read_expected_count;

    size_t media_read_total_limited_frames;
    size_t media_read_max_limited_frames;
    size_t media_read_limited_count;
} btif_media_stats_t;

typedef struct
{
    uint16_t num_frames_to_be_processed;
    uint16_t len;
    uint16_t offset;
    uint16_t layer_specific;
} tBT_SBC_HDR;

typedef struct
{
    uint32_t aa_frame_counter;
    int32_t  aa_feed_counter;
    int32_t  aa_feed_residue;
    uint32_t counter;
    uint32_t bytes_per_tick;  /* pcm bytes read each media task tick */
} tBTIF_AV_MEDIA_FEEDINGS_PCM_STATE;

typedef union
{
    tBTIF_AV_MEDIA_FEEDINGS_PCM_STATE pcm;
} tBTIF_AV_MEDIA_FEEDINGS_STATE;

typedef struct
{
#if (BTA_AV_INCLUDED == TRUE)
    fixed_queue_t *TxAaQ;
    fixed_queue_t *RxSbcQ;
    uint16_t TxAaMtuSize;
    uint32_t timestamp;
    uint8_t TxTranscoding;
    tBTIF_AV_FEEDING_MODE feeding_mode;
    tBTIF_AV_MEDIA_FEEDINGS media_feeding;
    tBTIF_AV_MEDIA_FEEDINGS_STATE media_feeding_state;
    SBC_ENC_PARAMS encoder;
    uint8_t busy_level;
    void* av_sm_hdl;
    uint8_t a2dp_cmd_pending; /* we can have max one command pending */
    bool tx_flush; /* discards any outgoing data when true */
    bool rx_flush; /* discards any incoming data when true */
    uint8_t peer_sep;
    bool data_channel_open;
    uint8_t frames_to_process;
    uint8_t tx_sbc_frames;

    uint32_t  sample_rate;
    uint8_t   channel_count;
#ifdef USE_AUDIO_TRACK
    btif_media_audio_focus_state rx_audio_focus_state;
    void *audio_track;
#endif
    alarm_t *media_alarm;
    alarm_t *decode_alarm;
    btif_media_stats_t stats;
#endif
} tBTIF_MEDIA_CB;

typedef struct {
    long long rx;
    long long rx_tot;
    long long tx;
    long long tx_tot;
    long long ts_prev_us;
} t_stat;

static uint64_t last_frame_us = 0;

static void btif_a2dp_data_cb(tUIPC_CH_ID ch_id, tUIPC_EVENT event);
static void btif_a2dp_ctrl_cb(tUIPC_CH_ID ch_id, tUIPC_EVENT event);
static void btif_a2dp_encoder_update(void);
#if (BTA_AV_SINK_INCLUDED == TRUE)
extern OI_STATUS OI_CODEC_SBC_DecodeFrame(OI_CODEC_SBC_DECODER_CONTEXT *context,
                                          const OI_BYTE **frameData,
                                          unsigned long *frameBytes,
                                          OI_INT16 *pcmData,
                                          unsigned long *pcmBytes);
extern OI_STATUS OI_CODEC_SBC_DecoderReset(OI_CODEC_SBC_DECODER_CONTEXT *context,
                                           unsigned long *decoderData,
                                           unsigned long decoderDataBytes,
                                           OI_UINT8 maxChannels,
                                           OI_UINT8 pcmStride,
                                           OI_BOOL enhanced);
#endif
static void btif_media_flush_q(fixed_queue_t *p_q);
static void btif_media_task_aa_handle_stop_decoding(void );
static void btif_media_task_aa_rx_flush(void);

static uint8_t calculate_max_frames_per_packet();
static const char *dump_media_event(uint16_t event);
static void btif_media_thread_init(void *context);
static void btif_media_thread_cleanup(void *context);
static void btif_media_thread_handle_cmd(fixed_queue_t *queue, void *context);

/* Handle incoming media packets A2DP SINK streaming*/
#if (BTA_AV_SINK_INCLUDED == TRUE)
static void btif_media_task_handle_inc_media(tBT_SBC_HDR*p_msg);
#endif

#if (BTA_AV_INCLUDED == TRUE)
static void btif_media_send_aa_frame(uint64_t timestamp_us);
static void btif_media_task_feeding_state_reset(void);
static void btif_media_task_aa_start_tx(void);
static void btif_media_task_aa_stop_tx(void);
static void btif_media_task_enc_init(BT_HDR *p_msg);
static void btif_media_task_enc_update(BT_HDR *p_msg);
static void btif_media_task_audio_feeding_init(BT_HDR *p_msg);
static void btif_media_task_aa_tx_flush(BT_HDR *p_msg);
static void btif_media_aa_prep_2_send(uint8_t nb_frame, uint64_t timestamp_us);
#if (BTA_AV_SINK_INCLUDED == TRUE)
static void btif_media_task_aa_handle_decoder_reset(BT_HDR *p_msg);
static void btif_media_task_aa_handle_clear_track(void);
#endif
static void btif_media_task_aa_handle_start_decoding(void);
#endif
bool btif_media_task_clear_track(void);

static void btif_media_task_aa_handle_timer(UNUSED_ATTR void *context);
static void btif_media_task_avk_handle_timer(UNUSED_ATTR void *context);
extern bool btif_hf_is_call_idle();

static tBTIF_MEDIA_CB btif_media_cb;
static int media_task_running = MEDIA_TASK_STATE_OFF;

static fixed_queue_t *btif_media_cmd_msg_queue;
static thread_t *worker_thread;

/*****************************************************************************
 **  Misc helper functions
 *****************************************************************************/

static void update_scheduling_stats(scheduling_stats_t *stats,
                                    uint64_t now_us, uint64_t expected_delta)
{
    uint64_t last_us = stats->last_update_us;

    stats->total_updates++;
    stats->last_update_us = now_us;

    if (last_us == 0)
      return;           // First update: expected delta doesn't apply

    uint64_t deadline_us = last_us + expected_delta;
    if (deadline_us < now_us) {
        // Overdue scheduling
        uint64_t delta_us = now_us - deadline_us;
        // Ignore extreme outliers
        if (delta_us < 10 * expected_delta) {
            if (stats->max_overdue_scheduling_delta_us < delta_us)
                stats->max_overdue_scheduling_delta_us = delta_us;
            stats->total_overdue_scheduling_delta_us += delta_us;
            stats->overdue_scheduling_count++;
            stats->total_scheduling_time_us += now_us - last_us;
        }
    } else if (deadline_us > now_us) {
        // Premature scheduling
        uint64_t delta_us = deadline_us - now_us;
        // Ignore extreme outliers
        if (delta_us < 10 * expected_delta) {
            if (stats->max_premature_scheduling_delta_us < delta_us)
                stats->max_premature_scheduling_delta_us = delta_us;
            stats->total_premature_scheduling_delta_us += delta_us;
            stats->premature_scheduling_count++;
            stats->total_scheduling_time_us += now_us - last_us;
        }
    } else {
        // On-time scheduling
        stats->exact_scheduling_count++;
        stats->total_scheduling_time_us += now_us - last_us;
    }
}

static uint64_t time_now_us()
{
    struct timespec ts_now;
    clock_gettime(CLOCK_BOOTTIME, &ts_now);
    return ((uint64_t)ts_now.tv_sec * USEC_PER_SEC) + ((uint64_t)ts_now.tv_nsec / 1000);
}

static void log_tstamps_us(const char *comment, uint64_t timestamp_us)
{
    static uint64_t prev_us = 0;
    APPL_TRACE_DEBUG("[%s] ts %08llu, diff : %08llu, queue sz %d", comment, timestamp_us,
        timestamp_us - prev_us, fixed_queue_length(btif_media_cb.TxAaQ));
    prev_us = timestamp_us;
}

UNUSED_ATTR static const char *dump_media_event(uint16_t event)
{
    switch (event)
    {
        CASE_RETURN_STR(BTIF_MEDIA_START_AA_TX)
        CASE_RETURN_STR(BTIF_MEDIA_STOP_AA_TX)
        CASE_RETURN_STR(BTIF_MEDIA_AA_RX_RDY)
        CASE_RETURN_STR(BTIF_MEDIA_UIPC_RX_RDY)
        CASE_RETURN_STR(BTIF_MEDIA_SBC_ENC_INIT)
        CASE_RETURN_STR(BTIF_MEDIA_SBC_ENC_UPDATE)
        CASE_RETURN_STR(BTIF_MEDIA_SBC_DEC_INIT)
        CASE_RETURN_STR(BTIF_MEDIA_VIDEO_DEC_INIT)
        CASE_RETURN_STR(BTIF_MEDIA_FLUSH_AA_TX)
        CASE_RETURN_STR(BTIF_MEDIA_FLUSH_AA_RX)
        CASE_RETURN_STR(BTIF_MEDIA_AUDIO_FEEDING_INIT)
        CASE_RETURN_STR(BTIF_MEDIA_AUDIO_RECEIVING_INIT)
        CASE_RETURN_STR(BTIF_MEDIA_AUDIO_SINK_CFG_UPDATE)
        CASE_RETURN_STR(BTIF_MEDIA_AUDIO_SINK_CLEAR_TRACK)
        CASE_RETURN_STR(BTIF_MEDIA_AUDIO_SINK_SET_FOCUS_STATE)

        default:
            return "UNKNOWN MEDIA EVENT";
    }
}

/*****************************************************************************
 **  A2DP CTRL PATH
 *****************************************************************************/

static const char* dump_a2dp_ctrl_event(uint8_t event)
{
    switch (event)
    {
        CASE_RETURN_STR(A2DP_CTRL_CMD_NONE)
        CASE_RETURN_STR(A2DP_CTRL_CMD_CHECK_READY)
        CASE_RETURN_STR(A2DP_CTRL_CMD_START)
        CASE_RETURN_STR(A2DP_CTRL_CMD_STOP)
        CASE_RETURN_STR(A2DP_CTRL_CMD_SUSPEND)
        CASE_RETURN_STR(A2DP_CTRL_CMD_OFFLOAD_START)

        default:
            return "UNKNOWN MSG ID";
    }
}

static void btif_audiopath_detached(void)
{
    APPL_TRACE_EVENT("## AUDIO PATH DETACHED ##");

    /*  send stop request only if we are actively streaming and haven't received
        a stop request. Potentially audioflinger detached abnormally */
    if (alarm_is_scheduled(btif_media_cb.media_alarm)) {
        /* post stop event and wait for audio path to stop */
        btif_dispatch_sm_event(BTIF_AV_STOP_STREAM_REQ_EVT, NULL, 0);
    }
}

static void a2dp_cmd_acknowledge(int status)
{
    uint8_t ack = status;

    APPL_TRACE_EVENT("## a2dp ack : %s, status %d ##",
          dump_a2dp_ctrl_event(btif_media_cb.a2dp_cmd_pending), status);

    /* sanity check */
    if (btif_media_cb.a2dp_cmd_pending == A2DP_CTRL_CMD_NONE)
    {
        APPL_TRACE_ERROR("warning : no command pending, ignore ack");
        return;
    }

    /* clear pending */
    btif_media_cb.a2dp_cmd_pending = A2DP_CTRL_CMD_NONE;

    /* acknowledge start request */
    UIPC_Send(UIPC_CH_ID_AV_CTRL, 0, &ack, 1);
}


static void btif_recv_ctrl_data(void)
{
    uint8_t cmd = 0;
    int n;
    n = UIPC_Read(UIPC_CH_ID_AV_CTRL, NULL, &cmd, 1);

    /* detach on ctrl channel means audioflinger process was terminated */
    if (n == 0)
    {
        APPL_TRACE_EVENT("CTRL CH DETACHED");
        UIPC_Close(UIPC_CH_ID_AV_CTRL);
        /* we can operate only on datachannel, if af client wants to
           do send additional commands the ctrl channel would be reestablished */
        //btif_audiopath_detached();
        return;
    }

    APPL_TRACE_DEBUG("a2dp-ctrl-cmd : %s", dump_a2dp_ctrl_event(cmd));

    btif_media_cb.a2dp_cmd_pending = cmd;

    switch (cmd)
    {
        case A2DP_CTRL_CMD_CHECK_READY:

            if (media_task_running == MEDIA_TASK_STATE_SHUTTING_DOWN)
            {
                APPL_TRACE_WARNING("%s: A2DP command %s while media task shutting down",
                                   __func__, dump_a2dp_ctrl_event(cmd));
                a2dp_cmd_acknowledge(A2DP_CTRL_ACK_FAILURE);
                return;
            }

            /* check whether av is ready to setup a2dp datapath */
            if ((btif_av_stream_ready() == true) || (btif_av_stream_started_ready() == true))
            {
                a2dp_cmd_acknowledge(A2DP_CTRL_ACK_SUCCESS);
            }
            else
            {
                APPL_TRACE_WARNING("%s: A2DP command %s while AV stream is not ready",
                                   __func__, dump_a2dp_ctrl_event(cmd));
                a2dp_cmd_acknowledge(A2DP_CTRL_ACK_FAILURE);
            }
            break;

        case A2DP_CTRL_CMD_START:
            /* Don't sent START request to stack while we are in call.
               Some headsets like the Sony MW600, don't allow AVDTP START
               in call and respond BAD_STATE. */
            if (!btif_hf_is_call_idle())
            {
                a2dp_cmd_acknowledge(A2DP_CTRL_ACK_INCALL_FAILURE);
                break;
            }

            if (alarm_is_scheduled(btif_media_cb.media_alarm))
            {
                APPL_TRACE_WARNING("%s: A2DP command %s when media alarm already scheduled",
                                   __func__, dump_a2dp_ctrl_event(cmd));
                a2dp_cmd_acknowledge(A2DP_CTRL_ACK_FAILURE);
                break;
            }

            if (btif_av_stream_ready() == true)
            {
                /* setup audio data channel listener */
                UIPC_Open(UIPC_CH_ID_AV_AUDIO, btif_a2dp_data_cb);

                /* post start event and wait for audio path to open */
                btif_dispatch_sm_event(BTIF_AV_START_STREAM_REQ_EVT, NULL, 0);

#if (BTA_AV_SINK_INCLUDED == TRUE)
                if (btif_media_cb.peer_sep == AVDT_TSEP_SRC)
                    a2dp_cmd_acknowledge(A2DP_CTRL_ACK_SUCCESS);
#endif
            }
            else if (btif_av_stream_started_ready())
            {
                /* already started, setup audio data channel listener
                   and ack back immediately */
                UIPC_Open(UIPC_CH_ID_AV_AUDIO, btif_a2dp_data_cb);

                a2dp_cmd_acknowledge(A2DP_CTRL_ACK_SUCCESS);
            }
            else
            {
                APPL_TRACE_WARNING("%s: A2DP command %s while AV stream is not ready",
                                   __func__, dump_a2dp_ctrl_event(cmd));
                a2dp_cmd_acknowledge(A2DP_CTRL_ACK_FAILURE);
                break;
            }
            break;

        case A2DP_CTRL_CMD_STOP:
            if (btif_media_cb.peer_sep == AVDT_TSEP_SNK &&
                (!alarm_is_scheduled(btif_media_cb.media_alarm)))
            {
                /* we are already stopped, just ack back */
                a2dp_cmd_acknowledge(A2DP_CTRL_ACK_SUCCESS);
                break;
            }

            btif_dispatch_sm_event(BTIF_AV_STOP_STREAM_REQ_EVT, NULL, 0);
            a2dp_cmd_acknowledge(A2DP_CTRL_ACK_SUCCESS);
            break;

        case A2DP_CTRL_CMD_SUSPEND:
            /* local suspend */
            if (btif_av_stream_started_ready())
            {
                btif_dispatch_sm_event(BTIF_AV_SUSPEND_STREAM_REQ_EVT, NULL, 0);
            }
            else
            {
                /* if we are not in started state, just ack back ok and let
                   audioflinger close the channel. This can happen if we are
                   remotely suspended, clear REMOTE SUSPEND Flag */
                btif_av_clear_remote_suspend_flag();
                a2dp_cmd_acknowledge(A2DP_CTRL_ACK_SUCCESS);
            }
            break;

        case A2DP_CTRL_GET_AUDIO_CONFIG:
        {
            uint32_t sample_rate = btif_media_cb.sample_rate;
            uint8_t channel_count = btif_media_cb.channel_count;

            a2dp_cmd_acknowledge(A2DP_CTRL_ACK_SUCCESS);
            UIPC_Send(UIPC_CH_ID_AV_CTRL, 0, (uint8_t *)&sample_rate, 4);
            UIPC_Send(UIPC_CH_ID_AV_CTRL, 0, &channel_count, 1);
            break;
        }

        case A2DP_CTRL_CMD_OFFLOAD_START:
                btif_dispatch_sm_event(BTIF_AV_OFFLOAD_START_REQ_EVT, NULL, 0);
            break;

        default:
            APPL_TRACE_ERROR("UNSUPPORTED CMD (%d)", cmd);
            a2dp_cmd_acknowledge(A2DP_CTRL_ACK_FAILURE);
            break;
    }
    APPL_TRACE_DEBUG("a2dp-ctrl-cmd : %s DONE", dump_a2dp_ctrl_event(cmd));
}

static void btif_a2dp_ctrl_cb(tUIPC_CH_ID ch_id, tUIPC_EVENT event)
{
    UNUSED(ch_id);

    APPL_TRACE_DEBUG("A2DP-CTRL-CHANNEL EVENT %s", dump_uipc_event(event));

    switch (event)
    {
        case UIPC_OPEN_EVT:
            /* fetch av statemachine handle */
            btif_media_cb.av_sm_hdl = btif_av_get_sm_handle();
            break;

        case UIPC_CLOSE_EVT:
            /* restart ctrl server unless we are shutting down */
            if (media_task_running == MEDIA_TASK_STATE_ON)
                UIPC_Open(UIPC_CH_ID_AV_CTRL , btif_a2dp_ctrl_cb);
            break;

        case UIPC_RX_DATA_READY_EVT:
            btif_recv_ctrl_data();
            break;

        default :
            APPL_TRACE_ERROR("### A2DP-CTRL-CHANNEL EVENT %d NOT HANDLED ###", event);
            break;
    }
}

static void btif_a2dp_data_cb(tUIPC_CH_ID ch_id, tUIPC_EVENT event)
{
    UNUSED(ch_id);

    APPL_TRACE_DEBUG("BTIF MEDIA (A2DP-DATA) EVENT %s", dump_uipc_event(event));

    switch (event)
    {
        case UIPC_OPEN_EVT:

            /*  read directly from media task from here on (keep callback for
                connection events */
            UIPC_Ioctl(UIPC_CH_ID_AV_AUDIO, UIPC_REG_REMOVE_ACTIVE_READSET, NULL);
            UIPC_Ioctl(UIPC_CH_ID_AV_AUDIO, UIPC_SET_READ_POLL_TMO,
                       (void *)A2DP_DATA_READ_POLL_MS);

            if (btif_media_cb.peer_sep == AVDT_TSEP_SNK) {
                /* Start the media task to encode SBC */
                btif_media_task_start_aa_req();

                /* make sure we update any changed sbc encoder params */
                btif_a2dp_encoder_update();
            }
            btif_media_cb.data_channel_open = true;

            /* ack back when media task is fully started */
            break;

        case UIPC_CLOSE_EVT:
            a2dp_cmd_acknowledge(A2DP_CTRL_ACK_SUCCESS);
            btif_audiopath_detached();
            btif_media_cb.data_channel_open = false;
            break;

        default :
            APPL_TRACE_ERROR("### A2DP-DATA EVENT %d NOT HANDLED ###", event);
            break;
    }
}


/*****************************************************************************
 **  BTIF ADAPTATION
 *****************************************************************************/

static uint16_t btif_media_task_get_sbc_rate(void)
{
<<<<<<< HEAD
    UINT16 rate = BTIF_A2DP_DEFAULT_BITRATE;
=======
    uint16_t rate = DEFAULT_SBC_BITRATE;
>>>>>>> 0fc1f13c

    /* restrict bitrate if a2dp link is non-edr */
    if (!btif_av_is_peer_edr())
    {
        rate = BTIF_A2DP_NON_EDR_MAX_RATE;
        APPL_TRACE_DEBUG("non-edr a2dp sink detected, restrict rate to %d", rate);
    }

    return rate;
}

static void btif_a2dp_encoder_init(void)
{
    uint16_t minmtu;
    tBTIF_MEDIA_INIT_AUDIO msg;
    tA2D_SBC_CIE sbc_config;

    /* lookup table for converting channel mode */
    uint16_t codec_mode_tbl[5] = { SBC_JOINT_STEREO, SBC_STEREO, SBC_DUAL, 0, SBC_MONO };

    /* lookup table for converting number of blocks */
    uint16_t codec_block_tbl[5] = { 16, 12, 8, 0, 4 };

    /* lookup table to convert freq */
    uint16_t freq_block_tbl[5] = { SBC_sf48000, SBC_sf44100, SBC_sf32000, 0, SBC_sf16000 };

    APPL_TRACE_DEBUG("btif_a2dp_encoder_init");

    /* Retrieve the current SBC configuration (default if currently not used) */
    bta_av_co_audio_get_sbc_config(&sbc_config, &minmtu);
    msg.NumOfSubBands = (sbc_config.num_subbands == A2D_SBC_IE_SUBBAND_4) ? 4 : 8;
    msg.NumOfBlocks = codec_block_tbl[sbc_config.block_len >> 5];
    msg.AllocationMethod = (sbc_config.alloc_mthd == A2D_SBC_IE_ALLOC_MD_L) ? SBC_LOUDNESS : SBC_SNR;
    msg.ChannelMode = codec_mode_tbl[sbc_config.ch_mode >> 1];
    msg.SamplingFreq = freq_block_tbl[sbc_config.samp_freq >> 5];
    msg.MtuSize = minmtu;

    APPL_TRACE_EVENT("msg.ChannelMode %x", msg.ChannelMode);

    /* Init the media task to encode SBC properly */
    btif_media_task_enc_init_req(&msg);
}

static void btif_a2dp_encoder_update(void)
{
    uint16_t minmtu;
    tA2D_SBC_CIE sbc_config;
    tBTIF_MEDIA_UPDATE_AUDIO msg;
    uint8_t pref_min;
    uint8_t pref_max;

    APPL_TRACE_DEBUG("btif_a2dp_encoder_update");

    /* Retrieve the current SBC configuration (default if currently not used) */
    bta_av_co_audio_get_sbc_config(&sbc_config, &minmtu);

    APPL_TRACE_DEBUG("btif_a2dp_encoder_update: Common min_bitpool:%d(0x%x) max_bitpool:%d(0x%x)",
            sbc_config.min_bitpool, sbc_config.min_bitpool,
            sbc_config.max_bitpool, sbc_config.max_bitpool);

    if (sbc_config.min_bitpool > sbc_config.max_bitpool)
    {
        APPL_TRACE_ERROR("btif_a2dp_encoder_update: ERROR btif_a2dp_encoder_update min_bitpool > max_bitpool");
    }

    /* check if remote sink has a preferred bitpool range */
    if (bta_av_co_get_remote_bitpool_pref(&pref_min, &pref_max) == true)
    {
        /* adjust our preferred bitpool with the remote preference if within
           our capable range */

        if (pref_min < sbc_config.min_bitpool)
            pref_min = sbc_config.min_bitpool;

        if (pref_max > sbc_config.max_bitpool)
            pref_max = sbc_config.max_bitpool;

        msg.MinBitPool = pref_min;
        msg.MaxBitPool = pref_max;

        if ((pref_min != sbc_config.min_bitpool) || (pref_max != sbc_config.max_bitpool))
        {
            APPL_TRACE_EVENT("## adjusted our bitpool range to peer pref [%d:%d] ##",
                pref_min, pref_max);
        }
    }
    else
    {
        msg.MinBitPool = sbc_config.min_bitpool;
        msg.MaxBitPool = sbc_config.max_bitpool;
    }

    msg.MinMtuSize = minmtu;

    /* Update the media task to encode SBC properly */
    btif_media_task_enc_update_req(&msg);
}

bool btif_a2dp_start_media_task(void)
{
    if (media_task_running != MEDIA_TASK_STATE_OFF)
    {
        APPL_TRACE_ERROR("warning : media task already running");
        return false;
    }

    APPL_TRACE_EVENT("## A2DP START MEDIA THREAD ##");

    btif_media_cmd_msg_queue = fixed_queue_new(SIZE_MAX);

    /* start a2dp media task */
    worker_thread = thread_new("media_worker");
    if (worker_thread == NULL)
        goto error_exit;

    fixed_queue_register_dequeue(btif_media_cmd_msg_queue,
        thread_get_reactor(worker_thread),
        btif_media_thread_handle_cmd,
        NULL);

    thread_post(worker_thread, btif_media_thread_init, NULL);
    APPL_TRACE_EVENT("## A2DP MEDIA THREAD STARTED ##");

    return true;

 error_exit:;
    APPL_TRACE_ERROR("%s unable to start up media thread", __func__);
    return false;
}

void btif_a2dp_stop_media_task(void)
{
    APPL_TRACE_EVENT("## A2DP STOP MEDIA THREAD ##");

    // Stop timer
    alarm_free(btif_media_cb.media_alarm);
    btif_media_cb.media_alarm = NULL;

    // Exit thread
    fixed_queue_free(btif_media_cmd_msg_queue, NULL);
    btif_media_cmd_msg_queue = NULL;
    thread_post(worker_thread, btif_media_thread_cleanup, NULL);
    thread_free(worker_thread);
    worker_thread = NULL;
}

/*****************************************************************************
**
** Function        btif_a2dp_on_init
**
** Description
**
** Returns
**
*******************************************************************************/

void btif_a2dp_on_init(void)
{
#ifdef USE_AUDIO_TRACK
    btif_media_cb.rx_audio_focus_state = BTIF_MEDIA_FOCUS_NOT_GRANTED;
    btif_media_cb.audio_track = NULL;
#endif
}


/*****************************************************************************
**
** Function        btif_a2dp_setup_codec
**
** Description
**
** Returns
**
*******************************************************************************/

void btif_a2dp_setup_codec(void)
{
    tBTIF_AV_MEDIA_FEEDINGS media_feeding;
    tBTIF_STATUS status;

    APPL_TRACE_EVENT("## A2DP SETUP CODEC ##");

    mutex_global_lock();

    /* for now hardcode 44.1 khz 16 bit stereo PCM format */
    media_feeding.cfg.pcm.sampling_freq = BTIF_A2DP_SRC_SAMPLING_RATE;
    media_feeding.cfg.pcm.bit_per_sample = BTIF_A2DP_SRC_BIT_DEPTH;
    media_feeding.cfg.pcm.num_channel = BTIF_A2DP_SRC_NUM_CHANNELS;
    media_feeding.format = BTIF_AV_CODEC_PCM;

    if (bta_av_co_audio_set_codec(&media_feeding, &status))
    {
        tBTIF_MEDIA_INIT_AUDIO_FEEDING mfeed;

        /* Init the encoding task */
        btif_a2dp_encoder_init();

        /* Build the media task configuration */
        mfeed.feeding = media_feeding;
        mfeed.feeding_mode = BTIF_AV_FEEDING_ASYNCHRONOUS;
        /* Send message to Media task to configure transcoding */
        btif_media_task_audio_feeding_init_req(&mfeed);
    }

    mutex_global_unlock();
}


/*****************************************************************************
**
** Function        btif_a2dp_on_idle
**
** Description
**
** Returns
**
*******************************************************************************/

void btif_a2dp_on_idle(void)
{
    APPL_TRACE_EVENT("## ON A2DP IDLE ## peer_sep = %d", btif_media_cb.peer_sep);
    if (btif_media_cb.peer_sep == AVDT_TSEP_SNK)
    {
        /* Make sure media task is stopped */
        btif_media_task_stop_aa_req();
    }

    bta_av_co_init();
#if (BTA_AV_SINK_INCLUDED == TRUE)
    if (btif_media_cb.peer_sep == AVDT_TSEP_SRC)
    {
        btif_media_cb.rx_flush = true;
        btif_media_task_aa_rx_flush_req();
        btif_media_task_aa_handle_stop_decoding();
        btif_media_task_clear_track();
        APPL_TRACE_DEBUG("Stopped BT track");
    }
#endif
}

/*****************************************************************************
**
** Function        btif_a2dp_on_open
**
** Description
**
** Returns
**
*******************************************************************************/

void btif_a2dp_on_open(void)
{
    APPL_TRACE_EVENT("## ON A2DP OPEN ##");

    /* always use callback to notify socket events */
    UIPC_Open(UIPC_CH_ID_AV_AUDIO, btif_a2dp_data_cb);
}

/*******************************************************************************
 **
 ** Function         btif_media_task_clear_track
 **
 ** Description
 **
 ** Returns          true is success
 **
 *******************************************************************************/
bool btif_media_task_clear_track(void)
{
    BT_HDR *p_buf = (BT_HDR *)osi_malloc(sizeof(BT_HDR));

    p_buf->event = BTIF_MEDIA_AUDIO_SINK_CLEAR_TRACK;
    fixed_queue_enqueue(btif_media_cmd_msg_queue, p_buf);

    return true;
}

/*****************************************************************************
**
** Function        btif_reset_decoder
**
** Description
**
** Returns
**
*******************************************************************************/

void btif_reset_decoder(uint8_t *p_av)
{
    tBTIF_MEDIA_SINK_CFG_UPDATE *p_buf = (tBTIF_MEDIA_SINK_CFG_UPDATE *)
        osi_malloc(sizeof(tBTIF_MEDIA_SINK_CFG_UPDATE));

    APPL_TRACE_EVENT("btif_reset_decoder");
    APPL_TRACE_DEBUG("btif_reset_decoder p_codec_info[%x:%x:%x:%x:%x:%x]",
            p_av[1], p_av[2], p_av[3],
            p_av[4], p_av[5], p_av[6]);

    memcpy(p_buf->codec_info,p_av, AVDT_CODEC_SIZE);
    p_buf->hdr.event = BTIF_MEDIA_AUDIO_SINK_CFG_UPDATE;

    fixed_queue_enqueue(btif_media_cmd_msg_queue, p_buf);
}

/*****************************************************************************
**
** Function        btif_a2dp_on_started
**
** Description
**
** Returns
**
*******************************************************************************/

bool btif_a2dp_on_started(tBTA_AV_START *p_av, bool pending_start)
{
    bool ack = false;

    APPL_TRACE_EVENT("## ON A2DP STARTED ##");

    if (p_av == NULL)
    {
        /* ack back a local start request */
        a2dp_cmd_acknowledge(A2DP_CTRL_ACK_SUCCESS);
        return true;
    }

    if (p_av->status == BTA_AV_SUCCESS)
    {
        if (p_av->suspending == false)
        {
            if (p_av->initiator)
            {
                if (pending_start) {
                    a2dp_cmd_acknowledge(A2DP_CTRL_ACK_SUCCESS);
                    ack = true;
                }
            }
            else
            {
                /* we were remotely started,  make sure codec
                   is setup before datapath is started */
                btif_a2dp_setup_codec();
            }

            /* media task is autostarted upon a2dp audiopath connection */
        }
    }
    else if (pending_start)
    {
        APPL_TRACE_WARNING("%s: A2DP start request failed: status = %d",
                         __func__, p_av->status);
        a2dp_cmd_acknowledge(A2DP_CTRL_ACK_FAILURE);
        ack = true;
    }
    return ack;
}


/*****************************************************************************
**
** Function        btif_a2dp_ack_fail
**
** Description
**
** Returns
**
*******************************************************************************/

void btif_a2dp_ack_fail(void)
{
    APPL_TRACE_EVENT("## A2DP_CTRL_ACK_FAILURE ##");
    a2dp_cmd_acknowledge(A2DP_CTRL_ACK_FAILURE);
}

/*****************************************************************************
**
** Function        btif_a2dp_on_stopped
**
** Description
**
** Returns
**
*******************************************************************************/

void btif_a2dp_on_stopped(tBTA_AV_SUSPEND *p_av)
{
    APPL_TRACE_EVENT("## ON A2DP STOPPED ##");
    if (btif_media_cb.peer_sep == AVDT_TSEP_SRC) /*  Handling for A2DP SINK cases*/
    {
        btif_media_cb.rx_flush = true;
        btif_media_task_aa_rx_flush_req();
        btif_media_task_aa_handle_stop_decoding();
#ifndef USE_AUDIO_TRACK
        UIPC_Close(UIPC_CH_ID_AV_AUDIO);
#endif
        btif_media_cb.data_channel_open = false;
        return;
    }
    /* allow using this api for other than suspend */
    if (p_av != NULL)
    {
        if (p_av->status != BTA_AV_SUCCESS)
        {
            APPL_TRACE_EVENT("AV STOP FAILED (%d)", p_av->status);

            if (p_av->initiator) {
                APPL_TRACE_WARNING("%s: A2DP stop request failed: status = %d",
                                   __func__, p_av->status);
                a2dp_cmd_acknowledge(A2DP_CTRL_ACK_FAILURE);
            }
            return;
        }
    }

    /* ensure tx frames are immediately suspended */
    btif_media_cb.tx_flush = 1;

    /* request to stop media task  */
    btif_media_task_aa_tx_flush_req();
    btif_media_task_stop_aa_req();

    /* once stream is fully stopped we will ack back */
}


/*****************************************************************************
**
** Function        btif_a2dp_on_suspended
**
** Description
**
** Returns
**
*******************************************************************************/

void btif_a2dp_on_suspended(tBTA_AV_SUSPEND *p_av)
{
    APPL_TRACE_EVENT("## ON A2DP SUSPENDED ##");
    if (btif_media_cb.peer_sep == AVDT_TSEP_SRC)
    {
        btif_media_cb.rx_flush = true;
        btif_media_task_aa_rx_flush_req();
        btif_media_task_aa_handle_stop_decoding();
#ifndef USE_AUDIO_TRACK
        UIPC_Close(UIPC_CH_ID_AV_AUDIO);
#endif
        return;
    }

    /* check for status failures */
    if (p_av->status != BTA_AV_SUCCESS)
    {
        if (p_av->initiator == true) {
            APPL_TRACE_WARNING("%s: A2DP suspend request failed: status = %d",
                               __func__, p_av->status);
            a2dp_cmd_acknowledge(A2DP_CTRL_ACK_FAILURE);
        }
    }

    /* once stream is fully stopped we will ack back */

    /* ensure tx frames are immediately flushed */
    btif_media_cb.tx_flush = 1;

    /* stop timer tick */
    btif_media_task_stop_aa_req();
}


/*****************************************************************************
**
** Function        btif_a2dp_on_offload_started
**
** Description
**
** Returns
**
*******************************************************************************/
void btif_a2dp_on_offload_started(tBTA_AV_STATUS status)
{
    tA2DP_CTRL_ACK ack;
    APPL_TRACE_EVENT("%s status %d", __func__, status);

    switch (status) {
        case BTA_AV_SUCCESS:
            ack = A2DP_CTRL_ACK_SUCCESS;
            break;

        case BTA_AV_FAIL_RESOURCES:
            APPL_TRACE_ERROR("%s FAILED UNSUPPORTED", __func__);
            ack = A2DP_CTRL_ACK_UNSUPPORTED;
            break;
        default:
            APPL_TRACE_ERROR("%s FAILED: status = %d", __func__, status);
            ack = A2DP_CTRL_ACK_FAILURE;
            break;
    }
    a2dp_cmd_acknowledge(ack);
}

/* when true media task discards any rx frames */
void btif_a2dp_set_rx_flush(bool enable)
{
    APPL_TRACE_EVENT("## DROP RX %d ##", enable);
    btif_media_cb.rx_flush = enable;
}

/* when true media task discards any tx frames */
void btif_a2dp_set_tx_flush(bool enable)
{
    APPL_TRACE_EVENT("## DROP TX %d ##", enable);
    btif_media_cb.tx_flush = enable;
}

#ifdef USE_AUDIO_TRACK
void btif_a2dp_set_audio_focus_state(btif_media_audio_focus_state state)
{
    tBTIF_MEDIA_SINK_FOCUS_UPDATE *p_buf = (tBTIF_MEDIA_SINK_FOCUS_UPDATE *)
        osi_malloc(sizeof(tBTIF_MEDIA_SINK_FOCUS_UPDATE));

    APPL_TRACE_EVENT("%s", __func__);

    p_buf->focus_state = state;
    p_buf->hdr.event = BTIF_MEDIA_AUDIO_SINK_SET_FOCUS_STATE;
    fixed_queue_enqueue(btif_media_cmd_msg_queue, p_buf);
}

void btif_a2dp_set_audio_track_gain(float gain)
{
    APPL_TRACE_DEBUG("%s set gain to %f", __func__, gain);
    BtifAvrcpSetAudioTrackGain(btif_media_cb.audio_track, gain);
}
#endif

#if (BTA_AV_SINK_INCLUDED == TRUE)
static void btif_media_task_avk_handle_timer(UNUSED_ATTR void *context)
{
    tBT_SBC_HDR *p_msg;
    int num_sbc_frames;
    int num_frames_to_process;

    if (fixed_queue_is_empty(btif_media_cb.RxSbcQ))
    {
        APPL_TRACE_DEBUG("  QUE  EMPTY ");
    }
    else
    {
#ifdef USE_AUDIO_TRACK
        /* Don't Do anything in case of Not granted */
        if (btif_media_cb.rx_audio_focus_state == BTIF_MEDIA_FOCUS_NOT_GRANTED)
        {
            APPL_TRACE_DEBUG("%s skipping frames since focus is not present.", __func__);
            return;
        }
        /* play only in BTIF_MEDIA_FOCUS_GRANTED case */
#endif
        if (btif_media_cb.rx_flush == true)
        {
            btif_media_flush_q(btif_media_cb.RxSbcQ);
            return;
        }

        num_frames_to_process = btif_media_cb.frames_to_process;
        APPL_TRACE_DEBUG(" Process Frames + ");

        do
        {
            p_msg = (tBT_SBC_HDR *)fixed_queue_try_peek_first(btif_media_cb.RxSbcQ);
            if (p_msg == NULL)
                return;
            num_sbc_frames  = p_msg->num_frames_to_be_processed; /* num of frames in Que Packets */
            APPL_TRACE_DEBUG(" Frames left in topmost packet %d", num_sbc_frames);
            APPL_TRACE_DEBUG(" Remaining frames to process in tick %d", num_frames_to_process);
            APPL_TRACE_DEBUG(" Num of Packets in Que %d",
                             fixed_queue_length(btif_media_cb.RxSbcQ));

            if ( num_sbc_frames > num_frames_to_process) /*  Que Packet has more frames*/
            {
                 p_msg->num_frames_to_be_processed= num_frames_to_process;
                 btif_media_task_handle_inc_media(p_msg);
                 p_msg->num_frames_to_be_processed = num_sbc_frames - num_frames_to_process;
                 num_frames_to_process = 0;
                 break;
            }
            else                                        /*  Que packet has less frames */
            {
                btif_media_task_handle_inc_media(p_msg);
                p_msg = (tBT_SBC_HDR *)fixed_queue_try_dequeue(btif_media_cb.RxSbcQ);
                if( p_msg == NULL )
                {
                     APPL_TRACE_ERROR("Insufficient data in que ");
                     break;
                }
                num_frames_to_process = num_frames_to_process - p_msg->num_frames_to_be_processed;
                osi_free(p_msg);
            }
        } while(num_frames_to_process > 0);

        APPL_TRACE_DEBUG(" Process Frames - ");
    }
}
#else
static void btif_media_task_avk_handle_timer(UNUSED_ATTR void *context) {}
#endif

static void btif_media_task_aa_handle_timer(UNUSED_ATTR void *context)
{
    uint64_t timestamp_us = time_now_us();
    log_tstamps_us("media task tx timer", timestamp_us);

#if (BTA_AV_INCLUDED == TRUE)
    if (alarm_is_scheduled(btif_media_cb.media_alarm))
    {
        btif_media_send_aa_frame(timestamp_us);
    }
    else
    {
        APPL_TRACE_ERROR("ERROR Media task Scheduled after Suspend");
    }
#endif
}

#if (BTA_AV_INCLUDED == TRUE)
static void btif_media_task_aa_handle_uipc_rx_rdy(void)
{
    /* process all the UIPC data */
    btif_media_aa_prep_2_send(0xFF, time_now_us());

    /* send it */
    LOG_VERBOSE(LOG_TAG, "%s calls bta_av_ci_src_data_ready", __func__);
    bta_av_ci_src_data_ready(BTA_AV_CHNL_AUDIO);
}
#endif

static void btif_media_thread_init(UNUSED_ATTR void *context) {
  // Check to make sure the platform has 8 bits/byte since
  // we're using that in frame size calculations now.
  assert(CHAR_BIT == 8);

  memset(&btif_media_cb, 0, sizeof(btif_media_cb));
  btif_media_cb.stats.session_start_us = time_now_us();

  UIPC_Init(NULL);

#if (BTA_AV_INCLUDED == TRUE)
  btif_media_cb.TxAaQ = fixed_queue_new(SIZE_MAX);
  btif_media_cb.RxSbcQ = fixed_queue_new(SIZE_MAX);
  UIPC_Open(UIPC_CH_ID_AV_CTRL , btif_a2dp_ctrl_cb);
#endif

  raise_priority_a2dp(TASK_HIGH_MEDIA);
  media_task_running = MEDIA_TASK_STATE_ON;
}

static void btif_media_thread_cleanup(UNUSED_ATTR void *context) {
  /* make sure no channels are restarted while shutting down */
  media_task_running = MEDIA_TASK_STATE_SHUTTING_DOWN;

  /* this calls blocks until uipc is fully closed */
  UIPC_Close(UIPC_CH_ID_ALL);

#if (BTA_AV_INCLUDED == TRUE)
  fixed_queue_free(btif_media_cb.TxAaQ, NULL);
  btif_media_cb.TxAaQ = NULL;
  fixed_queue_free(btif_media_cb.RxSbcQ, NULL);
  btif_media_cb.RxSbcQ = NULL;
#endif

  /* Clear media task flag */
  media_task_running = MEDIA_TASK_STATE_OFF;
}

/*******************************************************************************
 **
 ** Function         btif_media_task_send_cmd_evt
 **
 ** Description
 **
 ** Returns          true is success
 **
 *******************************************************************************/
bool btif_media_task_send_cmd_evt(uint16_t Evt)
{
    BT_HDR *p_buf = (BT_HDR *)osi_malloc(sizeof(BT_HDR));

    p_buf->event = Evt;
    fixed_queue_enqueue(btif_media_cmd_msg_queue, p_buf);

    return true;
}

/*******************************************************************************
 **
 ** Function         btif_media_flush_q
 **
 ** Description
 **
 ** Returns          void
 **
 *******************************************************************************/
static void btif_media_flush_q(fixed_queue_t *p_q)
{
    while (! fixed_queue_is_empty(p_q))
    {
        osi_free(fixed_queue_try_dequeue(p_q));
    }
}

static void btif_media_thread_handle_cmd(fixed_queue_t *queue, UNUSED_ATTR void *context)
{
    BT_HDR *p_msg = (BT_HDR *)fixed_queue_dequeue(queue);
    LOG_VERBOSE(LOG_TAG, "btif_media_thread_handle_cmd : %d %s", p_msg->event,
             dump_media_event(p_msg->event));

    switch (p_msg->event)
    {
#if (BTA_AV_INCLUDED == TRUE)
    case BTIF_MEDIA_START_AA_TX:
        btif_media_task_aa_start_tx();
        break;
    case BTIF_MEDIA_STOP_AA_TX:
        btif_media_task_aa_stop_tx();
        break;
    case BTIF_MEDIA_SBC_ENC_INIT:
        btif_media_task_enc_init(p_msg);
        break;
    case BTIF_MEDIA_SBC_ENC_UPDATE:
        btif_media_task_enc_update(p_msg);
        break;
    case BTIF_MEDIA_AUDIO_FEEDING_INIT:
        btif_media_task_audio_feeding_init(p_msg);
        break;
    case BTIF_MEDIA_FLUSH_AA_TX:
        btif_media_task_aa_tx_flush(p_msg);
        break;
    case BTIF_MEDIA_UIPC_RX_RDY:
        btif_media_task_aa_handle_uipc_rx_rdy();
        break;
#ifdef USE_AUDIO_TRACK
    case BTIF_MEDIA_AUDIO_SINK_SET_FOCUS_STATE:
        if(!btif_av_is_connected())
            break;
        btif_media_cb.rx_audio_focus_state = ((btif_media_audio_focus_state)
            ((tBTIF_MEDIA_SINK_FOCUS_UPDATE *)p_msg)->focus_state);
        APPL_TRACE_DEBUG("Setting focus state to %d ",btif_media_cb.rx_audio_focus_state);
        break;
#endif
    case BTIF_MEDIA_AUDIO_SINK_CFG_UPDATE:
#if (BTA_AV_SINK_INCLUDED == TRUE)
        btif_media_task_aa_handle_decoder_reset(p_msg);
#endif
        break;
    case BTIF_MEDIA_AUDIO_SINK_CLEAR_TRACK:
#if (BTA_AV_SINK_INCLUDED == TRUE)
        btif_media_task_aa_handle_clear_track();
#endif
        break;
     case BTIF_MEDIA_FLUSH_AA_RX:
        btif_media_task_aa_rx_flush();
        break;
#endif
    default:
        APPL_TRACE_ERROR("ERROR in %s unknown event %d", __func__, p_msg->event);
    }
    osi_free(p_msg);
    LOG_VERBOSE(LOG_TAG, "%s: %s DONE", __func__, dump_media_event(p_msg->event));
}

#if (BTA_AV_SINK_INCLUDED == TRUE)
/*******************************************************************************
 **
 ** Function         btif_media_task_handle_inc_media
 **
 ** Description
 **
 ** Returns          void
 **
 *******************************************************************************/
static void btif_media_task_handle_inc_media(tBT_SBC_HDR*p_msg)
{
    uint8_t *sbc_start_frame = ((uint8_t*)(p_msg + 1) + p_msg->offset + 1);
    int count;
    uint32_t pcmBytes, availPcmBytes;
    OI_INT16 *pcmDataPointer = pcmData; /*Will be overwritten on next packet receipt*/
    OI_STATUS status;
    int num_sbc_frames = p_msg->num_frames_to_be_processed;
    uint32_t sbc_frame_len = p_msg->len - 1;
    availPcmBytes = sizeof(pcmData);

    if ((btif_media_cb.peer_sep == AVDT_TSEP_SNK) || (btif_media_cb.rx_flush))
    {
        APPL_TRACE_DEBUG(" State Changed happened in this tick ");
        return;
    }
#ifndef USE_AUDIO_TRACK
    // ignore data if no one is listening
    if (!btif_media_cb.data_channel_open)
    {
        APPL_TRACE_ERROR("%s Channel not open, returning", __func__);
        return;
    }
#endif
    APPL_TRACE_DEBUG("%s Number of sbc frames %d, frame_len %d",
                     __func__, num_sbc_frames, sbc_frame_len);

    for(count = 0; count < num_sbc_frames && sbc_frame_len != 0; count ++)
    {
        pcmBytes = availPcmBytes;
        status = OI_CODEC_SBC_DecodeFrame(&context, (const OI_BYTE**)&sbc_start_frame,
                                                        (OI_UINT32 *)&sbc_frame_len,
                                                        (OI_INT16 *)pcmDataPointer,
                                                        (OI_UINT32 *)&pcmBytes);
        if (!OI_SUCCESS(status)) {
            APPL_TRACE_ERROR("Decoding failure: %d\n", status);
            break;
        }
        availPcmBytes -= pcmBytes;
        pcmDataPointer += pcmBytes/2;
        p_msg->offset += (p_msg->len - 1) - sbc_frame_len;
        p_msg->len = sbc_frame_len + 1;
    }

#ifdef USE_AUDIO_TRACK
    BtifAvrcpAudioTrackWriteData(
        btif_media_cb.audio_track, (void*)pcmData, (sizeof(pcmData) - availPcmBytes));
#else
    UIPC_Send(UIPC_CH_ID_AV_AUDIO, 0, (uint8_t *)pcmData, (sizeof(pcmData) - availPcmBytes));
#endif
}
#endif

#if (BTA_AV_INCLUDED == TRUE)
/*******************************************************************************
 **
 ** Function         btif_media_task_enc_init_req
 **
 ** Description
 **
 ** Returns          true is success
 **
 *******************************************************************************/
bool btif_media_task_enc_init_req(tBTIF_MEDIA_INIT_AUDIO *p_msg)
{
    tBTIF_MEDIA_INIT_AUDIO *p_buf = (tBTIF_MEDIA_INIT_AUDIO *)osi_malloc(sizeof(tBTIF_MEDIA_INIT_AUDIO));

    memcpy(p_buf, p_msg, sizeof(tBTIF_MEDIA_INIT_AUDIO));
    p_buf->hdr.event = BTIF_MEDIA_SBC_ENC_INIT;
    fixed_queue_enqueue(btif_media_cmd_msg_queue, p_buf);

    return true;
}

/*******************************************************************************
 **
 ** Function         btif_media_task_enc_update_req
 **
 ** Description
 **
 ** Returns          true is success
 **
 *******************************************************************************/
bool btif_media_task_enc_update_req(tBTIF_MEDIA_UPDATE_AUDIO *p_msg)
{
    tBTIF_MEDIA_UPDATE_AUDIO *p_buf = (tBTIF_MEDIA_UPDATE_AUDIO *)
        osi_malloc(sizeof(tBTIF_MEDIA_UPDATE_AUDIO));

    memcpy(p_buf, p_msg, sizeof(tBTIF_MEDIA_UPDATE_AUDIO));
    p_buf->hdr.event = BTIF_MEDIA_SBC_ENC_UPDATE;
    fixed_queue_enqueue(btif_media_cmd_msg_queue, p_buf);

    return true;
}

/*******************************************************************************
 **
 ** Function         btif_media_task_audio_feeding_init_req
 **
 ** Description
 **
 ** Returns          true is success
 **
 *******************************************************************************/
bool btif_media_task_audio_feeding_init_req(tBTIF_MEDIA_INIT_AUDIO_FEEDING *p_msg)
{
    tBTIF_MEDIA_INIT_AUDIO_FEEDING *p_buf = (tBTIF_MEDIA_INIT_AUDIO_FEEDING *)
        osi_malloc(sizeof(tBTIF_MEDIA_INIT_AUDIO_FEEDING));

    memcpy(p_buf, p_msg, sizeof(tBTIF_MEDIA_INIT_AUDIO_FEEDING));
    p_buf->hdr.event = BTIF_MEDIA_AUDIO_FEEDING_INIT;
    fixed_queue_enqueue(btif_media_cmd_msg_queue, p_buf);

    return true;
}

/*******************************************************************************
 **
 ** Function         btif_media_task_start_aa_req
 **
 ** Description
 **
 ** Returns          true is success
 **
 *******************************************************************************/
bool btif_media_task_start_aa_req(void)
{
    BT_HDR *p_buf = (BT_HDR *)osi_malloc(sizeof(BT_HDR));

    p_buf->event = BTIF_MEDIA_START_AA_TX;
    fixed_queue_enqueue(btif_media_cmd_msg_queue, p_buf);

    return true;
}

/*******************************************************************************
 **
 ** Function         btif_media_task_stop_aa_req
 **
 ** Description
 **
 ** Returns          true is success
 **
 *******************************************************************************/
bool btif_media_task_stop_aa_req(void)
{
    BT_HDR *p_buf = (BT_HDR *)osi_malloc(sizeof(BT_HDR));

    p_buf->event = BTIF_MEDIA_STOP_AA_TX;

    /*
     * Explicitly check whether the btif_media_cmd_msg_queue is not NULL to
     * avoid a race condition during shutdown of the Bluetooth stack.
     * This race condition is triggered when A2DP audio is streaming on
     * shutdown:
     * "btif_a2dp_on_stopped() -> btif_media_task_stop_aa_req()" is called
     * to stop the particular audio stream, and this happens right after
     * the "cleanup() -> btif_a2dp_stop_media_task()" processing during
     * the shutdown of the Bluetooth stack.
     */
    if (btif_media_cmd_msg_queue != NULL)
        fixed_queue_enqueue(btif_media_cmd_msg_queue, p_buf);

    return true;
}
/*******************************************************************************
 **
 ** Function         btif_media_task_aa_rx_flush_req
 **
 ** Description
 **
 ** Returns          true is success
 **
 *******************************************************************************/
bool btif_media_task_aa_rx_flush_req(void)
{
    if (fixed_queue_is_empty(btif_media_cb.RxSbcQ)) /*  Que is already empty */
        return true;

    BT_HDR *p_buf = (BT_HDR *)osi_malloc(sizeof(BT_HDR));
    p_buf->event = BTIF_MEDIA_FLUSH_AA_RX;
    fixed_queue_enqueue(btif_media_cmd_msg_queue, p_buf);

    return true;
}

/*******************************************************************************
 **
 ** Function         btif_media_task_aa_tx_flush_req
 **
 ** Description
 **
 ** Returns          true is success
 **
 *******************************************************************************/
bool btif_media_task_aa_tx_flush_req(void)
{
    BT_HDR *p_buf = (BT_HDR *)osi_malloc(sizeof(BT_HDR));

    p_buf->event = BTIF_MEDIA_FLUSH_AA_TX;

    /*
     * Explicitly check whether the btif_media_cmd_msg_queue is not NULL to
     * avoid a race condition during shutdown of the Bluetooth stack.
     * This race condition is triggered when A2DP audio is streaming on
     * shutdown:
     * "btif_a2dp_on_stopped() -> btif_media_task_aa_tx_flush_req()" is called
     * to stop the particular audio stream, and this happens right after
     * the "cleanup() -> btif_a2dp_stop_media_task()" processing during
     * the shutdown of the Bluetooth stack.
     */
    if (btif_media_cmd_msg_queue != NULL)
        fixed_queue_enqueue(btif_media_cmd_msg_queue, p_buf);

    return true;
}
/*******************************************************************************
 **
 ** Function         btif_media_task_aa_rx_flush
 **
 ** Description
 **
 ** Returns          void
 **
 *******************************************************************************/
static void btif_media_task_aa_rx_flush(void)
{
    /* Flush all enqueued GKI SBC  buffers (encoded) */
    APPL_TRACE_DEBUG("btif_media_task_aa_rx_flush");

    btif_media_flush_q(btif_media_cb.RxSbcQ);
}


/*******************************************************************************
 **
 ** Function         btif_media_task_aa_tx_flush
 **
 ** Description
 **
 ** Returns          void
 **
 *******************************************************************************/
static void btif_media_task_aa_tx_flush(BT_HDR *p_msg)
{
    UNUSED(p_msg);

    /* Flush all enqueued GKI music buffers (encoded) */
    APPL_TRACE_DEBUG("btif_media_task_aa_tx_flush");

    btif_media_cb.media_feeding_state.pcm.counter = 0;
    btif_media_cb.media_feeding_state.pcm.aa_feed_residue = 0;

    btif_media_cb.stats.tx_queue_total_flushed_messages +=
        fixed_queue_length(btif_media_cb.TxAaQ);
    btif_media_cb.stats.tx_queue_last_flushed_us = time_now_us();
    btif_media_flush_q(btif_media_cb.TxAaQ);

    UIPC_Ioctl(UIPC_CH_ID_AV_AUDIO, UIPC_REQ_RX_FLUSH, NULL);
}

/*******************************************************************************
 **
 ** Function       btif_media_task_enc_init
 **
 ** Description    Initialize encoding task
 **
 ** Returns        void
 **
 *******************************************************************************/
static void btif_media_task_enc_init(BT_HDR *p_msg)
{
    tBTIF_MEDIA_INIT_AUDIO *pInitAudio = (tBTIF_MEDIA_INIT_AUDIO *) p_msg;

    APPL_TRACE_DEBUG("btif_media_task_enc_init");

    btif_media_cb.timestamp = 0;

    /* SBC encoder config (enforced even if not used) */
    btif_media_cb.encoder.s16ChannelMode = pInitAudio->ChannelMode;
    btif_media_cb.encoder.s16NumOfSubBands = pInitAudio->NumOfSubBands;
    btif_media_cb.encoder.s16NumOfBlocks = pInitAudio->NumOfBlocks;
    btif_media_cb.encoder.s16AllocationMethod = pInitAudio->AllocationMethod;
    btif_media_cb.encoder.s16SamplingFreq = pInitAudio->SamplingFreq;

    btif_media_cb.encoder.u16BitRate = btif_media_task_get_sbc_rate();

    /* Default transcoding is PCM to SBC, modified by feeding configuration */
    btif_media_cb.TxTranscoding = BTIF_MEDIA_TRSCD_PCM_2_SBC;
    btif_media_cb.TxAaMtuSize = ((BTIF_MEDIA_AA_BUF_SIZE-BTIF_MEDIA_AA_SBC_OFFSET-sizeof(BT_HDR))
            < pInitAudio->MtuSize) ? (BTIF_MEDIA_AA_BUF_SIZE - BTIF_MEDIA_AA_SBC_OFFSET
            - sizeof(BT_HDR)) : pInitAudio->MtuSize;

    APPL_TRACE_EVENT("btif_media_task_enc_init busy %d, mtu %d, peer mtu %d",
                     btif_media_cb.busy_level, btif_media_cb.TxAaMtuSize, pInitAudio->MtuSize);
    APPL_TRACE_EVENT("      ch mode %d, subnd %d, nb blk %d, alloc %d, rate %d, freq %d",
            btif_media_cb.encoder.s16ChannelMode, btif_media_cb.encoder.s16NumOfSubBands,
            btif_media_cb.encoder.s16NumOfBlocks,
            btif_media_cb.encoder.s16AllocationMethod, btif_media_cb.encoder.u16BitRate,
            btif_media_cb.encoder.s16SamplingFreq);

    /* Reset entirely the SBC encoder */
    SBC_Encoder_Init(&(btif_media_cb.encoder));

    btif_media_cb.tx_sbc_frames = calculate_max_frames_per_packet();

    APPL_TRACE_DEBUG("%s bit pool %d", __func__, btif_media_cb.encoder.s16BitPool);
}

/*******************************************************************************
 **
 ** Function       btif_media_task_enc_update
 **
 ** Description    Update encoding task
 **
 ** Returns        void
 **
 *******************************************************************************/

static void btif_media_task_enc_update(BT_HDR *p_msg)
{
    tBTIF_MEDIA_UPDATE_AUDIO * pUpdateAudio = (tBTIF_MEDIA_UPDATE_AUDIO *) p_msg;
    SBC_ENC_PARAMS *pstrEncParams = &btif_media_cb.encoder;
    uint16_t s16SamplingFreq;
    SINT16 s16BitPool = 0;
    SINT16 s16BitRate;
    SINT16 s16FrameLen;
    uint8_t protect = 0;

    APPL_TRACE_DEBUG("%s : minmtu %d, maxbp %d minbp %d", __func__,
                     pUpdateAudio->MinMtuSize, pUpdateAudio->MaxBitPool,
                     pUpdateAudio->MinBitPool);

    if (!pstrEncParams->s16NumOfSubBands)
    {
        APPL_TRACE_WARNING("%s SubBands are set to 0, resetting to max (%d)",
          __func__, SBC_MAX_NUM_OF_SUBBANDS);
        pstrEncParams->s16NumOfSubBands = SBC_MAX_NUM_OF_SUBBANDS;
    }

    if (!pstrEncParams->s16NumOfBlocks)
    {
        APPL_TRACE_WARNING("%s Blocks are set to 0, resetting to max (%d)",
          __func__, SBC_MAX_NUM_OF_BLOCKS);
        pstrEncParams->s16NumOfBlocks = SBC_MAX_NUM_OF_BLOCKS;
    }

    if (!pstrEncParams->s16NumOfChannels)
    {
        APPL_TRACE_WARNING("%s Channels are set to 0, resetting to max (%d)",
          __func__, SBC_MAX_NUM_OF_CHANNELS);
        pstrEncParams->s16NumOfChannels = SBC_MAX_NUM_OF_CHANNELS;
    }

    btif_media_cb.TxAaMtuSize = ((BTIF_MEDIA_AA_BUF_SIZE -
                                  BTIF_MEDIA_AA_SBC_OFFSET - sizeof(BT_HDR))
            < pUpdateAudio->MinMtuSize) ? (BTIF_MEDIA_AA_BUF_SIZE - BTIF_MEDIA_AA_SBC_OFFSET
            - sizeof(BT_HDR)) : pUpdateAudio->MinMtuSize;

    /* Set the initial target bit rate */
    pstrEncParams->u16BitRate = btif_media_task_get_sbc_rate();

    if (pstrEncParams->s16SamplingFreq == SBC_sf16000)
        s16SamplingFreq = 16000;
    else if (pstrEncParams->s16SamplingFreq == SBC_sf32000)
        s16SamplingFreq = 32000;
    else if (pstrEncParams->s16SamplingFreq == SBC_sf44100)
        s16SamplingFreq = 44100;
    else
        s16SamplingFreq = 48000;

    do {
        if (pstrEncParams->s16NumOfBlocks == 0 ||
            pstrEncParams->s16NumOfSubBands == 0 ||
            pstrEncParams->s16NumOfChannels == 0) {
            APPL_TRACE_ERROR("%s - Avoiding division by zero...", __func__);
            APPL_TRACE_ERROR("%s - block=%d, subBands=%d, channels=%d",
                             __func__,
                             pstrEncParams->s16NumOfBlocks,
                             pstrEncParams->s16NumOfSubBands,
                             pstrEncParams->s16NumOfChannels);
            break;
        }

        if ((pstrEncParams->s16ChannelMode == SBC_JOINT_STEREO) ||
            (pstrEncParams->s16ChannelMode == SBC_STEREO)) {
            s16BitPool = (SINT16)((pstrEncParams->u16BitRate *
                    pstrEncParams->s16NumOfSubBands * 1000 / s16SamplingFreq)
                    - ((32 + (4 * pstrEncParams->s16NumOfSubBands *
                    pstrEncParams->s16NumOfChannels)
                    + ((pstrEncParams->s16ChannelMode - 2) *
                    pstrEncParams->s16NumOfSubBands))
                    / pstrEncParams->s16NumOfBlocks));

            s16FrameLen = 4 + (4*pstrEncParams->s16NumOfSubBands *
                    pstrEncParams->s16NumOfChannels) / 8
                    + (((pstrEncParams->s16ChannelMode - 2) *
                    pstrEncParams->s16NumOfSubBands)
                    + (pstrEncParams->s16NumOfBlocks * s16BitPool)) / 8;

            s16BitRate = (8 * s16FrameLen * s16SamplingFreq)
                    / (pstrEncParams->s16NumOfSubBands *
                    pstrEncParams->s16NumOfBlocks * 1000);

            if (s16BitRate > pstrEncParams->u16BitRate)
                s16BitPool--;

            if (pstrEncParams->s16NumOfSubBands == 8)
                s16BitPool = (s16BitPool > 255) ? 255 : s16BitPool;
            else
                s16BitPool = (s16BitPool > 128) ? 128 : s16BitPool;
        } else {
            s16BitPool = (SINT16)(((pstrEncParams->s16NumOfSubBands *
                    pstrEncParams->u16BitRate * 1000)
                    / (s16SamplingFreq * pstrEncParams->s16NumOfChannels))
                    - (((32 / pstrEncParams->s16NumOfChannels) +
                    (4 * pstrEncParams->s16NumOfSubBands))
                    / pstrEncParams->s16NumOfBlocks));

            pstrEncParams->s16BitPool =
                (s16BitPool > (16 * pstrEncParams->s16NumOfSubBands)) ?
                        (16 * pstrEncParams->s16NumOfSubBands) : s16BitPool;
        }

        if (s16BitPool < 0)
            s16BitPool = 0;

        APPL_TRACE_EVENT("%s bitpool candidate : %d (%d kbps)", __func__,
                         s16BitPool, pstrEncParams->u16BitRate);

        if (s16BitPool > pUpdateAudio->MaxBitPool) {
            APPL_TRACE_DEBUG("%s computed bitpool too large (%d)", __func__,
                             s16BitPool);
            /* Decrease bitrate */
            btif_media_cb.encoder.u16BitRate -= BTIF_MEDIA_BITRATE_STEP;
            /* Record that we have decreased the bitrate */
            protect |= 1;
        } else if (s16BitPool < pUpdateAudio->MinBitPool) {
            APPL_TRACE_WARNING("%s computed bitpool too small (%d)", __func__,
                               s16BitPool);

            /* Increase bitrate */
            uint16_t previous_u16BitRate = btif_media_cb.encoder.u16BitRate;
            btif_media_cb.encoder.u16BitRate += BTIF_MEDIA_BITRATE_STEP;
            /* Record that we have increased the bitrate */
            protect |= 2;
            /* Check over-flow */
            if (btif_media_cb.encoder.u16BitRate < previous_u16BitRate)
                protect |= 3;
        } else {
            break;
        }
        /* In case we have already increased and decreased the bitrate, just stop */
        if (protect == 3) {
            APPL_TRACE_ERROR("%s could not find bitpool in range", __func__);
            break;
        }
    } while (1);

    /* Finally update the bitpool in the encoder structure */
    pstrEncParams->s16BitPool = s16BitPool;

    APPL_TRACE_DEBUG("%s final bit rate %d, final bit pool %d", __func__,
                     btif_media_cb.encoder.u16BitRate,
                     btif_media_cb.encoder.s16BitPool);

    /* make sure we reinitialize encoder with new settings */
    SBC_Encoder_Init(&(btif_media_cb.encoder));

    btif_media_cb.tx_sbc_frames = calculate_max_frames_per_packet();
}

/*******************************************************************************
 **
 ** Function         btif_media_task_pcm2sbc_init
 **
 ** Description      Init encoding task for PCM to SBC according to feeding
 **
 ** Returns          void
 **
 *******************************************************************************/
static void btif_media_task_pcm2sbc_init(tBTIF_MEDIA_INIT_AUDIO_FEEDING * p_feeding)
{
    bool reconfig_needed = false;

    APPL_TRACE_DEBUG("PCM feeding:");
    APPL_TRACE_DEBUG("sampling_freq:%d", p_feeding->feeding.cfg.pcm.sampling_freq);
    APPL_TRACE_DEBUG("num_channel:%d", p_feeding->feeding.cfg.pcm.num_channel);
    APPL_TRACE_DEBUG("bit_per_sample:%d", p_feeding->feeding.cfg.pcm.bit_per_sample);

    /* Check the PCM feeding sampling_freq */
    switch (p_feeding->feeding.cfg.pcm.sampling_freq)
    {
        case  8000:
        case 12000:
        case 16000:
        case 24000:
        case 32000:
        case 48000:
            /* For these sampling_freq the AV connection must be 48000 */
            if (btif_media_cb.encoder.s16SamplingFreq != SBC_sf48000)
            {
                /* Reconfiguration needed at 48000 */
                APPL_TRACE_DEBUG("SBC Reconfiguration needed at 48000");
                btif_media_cb.encoder.s16SamplingFreq = SBC_sf48000;
                reconfig_needed = true;
            }
            break;

        case 11025:
        case 22050:
        case 44100:
            /* For these sampling_freq the AV connection must be 44100 */
            if (btif_media_cb.encoder.s16SamplingFreq != SBC_sf44100)
            {
                /* Reconfiguration needed at 44100 */
                APPL_TRACE_DEBUG("SBC Reconfiguration needed at 44100");
                btif_media_cb.encoder.s16SamplingFreq = SBC_sf44100;
                reconfig_needed = true;
            }
            break;
        default:
            APPL_TRACE_DEBUG("Feeding PCM sampling_freq unsupported");
            break;
    }

    /* Some AV Headsets do not support Mono => always ask for Stereo */
    if (btif_media_cb.encoder.s16ChannelMode == SBC_MONO)
    {
        APPL_TRACE_DEBUG("SBC Reconfiguration needed in Stereo");
        btif_media_cb.encoder.s16ChannelMode = SBC_JOINT_STEREO;
        reconfig_needed = true;
    }

    if (reconfig_needed != false)
    {
        APPL_TRACE_DEBUG("btif_media_task_pcm2sbc_init :: mtu %d", btif_media_cb.TxAaMtuSize);
        APPL_TRACE_DEBUG("ch mode %d, nbsubd %d, nb %d, alloc %d, rate %d, freq %d",
                btif_media_cb.encoder.s16ChannelMode,
                btif_media_cb.encoder.s16NumOfSubBands, btif_media_cb.encoder.s16NumOfBlocks,
                btif_media_cb.encoder.s16AllocationMethod, btif_media_cb.encoder.u16BitRate,
                btif_media_cb.encoder.s16SamplingFreq);

        SBC_Encoder_Init(&(btif_media_cb.encoder));
    }
    else
    {
        APPL_TRACE_DEBUG("btif_media_task_pcm2sbc_init no SBC reconfig needed");
    }
}


/*******************************************************************************
 **
 ** Function         btif_media_task_audio_feeding_init
 **
 ** Description      Initialize the audio path according to the feeding format
 **
 ** Returns          void
 **
 *******************************************************************************/
static void btif_media_task_audio_feeding_init(BT_HDR *p_msg)
{
    tBTIF_MEDIA_INIT_AUDIO_FEEDING *p_feeding = (tBTIF_MEDIA_INIT_AUDIO_FEEDING *) p_msg;

    APPL_TRACE_DEBUG("btif_media_task_audio_feeding_init format:%d", p_feeding->feeding.format);

    /* Save Media Feeding information */
    btif_media_cb.feeding_mode = p_feeding->feeding_mode;
    btif_media_cb.media_feeding = p_feeding->feeding;

    /* Handle different feeding formats */
    switch (p_feeding->feeding.format)
    {
        case BTIF_AV_CODEC_PCM:
            btif_media_cb.TxTranscoding = BTIF_MEDIA_TRSCD_PCM_2_SBC;
            btif_media_task_pcm2sbc_init(p_feeding);
            break;

        default :
            APPL_TRACE_ERROR("unknown feeding format %d", p_feeding->feeding.format);
            break;
    }
}

int btif_a2dp_get_track_frequency(uint8_t frequency) {
    int freq = 48000;
    switch (frequency) {
        case A2D_SBC_IE_SAMP_FREQ_16:
            freq = 16000;
            break;
        case A2D_SBC_IE_SAMP_FREQ_32:
            freq = 32000;
            break;
        case A2D_SBC_IE_SAMP_FREQ_44:
            freq = 44100;
            break;
        case A2D_SBC_IE_SAMP_FREQ_48:
            freq = 48000;
            break;
    }
    return freq;
}

int btif_a2dp_get_track_channel_count(uint8_t channeltype) {
    int count = 1;
    switch (channeltype) {
        case A2D_SBC_IE_CH_MD_MONO:
            count = 1;
            break;
        case A2D_SBC_IE_CH_MD_DUAL:
        case A2D_SBC_IE_CH_MD_STEREO:
        case A2D_SBC_IE_CH_MD_JOINT:
            count = 2;
            break;
    }
    return count;
}

#ifdef USE_AUDIO_TRACK
int a2dp_get_track_channel_type(uint8_t channeltype) {
    int count = 1;
    switch (channeltype) {
        case A2D_SBC_IE_CH_MD_MONO:
            count = 1;
            break;
        case A2D_SBC_IE_CH_MD_DUAL:
        case A2D_SBC_IE_CH_MD_STEREO:
        case A2D_SBC_IE_CH_MD_JOINT:
            count = 3;
            break;
    }
    return count;
}
#endif

void btif_a2dp_set_peer_sep(uint8_t sep) {
    btif_media_cb.peer_sep = sep;
}

static void btif_decode_alarm_cb(UNUSED_ATTR void *context) {
  if(worker_thread != NULL)
      thread_post(worker_thread, btif_media_task_avk_handle_timer, NULL);
}

static void btif_media_task_aa_handle_stop_decoding(void) {
  alarm_free(btif_media_cb.decode_alarm);
  btif_media_cb.decode_alarm = NULL;
#ifdef USE_AUDIO_TRACK
  BtifAvrcpAudioTrackPause(btif_media_cb.audio_track);
#endif
}

static void btif_media_task_aa_handle_start_decoding(void) {
  if (btif_media_cb.decode_alarm)
    return;
#ifdef USE_AUDIO_TRACK
  BtifAvrcpAudioTrackStart(btif_media_cb.audio_track);
#endif
  btif_media_cb.decode_alarm = alarm_new_periodic("btif.media_decode");
  if (!btif_media_cb.decode_alarm) {
    LOG_ERROR(LOG_TAG, "%s unable to allocate decode alarm.", __func__);
    return;
  }

  alarm_set(btif_media_cb.decode_alarm, BTIF_SINK_MEDIA_TIME_TICK_MS,
            btif_decode_alarm_cb, NULL);
}

#if (BTA_AV_SINK_INCLUDED == TRUE)

static void btif_media_task_aa_handle_clear_track (void)
{
    APPL_TRACE_DEBUG("btif_media_task_aa_handle_clear_track");
#ifdef USE_AUDIO_TRACK
    BtifAvrcpAudioTrackStop(btif_media_cb.audio_track);
    BtifAvrcpAudioTrackDelete(btif_media_cb.audio_track);
    btif_media_cb.audio_track = NULL;
#endif
}

/*******************************************************************************
 **
 ** Function         btif_media_task_aa_handle_decoder_reset
 **
 ** Description
 **
 ** Returns          void
 **
 *******************************************************************************/
static void btif_media_task_aa_handle_decoder_reset(BT_HDR *p_msg)
{
    tBTIF_MEDIA_SINK_CFG_UPDATE *p_buf = (tBTIF_MEDIA_SINK_CFG_UPDATE*) p_msg;
    tA2D_STATUS a2d_status;
    tA2D_SBC_CIE sbc_cie;
    OI_STATUS       status;
    uint32_t          freq_multiple = 48*20; /* frequency multiple for 20ms of data , initialize with 48K*/
    uint32_t          num_blocks = 16;
    uint32_t          num_subbands = 8;

    APPL_TRACE_DEBUG("btif_media_task_aa_handle_decoder_reset p_codec_info[%x:%x:%x:%x:%x:%x]",
            p_buf->codec_info[1], p_buf->codec_info[2], p_buf->codec_info[3],
            p_buf->codec_info[4], p_buf->codec_info[5], p_buf->codec_info[6]);

    a2d_status = A2D_ParsSbcInfo(&sbc_cie, p_buf->codec_info, false);
    if (a2d_status != A2D_SUCCESS)
    {
        APPL_TRACE_ERROR("ERROR dump_codec_info A2D_ParsSbcInfo fail:%d", a2d_status);
        return;
    }

    btif_media_cb.sample_rate = btif_a2dp_get_track_frequency(sbc_cie.samp_freq);
    btif_media_cb.channel_count = btif_a2dp_get_track_channel_count(sbc_cie.ch_mode);

    btif_media_cb.rx_flush = false;
    APPL_TRACE_DEBUG("Reset to sink role");
    status = OI_CODEC_SBC_DecoderReset(&context, contextData, sizeof(contextData), 2, 2, false);
    if (!OI_SUCCESS(status)) {
        APPL_TRACE_ERROR("OI_CODEC_SBC_DecoderReset failed with error code %d\n", status);
    }

#ifdef USE_AUDIO_TRACK
    APPL_TRACE_DEBUG("%s A2dpSink: sbc Create Track", __func__);
    btif_media_cb.audio_track =
        BtifAvrcpAudioTrackCreate(btif_a2dp_get_track_frequency(sbc_cie.samp_freq),
                                  a2dp_get_track_channel_type(sbc_cie.ch_mode));
    if (btif_media_cb.audio_track == NULL) {
        APPL_TRACE_ERROR("%s A2dpSink: Track creation fails!!!", __func__);
        return;
    }
#else
    UIPC_Open(UIPC_CH_ID_AV_AUDIO, btif_a2dp_data_cb);
#endif

    switch (sbc_cie.samp_freq)
    {
        case A2D_SBC_IE_SAMP_FREQ_16:
            APPL_TRACE_DEBUG("\tsamp_freq:%d (16000)", sbc_cie.samp_freq);
            freq_multiple = 16*20;
            break;
        case A2D_SBC_IE_SAMP_FREQ_32:
            APPL_TRACE_DEBUG("\tsamp_freq:%d (32000)", sbc_cie.samp_freq);
            freq_multiple = 32*20;
            break;
        case A2D_SBC_IE_SAMP_FREQ_44:
            APPL_TRACE_DEBUG("\tsamp_freq:%d (44100)", sbc_cie.samp_freq);
            freq_multiple = 441*2;
            break;
        case A2D_SBC_IE_SAMP_FREQ_48:
            APPL_TRACE_DEBUG("\tsamp_freq:%d (48000)", sbc_cie.samp_freq);
            freq_multiple = 48*20;
            break;
        default:
            APPL_TRACE_DEBUG(" Unknown Frequency ");
            break;
    }

    switch (sbc_cie.ch_mode)
    {
        case A2D_SBC_IE_CH_MD_MONO:
            APPL_TRACE_DEBUG("\tch_mode:%d (Mono)", sbc_cie.ch_mode);
            break;
        case A2D_SBC_IE_CH_MD_DUAL:
            APPL_TRACE_DEBUG("\tch_mode:%d (DUAL)", sbc_cie.ch_mode);
            break;
        case A2D_SBC_IE_CH_MD_STEREO:
            APPL_TRACE_DEBUG("\tch_mode:%d (STEREO)", sbc_cie.ch_mode);
            break;
        case A2D_SBC_IE_CH_MD_JOINT:
            APPL_TRACE_DEBUG("\tch_mode:%d (JOINT)", sbc_cie.ch_mode);
            break;
        default:
            APPL_TRACE_DEBUG(" Unknown Mode ");
            break;
    }

    switch (sbc_cie.block_len)
    {
        case A2D_SBC_IE_BLOCKS_4:
            APPL_TRACE_DEBUG("\tblock_len:%d (4)", sbc_cie.block_len);
            num_blocks = 4;
            break;
        case A2D_SBC_IE_BLOCKS_8:
            APPL_TRACE_DEBUG("\tblock_len:%d (8)", sbc_cie.block_len);
            num_blocks = 8;
            break;
        case A2D_SBC_IE_BLOCKS_12:
            APPL_TRACE_DEBUG("\tblock_len:%d (12)", sbc_cie.block_len);
            num_blocks = 12;
            break;
        case A2D_SBC_IE_BLOCKS_16:
            APPL_TRACE_DEBUG("\tblock_len:%d (16)", sbc_cie.block_len);
            num_blocks = 16;
            break;
        default:
            APPL_TRACE_DEBUG(" Unknown BlockLen ");
            break;
    }

    switch (sbc_cie.num_subbands)
    {
        case A2D_SBC_IE_SUBBAND_4:
            APPL_TRACE_DEBUG("\tnum_subbands:%d (4)", sbc_cie.num_subbands);
            num_subbands = 4;
            break;
        case A2D_SBC_IE_SUBBAND_8:
            APPL_TRACE_DEBUG("\tnum_subbands:%d (8)", sbc_cie.num_subbands);
            num_subbands = 8;
            break;
        default:
            APPL_TRACE_DEBUG(" Unknown SubBands ");
            break;
    }

    switch (sbc_cie.alloc_mthd)
    {
        case A2D_SBC_IE_ALLOC_MD_S:
            APPL_TRACE_DEBUG("\talloc_mthd:%d (SNR)", sbc_cie.alloc_mthd);
            break;
        case A2D_SBC_IE_ALLOC_MD_L:
            APPL_TRACE_DEBUG("\talloc_mthd:%d (Loudness)", sbc_cie.alloc_mthd);
            break;
        default:
            APPL_TRACE_DEBUG(" Unknown Allocation Method");
            break;
    }

    APPL_TRACE_DEBUG("\tBit pool Min:%d Max:%d", sbc_cie.min_bitpool, sbc_cie.max_bitpool);

    btif_media_cb.frames_to_process = ((freq_multiple)/(num_blocks*num_subbands)) + 1;
    APPL_TRACE_DEBUG(" Frames to be processed in 20 ms %d",btif_media_cb.frames_to_process);
}
#endif

/*******************************************************************************
 **
 ** Function         btif_media_task_feeding_state_reset
 **
 ** Description      Reset the media feeding state
 **
 ** Returns          void
 **
 *******************************************************************************/
static void btif_media_task_feeding_state_reset(void)
{
    /* By default, just clear the entire state */
    memset(&btif_media_cb.media_feeding_state, 0, sizeof(btif_media_cb.media_feeding_state));

    if (btif_media_cb.TxTranscoding == BTIF_MEDIA_TRSCD_PCM_2_SBC)
    {
        btif_media_cb.media_feeding_state.pcm.bytes_per_tick =
                (btif_media_cb.media_feeding.cfg.pcm.sampling_freq *
                 btif_media_cb.media_feeding.cfg.pcm.bit_per_sample / 8 *
                 btif_media_cb.media_feeding.cfg.pcm.num_channel *
                 BTIF_MEDIA_TIME_TICK)/1000;

        APPL_TRACE_WARNING("pcm bytes per tick %d",
                            (int)btif_media_cb.media_feeding_state.pcm.bytes_per_tick);
    }
}

static void btif_media_task_alarm_cb(UNUSED_ATTR void *context) {
  thread_post(worker_thread, btif_media_task_aa_handle_timer, NULL);
}

/*******************************************************************************
 **
 ** Function         btif_media_task_aa_start_tx
 **
 ** Description      Start media task encoding
 **
 ** Returns          void
 **
 *******************************************************************************/
static void btif_media_task_aa_start_tx(void)
{
    APPL_TRACE_DEBUG("%s media_alarm %srunning, feeding mode %d", __func__,
                     alarm_is_scheduled(btif_media_cb.media_alarm)? "" : "not ",
                     btif_media_cb.feeding_mode);

    last_frame_us = 0;

    /* Reset the media feeding state */
    btif_media_task_feeding_state_reset();

    APPL_TRACE_EVENT("starting timer %dms", BTIF_MEDIA_TIME_TICK);

    alarm_free(btif_media_cb.media_alarm);
    btif_media_cb.media_alarm = alarm_new_periodic("btif.media_task");
    if (!btif_media_cb.media_alarm) {
      LOG_ERROR(LOG_TAG, "%s unable to allocate media alarm.", __func__);
      return;
    }

    alarm_set(btif_media_cb.media_alarm, BTIF_MEDIA_TIME_TICK,
              btif_media_task_alarm_cb, NULL);
}

/*******************************************************************************
 **
 ** Function         btif_media_task_aa_stop_tx
 **
 ** Description      Stop media task encoding
 **
 ** Returns          void
 **
 *******************************************************************************/
static void btif_media_task_aa_stop_tx(void)
{
    APPL_TRACE_DEBUG("%s media_alarm is %srunning", __func__,
                     alarm_is_scheduled(btif_media_cb.media_alarm)? "" : "not ");

    const bool send_ack = alarm_is_scheduled(btif_media_cb.media_alarm);

    /* Stop the timer first */
    alarm_free(btif_media_cb.media_alarm);
    btif_media_cb.media_alarm = NULL;

    UIPC_Close(UIPC_CH_ID_AV_AUDIO);

    /* Try to send acknowldegment once the media stream is
       stopped. This will make sure that the A2DP HAL layer is
       un-blocked on wait for acknowledgment for the sent command.
       This resolves a corner cases AVDTP SUSPEND collision
       when the DUT and the remote device issue SUSPEND simultaneously
       and due to the processing of the SUSPEND request from the remote,
       the media path is torn down. If the A2DP HAL happens to wait
       for ACK for the initiated SUSPEND, it would never receive it casuing
       a block/wait. Due to this acknowledgement, the A2DP HAL is guranteed
       to get the ACK for any pending command in such cases. */

    if (send_ack)
        a2dp_cmd_acknowledge(A2DP_CTRL_ACK_SUCCESS);

    /* audio engine stopped, reset tx suspended flag */
    btif_media_cb.tx_flush = 0;
    last_frame_us = 0;

    /* Reset the media feeding state */
    btif_media_task_feeding_state_reset();
}

static uint32_t get_frame_length()
{
    uint32_t frame_len = 0;
    APPL_TRACE_DEBUG("%s channel mode: %d, sub-band: %d, number of block: %d, \
            bitpool: %d, sampling frequency: %d, num channels: %d",
            __func__,
            btif_media_cb.encoder.s16ChannelMode,
            btif_media_cb.encoder.s16NumOfSubBands,
            btif_media_cb.encoder.s16NumOfBlocks,
            btif_media_cb.encoder.s16BitPool,
            btif_media_cb.encoder.s16SamplingFreq,
            btif_media_cb.encoder.s16NumOfChannels);

    switch (btif_media_cb.encoder.s16ChannelMode) {
        case SBC_MONO:
            /* FALLTHROUGH */
        case SBC_DUAL:
            frame_len = SBC_FRAME_HEADER_SIZE_BYTES +
                ((uint32_t)(SBC_SCALE_FACTOR_BITS * btif_media_cb.encoder.s16NumOfSubBands *
                btif_media_cb.encoder.s16NumOfChannels) / CHAR_BIT) +
                ((uint32_t)(btif_media_cb.encoder.s16NumOfBlocks *
                btif_media_cb.encoder.s16NumOfChannels *
                btif_media_cb.encoder.s16BitPool) / CHAR_BIT);
            break;
        case SBC_STEREO:
            frame_len = SBC_FRAME_HEADER_SIZE_BYTES +
                ((uint32_t)(SBC_SCALE_FACTOR_BITS * btif_media_cb.encoder.s16NumOfSubBands *
                btif_media_cb.encoder.s16NumOfChannels) / CHAR_BIT) +
                ((uint32_t)(btif_media_cb.encoder.s16NumOfBlocks *
                btif_media_cb.encoder.s16BitPool) / CHAR_BIT);
            break;
        case SBC_JOINT_STEREO:
            frame_len = SBC_FRAME_HEADER_SIZE_BYTES +
                ((uint32_t)(SBC_SCALE_FACTOR_BITS * btif_media_cb.encoder.s16NumOfSubBands *
                btif_media_cb.encoder.s16NumOfChannels) / CHAR_BIT) +
                ((uint32_t)(btif_media_cb.encoder.s16NumOfSubBands +
                (btif_media_cb.encoder.s16NumOfBlocks *
                btif_media_cb.encoder.s16BitPool)) / CHAR_BIT);
            break;
        default:
            APPL_TRACE_DEBUG("%s Invalid channel number: %d",
                __func__, btif_media_cb.encoder.s16ChannelMode);
            break;
    }
    APPL_TRACE_DEBUG("%s calculated frame length: %d", __func__, frame_len);
    return frame_len;
}

static uint8_t calculate_max_frames_per_packet()
{
    uint16_t result = 0;
    uint16_t effective_mtu_size = btif_media_cb.TxAaMtuSize;
    uint32_t frame_len;

    APPL_TRACE_DEBUG("%s original AVDTP MTU size: %d", __func__, btif_media_cb.TxAaMtuSize);
    if (btif_av_is_peer_edr() && (btif_av_peer_supports_3mbps() == false)) {
        // This condition would be satisfied only if the remote device is
        // EDR and supports only 2 Mbps, but the effective AVDTP MTU size
        // exceeds the 2DH5 packet size.
        APPL_TRACE_DEBUG("%s The remote devce is EDR but does not support 3 Mbps", __func__);

        if (effective_mtu_size > MAX_2MBPS_AVDTP_MTU) {
            APPL_TRACE_WARNING("%s Restricting AVDTP MTU size to %d",
                __func__, MAX_2MBPS_AVDTP_MTU);
            effective_mtu_size = MAX_2MBPS_AVDTP_MTU;
            btif_media_cb.TxAaMtuSize = effective_mtu_size;
        }
    }

    if (!btif_media_cb.encoder.s16NumOfSubBands) {
        APPL_TRACE_ERROR("%s SubBands are set to 0, resetting to %d",
            __func__, SBC_MAX_NUM_OF_SUBBANDS);
        btif_media_cb.encoder.s16NumOfSubBands = SBC_MAX_NUM_OF_SUBBANDS;
    }
    if (!btif_media_cb.encoder.s16NumOfBlocks) {
        APPL_TRACE_ERROR("%s Blocks are set to 0, resetting to %d",
            __func__, SBC_MAX_NUM_OF_BLOCKS);
        btif_media_cb.encoder.s16NumOfBlocks = SBC_MAX_NUM_OF_BLOCKS;
    }
    if (!btif_media_cb.encoder.s16NumOfChannels) {
        APPL_TRACE_ERROR("%s Channels are set to 0, resetting to %d",
            __func__, SBC_MAX_NUM_OF_CHANNELS);
        btif_media_cb.encoder.s16NumOfChannels = SBC_MAX_NUM_OF_CHANNELS;
    }

    frame_len = get_frame_length();

    APPL_TRACE_DEBUG("%s Effective Tx MTU to be considered: %d",
        __func__, effective_mtu_size);

    switch (btif_media_cb.encoder.s16SamplingFreq) {
        case SBC_sf44100:
            if (frame_len == 0) {
                APPL_TRACE_ERROR("%s Calculating frame length, \
                                        resetting it to default 119", __func__);
                frame_len = MAX_SBC_HQ_FRAME_SIZE_44_1;
            }
            result = (effective_mtu_size - A2DP_HDR_SIZE) / frame_len;
            APPL_TRACE_DEBUG("%s Max number of SBC frames: %d", __func__, result);
            break;

        case SBC_sf48000:
            if (frame_len == 0) {
                APPL_TRACE_ERROR("%s Calculating frame length, \
                                        resetting it to default 115", __func__);
                frame_len = MAX_SBC_HQ_FRAME_SIZE_48;
            }
            result = (effective_mtu_size - A2DP_HDR_SIZE) / frame_len;
            APPL_TRACE_DEBUG("%s Max number of SBC frames: %d", __func__, result);
            break;

        default:
            APPL_TRACE_ERROR("%s Max number of SBC frames: %d", __func__, result);
            break;

    }
    return result;
}

/*******************************************************************************
 **
 ** Function         btif_get_num_aa_frame_iteration
 **
 ** Description      returns number of frames to send and number of iterations
 **                  to be used. num_of_ietrations and num_of_frames parameters
 **                  are used as output param for returning the respective values
 **
 ** Returns          void
 **
 *******************************************************************************/
static void btif_get_num_aa_frame_iteration(uint8_t *num_of_iterations, uint8_t *num_of_frames)
{
    uint8_t nof = 0;
    uint8_t noi = 1;

    switch (btif_media_cb.TxTranscoding)
    {
        case BTIF_MEDIA_TRSCD_PCM_2_SBC:
        {
            uint32_t projected_nof = 0;
            uint32_t pcm_bytes_per_frame = btif_media_cb.encoder.s16NumOfSubBands *
                             btif_media_cb.encoder.s16NumOfBlocks *
                             btif_media_cb.media_feeding.cfg.pcm.num_channel *
                             btif_media_cb.media_feeding.cfg.pcm.bit_per_sample / 8;
            APPL_TRACE_DEBUG("%s pcm_bytes_per_frame %u", __func__, pcm_bytes_per_frame);

            uint32_t us_this_tick = BTIF_MEDIA_TIME_TICK * 1000;
            uint64_t now_us = time_now_us();
            if (last_frame_us != 0)
                us_this_tick = (now_us - last_frame_us);
            last_frame_us = now_us;

            btif_media_cb.media_feeding_state.pcm.counter +=
                                btif_media_cb.media_feeding_state.pcm.bytes_per_tick *
                                us_this_tick / (BTIF_MEDIA_TIME_TICK * 1000);

            /* calculate nbr of frames pending for this media tick */
            projected_nof = btif_media_cb.media_feeding_state.pcm.counter / pcm_bytes_per_frame;
            if (projected_nof > btif_media_cb.stats.media_read_max_expected_frames)
                btif_media_cb.stats.media_read_max_expected_frames = projected_nof;
            btif_media_cb.stats.media_read_total_expected_frames += projected_nof;
            btif_media_cb.stats.media_read_expected_count++;
            if (projected_nof > MAX_PCM_FRAME_NUM_PER_TICK)
            {
                APPL_TRACE_WARNING("%s() - Limiting frames to be sent from %d to %d"
                    , __func__, projected_nof, MAX_PCM_FRAME_NUM_PER_TICK);
                size_t delta = projected_nof - MAX_PCM_FRAME_NUM_PER_TICK;
                btif_media_cb.stats.media_read_limited_count++;
                btif_media_cb.stats.media_read_total_limited_frames += delta;
                if (delta > btif_media_cb.stats.media_read_max_limited_frames)
                    btif_media_cb.stats.media_read_max_limited_frames = delta;
                projected_nof = MAX_PCM_FRAME_NUM_PER_TICK;
            }

            APPL_TRACE_DEBUG("%s frames for available PCM data %u", __func__, projected_nof);

            if (btif_av_is_peer_edr())
            {
                if (!btif_media_cb.tx_sbc_frames)
                {
                    APPL_TRACE_ERROR("%s tx_sbc_frames not updated, update from here", __func__);
                    btif_media_cb.tx_sbc_frames = calculate_max_frames_per_packet();
                }

                nof = btif_media_cb.tx_sbc_frames;
                if (!nof) {
                    APPL_TRACE_ERROR("%s Number of frames not updated, set calculated values",
                                                        __func__);
                    nof = projected_nof;
                    noi = 1;
                } else {
                    if (nof < projected_nof)
                    {
                        noi = projected_nof / nof; // number of iterations would vary
                        if (noi > MAX_PCM_ITER_NUM_PER_TICK)
                        {
                            APPL_TRACE_ERROR("%s ## Audio Congestion (iterations:%d > max (%d))",
                                 __func__, noi, MAX_PCM_ITER_NUM_PER_TICK);
                            noi = MAX_PCM_ITER_NUM_PER_TICK;
                            btif_media_cb.media_feeding_state.pcm.counter
                                = noi * nof * pcm_bytes_per_frame;
                        }
                        projected_nof = nof;
                    } else {
                        noi = 1; // number of iterations is 1
                        APPL_TRACE_DEBUG("%s reducing frames for available PCM data", __func__);
                        nof = projected_nof;
                    }
                }
            } else {
                // For BR cases nof will be same as the value retrieved at projected_nof
                APPL_TRACE_DEBUG("%s headset BR, number of frames %u", __func__, nof);
                if (projected_nof > MAX_PCM_FRAME_NUM_PER_TICK)
                {
                    APPL_TRACE_ERROR("%s ## Audio Congestion (frames: %d > max (%d))",
                        __func__, projected_nof, MAX_PCM_FRAME_NUM_PER_TICK);
                    projected_nof = MAX_PCM_FRAME_NUM_PER_TICK;
                    btif_media_cb.media_feeding_state.pcm.counter =
                        noi * projected_nof * pcm_bytes_per_frame;
                }
                nof = projected_nof;
            }
            btif_media_cb.media_feeding_state.pcm.counter -= noi * nof * pcm_bytes_per_frame;
            APPL_TRACE_DEBUG("%s effective num of frames %u, iterations %u", __func__, nof, noi);
        }
        break;

        default:
            APPL_TRACE_ERROR("%s Unsupported transcoding format 0x%x",
                    __func__, btif_media_cb.TxTranscoding);
            nof = 0;
            noi = 0;
            break;
    }
    *num_of_frames = nof;
    *num_of_iterations = noi;
}

/*******************************************************************************
 **
 ** Function         btif_media_sink_enque_buf
 **
 ** Description      This function is called by the av_co to fill A2DP Sink Queue
 **
 **
 ** Returns          size of the queue
 *******************************************************************************/
uint8_t btif_media_sink_enque_buf(BT_HDR *p_pkt)
{
    if (btif_media_cb.rx_flush == true) /* Flush enabled, do not enque */
        return fixed_queue_length(btif_media_cb.RxSbcQ);
    if (fixed_queue_length(btif_media_cb.RxSbcQ) == MAX_OUTPUT_A2DP_FRAME_QUEUE_SZ)
    {
        uint8_t ret = fixed_queue_length(btif_media_cb.RxSbcQ);
        osi_free(fixed_queue_try_dequeue(btif_media_cb.RxSbcQ));
        return ret;
    }

    BTIF_TRACE_VERBOSE("%s +", __func__);
    /* allocate and Queue this buffer */
    tBT_SBC_HDR *p_msg =
        (tBT_SBC_HDR *)osi_malloc(sizeof(tBT_SBC_HDR) + p_pkt->offset +
                                  p_pkt->len);
    memcpy((uint8_t *)(p_msg + 1), (uint8_t *)(p_pkt + 1) + p_pkt->offset,
           p_pkt->len);
    p_msg->num_frames_to_be_processed = (*((uint8_t *)(p_pkt + 1) + p_pkt->offset))& 0x0f;
    p_msg->len = p_pkt->len;
    p_msg->offset = 0;
    p_msg->layer_specific = p_pkt->layer_specific;
    BTIF_TRACE_VERBOSE("%s frames to process %d, len %d  ",
                       __func__, p_msg->num_frames_to_be_processed,p_msg->len);
    fixed_queue_enqueue(btif_media_cb.RxSbcQ, p_msg);
    if (fixed_queue_length(btif_media_cb.RxSbcQ) == MAX_A2DP_DELAYED_START_FRAME_COUNT) {
        BTIF_TRACE_DEBUG(" Initiate Decoding ");
        btif_media_task_aa_handle_start_decoding();
    }

    return fixed_queue_length(btif_media_cb.RxSbcQ);
}

/*******************************************************************************
 **
 ** Function         btif_media_aa_readbuf
 **
 ** Description      This function is called by the av_co to get the next buffer to send
 **
 **
 ** Returns          void
 *******************************************************************************/
BT_HDR *btif_media_aa_readbuf(void)
{
    uint64_t now_us = time_now_us();
    BT_HDR *p_buf = (BT_HDR *)fixed_queue_try_dequeue(btif_media_cb.TxAaQ);

    btif_media_cb.stats.tx_queue_total_readbuf_calls++;
    btif_media_cb.stats.tx_queue_last_readbuf_us = now_us;
    if (p_buf != NULL) {
        // Update the statistics
        update_scheduling_stats(&btif_media_cb.stats.tx_queue_dequeue_stats,
                                now_us, BTIF_SINK_MEDIA_TIME_TICK_MS * 1000);
    }

    return p_buf;
}

/*******************************************************************************
 **
 ** Function         btif_media_aa_read_feeding
 **
 ** Description
 **
 ** Returns          void
 **
 *******************************************************************************/

bool btif_media_aa_read_feeding(tUIPC_CH_ID channel_id)
{
    uint16_t event;
    uint16_t blocm_x_subband = btif_media_cb.encoder.s16NumOfSubBands * \
                             btif_media_cb.encoder.s16NumOfBlocks;
    uint32_t read_size;
    uint16_t sbc_sampling = 48000;
    uint32_t src_samples;
    uint16_t bytes_needed = blocm_x_subband * btif_media_cb.encoder.s16NumOfChannels * \
                          btif_media_cb.media_feeding.cfg.pcm.bit_per_sample / 8;
    static uint16_t up_sampled_buffer[SBC_MAX_NUM_FRAME * SBC_MAX_NUM_OF_BLOCKS
            * SBC_MAX_NUM_OF_CHANNELS * SBC_MAX_NUM_OF_SUBBANDS * 2];
    static uint16_t read_buffer[SBC_MAX_NUM_FRAME * SBC_MAX_NUM_OF_BLOCKS
            * SBC_MAX_NUM_OF_CHANNELS * SBC_MAX_NUM_OF_SUBBANDS];
    uint32_t src_size_used;
    uint32_t dst_size_used;
    bool fract_needed;
    int32_t   fract_max;
    int32_t   fract_threshold;
    uint32_t  nb_byte_read;

    /* Get the SBC sampling rate */
    switch (btif_media_cb.encoder.s16SamplingFreq)
    {
    case SBC_sf48000:
        sbc_sampling = 48000;
        break;
    case SBC_sf44100:
        sbc_sampling = 44100;
        break;
    case SBC_sf32000:
        sbc_sampling = 32000;
        break;
    case SBC_sf16000:
        sbc_sampling = 16000;
        break;
    }

    if (sbc_sampling == btif_media_cb.media_feeding.cfg.pcm.sampling_freq) {
        read_size = bytes_needed - btif_media_cb.media_feeding_state.pcm.aa_feed_residue;
        nb_byte_read = UIPC_Read(channel_id, &event,
                  ((uint8_t *)btif_media_cb.encoder.as16PcmBuffer) +
                  btif_media_cb.media_feeding_state.pcm.aa_feed_residue,
                  read_size);
        if (nb_byte_read == read_size) {
            btif_media_cb.media_feeding_state.pcm.aa_feed_residue = 0;
            return true;
        } else {
            APPL_TRACE_WARNING("### UNDERFLOW :: ONLY READ %d BYTES OUT OF %d ###",
                nb_byte_read, read_size);
            btif_media_cb.media_feeding_state.pcm.aa_feed_residue += nb_byte_read;
            btif_media_cb.stats.media_read_total_underflow_bytes += (read_size - nb_byte_read);
            btif_media_cb.stats.media_read_total_underflow_count++;
            btif_media_cb.stats.media_read_last_underflow_us = time_now_us();
            return false;
        }
    }

    /* Some Feeding PCM frequencies require to split the number of sample */
    /* to read. */
    /* E.g 128/6=21.3333 => read 22 and 21 and 21 => max = 2; threshold = 0*/
    fract_needed = false;   /* Default */
    switch (btif_media_cb.media_feeding.cfg.pcm.sampling_freq)
    {
    case 32000:
    case 8000:
        fract_needed = true;
        fract_max = 2;          /* 0, 1 and 2 */
        fract_threshold = 0;    /* Add one for the first */
        break;
    case 16000:
        fract_needed = true;
        fract_max = 2;          /* 0, 1 and 2 */
        fract_threshold = 1;    /* Add one for the first two frames*/
        break;
    }

    /* Compute number of sample to read from source */
    src_samples = blocm_x_subband;
    src_samples *= btif_media_cb.media_feeding.cfg.pcm.sampling_freq;
    src_samples /= sbc_sampling;

    /* The previous division may have a remainder not null */
    if (fract_needed)
    {
        if (btif_media_cb.media_feeding_state.pcm.aa_feed_counter <= fract_threshold)
        {
            src_samples++; /* for every read before threshold add one sample */
        }

        /* do nothing if counter >= threshold */
        btif_media_cb.media_feeding_state.pcm.aa_feed_counter++; /* one more read */
        if (btif_media_cb.media_feeding_state.pcm.aa_feed_counter > fract_max)
        {
            btif_media_cb.media_feeding_state.pcm.aa_feed_counter = 0;
        }
    }

    /* Compute number of bytes to read from source */
    read_size = src_samples;
    read_size *= btif_media_cb.media_feeding.cfg.pcm.num_channel;
    read_size *= (btif_media_cb.media_feeding.cfg.pcm.bit_per_sample / 8);

    /* Read Data from UIPC channel */
    nb_byte_read = UIPC_Read(channel_id, &event, (uint8_t *)read_buffer, read_size);

    //tput_mon(true, nb_byte_read, false);

    if (nb_byte_read < read_size)
    {
        APPL_TRACE_WARNING("### UNDERRUN :: ONLY READ %d BYTES OUT OF %d ###",
                nb_byte_read, read_size);
        btif_media_cb.stats.media_read_total_underrun_bytes += (read_size - nb_byte_read);
        btif_media_cb.stats.media_read_total_underrun_count++;
        btif_media_cb.stats.media_read_last_underrun_us = time_now_us();

        if (nb_byte_read == 0)
            return false;

        if(btif_media_cb.feeding_mode == BTIF_AV_FEEDING_ASYNCHRONOUS)
        {
            /* Fill the unfilled part of the read buffer with silence (0) */
            memset(((uint8_t *)read_buffer) + nb_byte_read, 0, read_size - nb_byte_read);
            nb_byte_read = read_size;
        }
    }

    /* Initialize PCM up-sampling engine */
    bta_av_sbc_init_up_sample(btif_media_cb.media_feeding.cfg.pcm.sampling_freq,
            sbc_sampling, btif_media_cb.media_feeding.cfg.pcm.bit_per_sample,
            btif_media_cb.media_feeding.cfg.pcm.num_channel);

    /* re-sample read buffer */
    /* The output PCM buffer will be stereo, 16 bit per sample */
    dst_size_used = bta_av_sbc_up_sample((uint8_t *)read_buffer,
            (uint8_t *)up_sampled_buffer + btif_media_cb.media_feeding_state.pcm.aa_feed_residue,
            nb_byte_read,
            sizeof(up_sampled_buffer) - btif_media_cb.media_feeding_state.pcm.aa_feed_residue,
            &src_size_used);

    /* update the residue */
    btif_media_cb.media_feeding_state.pcm.aa_feed_residue += dst_size_used;

    /* only copy the pcm sample when we have up-sampled enough PCM */
    if(btif_media_cb.media_feeding_state.pcm.aa_feed_residue >= bytes_needed)
    {
        /* Copy the output pcm samples in SBC encoding buffer */
        memcpy((uint8_t *)btif_media_cb.encoder.as16PcmBuffer,
                (uint8_t *)up_sampled_buffer,
                bytes_needed);
        /* update the residue */
        btif_media_cb.media_feeding_state.pcm.aa_feed_residue -= bytes_needed;

        if (btif_media_cb.media_feeding_state.pcm.aa_feed_residue != 0)
        {
            memcpy((uint8_t *)up_sampled_buffer,
                   (uint8_t *)up_sampled_buffer + bytes_needed,
                   btif_media_cb.media_feeding_state.pcm.aa_feed_residue);
        }
        return true;
    }

    return false;
}

/*******************************************************************************
 **
 ** Function         btif_media_aa_prep_sbc_2_send
 **
 ** Description
 **
 ** Returns          void
 **
 *******************************************************************************/
static void btif_media_aa_prep_sbc_2_send(uint8_t nb_frame,
                                          uint64_t timestamp_us)
{
    uint8_t remain_nb_frame = nb_frame;
    uint16_t blocm_x_subband = btif_media_cb.encoder.s16NumOfSubBands *
                             btif_media_cb.encoder.s16NumOfBlocks;

    while (nb_frame) {
        BT_HDR *p_buf = (BT_HDR *)osi_malloc(BTIF_MEDIA_AA_BUF_SIZE);

        /* Init buffer */
        p_buf->offset = BTIF_MEDIA_AA_SBC_OFFSET;
        p_buf->len = 0;
        p_buf->layer_specific = 0;

        do
        {
            /* Write @ of allocated buffer in encoder.pu8Packet */
            btif_media_cb.encoder.pu8Packet = (uint8_t *) (p_buf + 1) + p_buf->offset + p_buf->len;
            /* Fill allocated buffer with 0 */
            memset(btif_media_cb.encoder.as16PcmBuffer, 0, blocm_x_subband
                    * btif_media_cb.encoder.s16NumOfChannels);

            /* Read PCM data and upsample them if needed */
            if (btif_media_aa_read_feeding(UIPC_CH_ID_AV_AUDIO))
            {
                /* SBC encode and descramble frame */
                SBC_Encoder(&(btif_media_cb.encoder));
                A2D_SbcChkFrInit(btif_media_cb.encoder.pu8Packet);
                A2D_SbcDescramble(btif_media_cb.encoder.pu8Packet, btif_media_cb.encoder.u16PacketLength);
                /* Update SBC frame length */
                p_buf->len += btif_media_cb.encoder.u16PacketLength;
                nb_frame--;
                p_buf->layer_specific++;
            }
            else
            {
                APPL_TRACE_WARNING("btif_media_aa_prep_sbc_2_send underflow %d, %d",
                    nb_frame, btif_media_cb.media_feeding_state.pcm.aa_feed_residue);
                btif_media_cb.media_feeding_state.pcm.counter += nb_frame *
                     btif_media_cb.encoder.s16NumOfSubBands *
                     btif_media_cb.encoder.s16NumOfBlocks *
                     btif_media_cb.media_feeding.cfg.pcm.num_channel *
                     btif_media_cb.media_feeding.cfg.pcm.bit_per_sample / 8;
                /* no more pcm to read */
                nb_frame = 0;

                /* break read loop if timer was stopped (media task stopped) */
                if (! alarm_is_scheduled(btif_media_cb.media_alarm))
                {
                    osi_free(p_buf);
                    return;
                }
            }

        } while (((p_buf->len + btif_media_cb.encoder.u16PacketLength) < btif_media_cb.TxAaMtuSize)
                && (p_buf->layer_specific < 0x0F) && nb_frame);

        if(p_buf->len)
        {
            /* timestamp of the media packet header represent the TS of the first SBC frame
               i.e the timestamp before including this frame */
            *((uint32_t *) (p_buf + 1)) = btif_media_cb.timestamp;

            btif_media_cb.timestamp += p_buf->layer_specific * blocm_x_subband;

            if (btif_media_cb.tx_flush)
            {
                APPL_TRACE_DEBUG("### tx suspended, discarded frame ###");

                btif_media_cb.stats.tx_queue_total_flushed_messages +=
                    fixed_queue_length(btif_media_cb.TxAaQ);
                btif_media_cb.stats.tx_queue_last_flushed_us =
                    timestamp_us;
                btif_media_flush_q(btif_media_cb.TxAaQ);

                osi_free(p_buf);
                return;
            }

            /* Enqueue the encoded SBC frame in AA Tx Queue */
            update_scheduling_stats(&btif_media_cb.stats.tx_queue_enqueue_stats,
                                    timestamp_us,
                                    BTIF_SINK_MEDIA_TIME_TICK_MS * 1000);
            uint8_t done_nb_frame = remain_nb_frame - nb_frame;
            remain_nb_frame = nb_frame;
            btif_media_cb.stats.tx_queue_total_frames += done_nb_frame;
            if (done_nb_frame > btif_media_cb.stats.tx_queue_max_frames_per_packet)
                btif_media_cb.stats.tx_queue_max_frames_per_packet = done_nb_frame;
            fixed_queue_enqueue(btif_media_cb.TxAaQ, p_buf);
        }
        else
        {
            osi_free(p_buf);
        }
    }
}


/*******************************************************************************
 **
 ** Function         btif_media_aa_prep_2_send
 **
 ** Description
 **
 ** Returns          void
 **
 *******************************************************************************/

static void btif_media_aa_prep_2_send(uint8_t nb_frame, uint64_t timestamp_us)
{
    // Check for TX queue overflow

    if (nb_frame > MAX_OUTPUT_A2DP_FRAME_QUEUE_SZ)
        nb_frame = MAX_OUTPUT_A2DP_FRAME_QUEUE_SZ;

    if (fixed_queue_length(btif_media_cb.TxAaQ) > (MAX_OUTPUT_A2DP_FRAME_QUEUE_SZ - nb_frame))
    {
        APPL_TRACE_WARNING("%s() - TX queue buffer count %d/%d", __func__,
                           fixed_queue_length(btif_media_cb.TxAaQ),
                           MAX_OUTPUT_A2DP_FRAME_QUEUE_SZ - nb_frame);
        btif_media_cb.stats.tx_queue_dropouts++;
        btif_media_cb.stats.tx_queue_last_dropouts_us = timestamp_us;
    }

    while (fixed_queue_length(btif_media_cb.TxAaQ) > (MAX_OUTPUT_A2DP_FRAME_QUEUE_SZ - nb_frame)) {
        btif_media_cb.stats.tx_queue_total_dropped_messages++;
        osi_free(fixed_queue_try_dequeue(btif_media_cb.TxAaQ));
    }

    // Transcode frame

    switch (btif_media_cb.TxTranscoding)
    {
    case BTIF_MEDIA_TRSCD_PCM_2_SBC:
        btif_media_aa_prep_sbc_2_send(nb_frame, timestamp_us);
        break;

    default:
        APPL_TRACE_ERROR("%s unsupported transcoding format 0x%x", __func__, btif_media_cb.TxTranscoding);
        break;
    }
}

/*******************************************************************************
 **
 ** Function         btif_media_send_aa_frame
 **
 ** Description
 **
 ** Returns          void
 **
 *******************************************************************************/
static void btif_media_send_aa_frame(uint64_t timestamp_us)
{
    uint8_t nb_frame_2_send = 0;
    uint8_t nb_iterations = 0;

    btif_get_num_aa_frame_iteration(&nb_iterations, &nb_frame_2_send);

    if (nb_frame_2_send != 0) {
        for (uint8_t counter = 0; counter < nb_iterations; counter++)
        {
            /* format and queue buffer to send */
            btif_media_aa_prep_2_send(nb_frame_2_send, timestamp_us);
        }
    }

    LOG_VERBOSE(LOG_TAG, "%s Sent %d frames per iteration, %d iterations",
                        __func__, nb_frame_2_send, nb_iterations);
    bta_av_ci_src_data_ready(BTA_AV_CHNL_AUDIO);
}

#endif /* BTA_AV_INCLUDED == true */

/*******************************************************************************
 **
 ** Function         dump_codec_info
 **
 ** Description      Decode and display codec_info (for debug)
 **
 ** Returns          void
 **
 *******************************************************************************/
void dump_codec_info(unsigned char *p_codec)
{
    tA2D_STATUS a2d_status;
    tA2D_SBC_CIE sbc_cie;

    a2d_status = A2D_ParsSbcInfo(&sbc_cie, p_codec, false);
    if (a2d_status != A2D_SUCCESS)
    {
        APPL_TRACE_ERROR("ERROR dump_codec_info A2D_ParsSbcInfo fail:%d", a2d_status);
        return;
    }

    APPL_TRACE_DEBUG("dump_codec_info");

    if (sbc_cie.samp_freq == A2D_SBC_IE_SAMP_FREQ_16)
    {    APPL_TRACE_DEBUG("\tsamp_freq:%d (16000)", sbc_cie.samp_freq);}
    else  if (sbc_cie.samp_freq == A2D_SBC_IE_SAMP_FREQ_32)
    {    APPL_TRACE_DEBUG("\tsamp_freq:%d (32000)", sbc_cie.samp_freq);}
    else  if (sbc_cie.samp_freq == A2D_SBC_IE_SAMP_FREQ_44)
    {    APPL_TRACE_DEBUG("\tsamp_freq:%d (44.100)", sbc_cie.samp_freq);}
    else  if (sbc_cie.samp_freq == A2D_SBC_IE_SAMP_FREQ_48)
    {    APPL_TRACE_DEBUG("\tsamp_freq:%d (48000)", sbc_cie.samp_freq);}
    else
    {    APPL_TRACE_DEBUG("\tBAD samp_freq:%d", sbc_cie.samp_freq);}

    if (sbc_cie.ch_mode == A2D_SBC_IE_CH_MD_MONO)
    {    APPL_TRACE_DEBUG("\tch_mode:%d (Mono)", sbc_cie.ch_mode);}
    else  if (sbc_cie.ch_mode == A2D_SBC_IE_CH_MD_DUAL)
    {    APPL_TRACE_DEBUG("\tch_mode:%d (Dual)", sbc_cie.ch_mode);}
    else  if (sbc_cie.ch_mode == A2D_SBC_IE_CH_MD_STEREO)
    {    APPL_TRACE_DEBUG("\tch_mode:%d (Stereo)", sbc_cie.ch_mode);}
    else  if (sbc_cie.ch_mode == A2D_SBC_IE_CH_MD_JOINT)
    {    APPL_TRACE_DEBUG("\tch_mode:%d (Joint)", sbc_cie.ch_mode);}
    else
    {    APPL_TRACE_DEBUG("\tBAD ch_mode:%d", sbc_cie.ch_mode);}

    if (sbc_cie.block_len == A2D_SBC_IE_BLOCKS_4)
    {    APPL_TRACE_DEBUG("\tblock_len:%d (4)", sbc_cie.block_len);}
    else  if (sbc_cie.block_len == A2D_SBC_IE_BLOCKS_8)
    {    APPL_TRACE_DEBUG("\tblock_len:%d (8)", sbc_cie.block_len);}
    else  if (sbc_cie.block_len == A2D_SBC_IE_BLOCKS_12)
    {    APPL_TRACE_DEBUG("\tblock_len:%d (12)", sbc_cie.block_len);}
    else  if (sbc_cie.block_len == A2D_SBC_IE_BLOCKS_16)
    {    APPL_TRACE_DEBUG("\tblock_len:%d (16)", sbc_cie.block_len);}
    else
    {    APPL_TRACE_DEBUG("\tBAD block_len:%d", sbc_cie.block_len);}

    if (sbc_cie.num_subbands == A2D_SBC_IE_SUBBAND_4)
    {    APPL_TRACE_DEBUG("\tnum_subbands:%d (4)", sbc_cie.num_subbands);}
    else  if (sbc_cie.num_subbands == A2D_SBC_IE_SUBBAND_8)
    {    APPL_TRACE_DEBUG("\tnum_subbands:%d (8)", sbc_cie.num_subbands);}
    else
    {    APPL_TRACE_DEBUG("\tBAD num_subbands:%d", sbc_cie.num_subbands);}

    if (sbc_cie.alloc_mthd == A2D_SBC_IE_ALLOC_MD_S)
    {    APPL_TRACE_DEBUG("\talloc_mthd:%d (SNR)", sbc_cie.alloc_mthd);}
    else  if (sbc_cie.alloc_mthd == A2D_SBC_IE_ALLOC_MD_L)
    {    APPL_TRACE_DEBUG("\talloc_mthd:%d (Loundess)", sbc_cie.alloc_mthd);}
    else
    {    APPL_TRACE_DEBUG("\tBAD alloc_mthd:%d", sbc_cie.alloc_mthd);}

    APPL_TRACE_DEBUG("\tBit pool Min:%d Max:%d", sbc_cie.min_bitpool, sbc_cie.max_bitpool);

}

void btif_debug_a2dp_dump(int fd)
{
    uint64_t now_us = time_now_us();
    btif_media_stats_t *stats = &btif_media_cb.stats;
    scheduling_stats_t *enqueue_stats = &stats->tx_queue_enqueue_stats;
    scheduling_stats_t *dequeue_stats = &stats->tx_queue_dequeue_stats;
    size_t ave_size;
    uint64_t ave_time_us;

    dprintf(fd, "\nA2DP State:\n");
    dprintf(fd, "  TxQueue:\n");

    dprintf(fd, "  Counts (enqueue/dequeue/readbuf)                        : %zu / %zu / %zu\n",
            enqueue_stats->total_updates,
            dequeue_stats->total_updates,
            stats->tx_queue_total_readbuf_calls);

    dprintf(fd, "  Last update time ago in ms (enqueue/dequeue/readbuf)    : %llu / %llu / %llu\n",
            (enqueue_stats->last_update_us > 0) ?
                (unsigned long long)(now_us - enqueue_stats->last_update_us) / 1000 : 0,
            (dequeue_stats->last_update_us > 0) ?
                (unsigned long long)(now_us - dequeue_stats->last_update_us) / 1000 : 0,
            (stats->tx_queue_last_readbuf_us > 0)?
                (unsigned long long)(now_us - stats->tx_queue_last_readbuf_us) / 1000 : 0);

    ave_size = 0;
    if (stats->media_read_expected_count != 0)
        ave_size = stats->media_read_total_expected_frames / stats->media_read_expected_count;
    dprintf(fd, "  Frames expected (total/max/ave)                         : %zu / %zu / %zu\n",
            stats->media_read_total_expected_frames,
            stats->media_read_max_expected_frames,
            ave_size);

    ave_size = 0;
    if (stats->media_read_limited_count != 0)
        ave_size = stats->media_read_total_limited_frames / stats->media_read_limited_count;
    dprintf(fd, "  Frames limited (total/max/ave)                          : %zu / %zu / %zu\n",
            stats->media_read_total_limited_frames,
            stats->media_read_max_limited_frames,
            ave_size);

    dprintf(fd, "  Counts (expected/limited)                               : %zu / %zu\n",
            stats->media_read_expected_count,
            stats->media_read_limited_count);

    ave_size = 0;
    if (enqueue_stats->total_updates != 0)
        ave_size = stats->tx_queue_total_frames / enqueue_stats->total_updates;
    dprintf(fd, "  Frames per packet (total/max/ave)                       : %zu / %zu / %zu\n",
            stats->tx_queue_total_frames,
            stats->tx_queue_max_frames_per_packet,
            ave_size);

    dprintf(fd, "  Counts (flushed/dropped/dropouts)                       : %zu / %zu / %zu\n",
            stats->tx_queue_total_flushed_messages,
            stats->tx_queue_total_dropped_messages,
            stats->tx_queue_dropouts);

    dprintf(fd, "  Last update time ago in ms (flushed/dropped)            : %llu / %llu\n",
            (stats->tx_queue_last_flushed_us > 0) ?
                (unsigned long long)(now_us - stats->tx_queue_last_flushed_us) / 1000 : 0,
            (stats->tx_queue_last_dropouts_us > 0)?
                (unsigned long long)(now_us - stats->tx_queue_last_dropouts_us)/ 1000 : 0);

    dprintf(fd, "  Counts (underflow/underrun)                             : %zu / %zu\n",
            stats->media_read_total_underflow_count,
            stats->media_read_total_underrun_count);

    dprintf(fd, "  Bytes (underflow/underrun)                              : %zu / %zu\n",
            stats->media_read_total_underflow_bytes,
            stats->media_read_total_underrun_bytes);

    dprintf(fd, "  Last update time ago in ms (underflow/underrun)         : %llu / %llu\n",
            (stats->media_read_last_underflow_us > 0) ?
                (unsigned long long)(now_us - stats->media_read_last_underflow_us) / 1000 : 0,
            (stats->media_read_last_underrun_us > 0)?
                (unsigned long long)(now_us - stats->media_read_last_underrun_us) / 1000 : 0);

    //
    // TxQueue enqueue stats
    //
    dprintf(fd, "  Enqueue deviation counts (overdue/premature)            : %zu / %zu\n",
            enqueue_stats->overdue_scheduling_count,
            enqueue_stats->premature_scheduling_count);

    ave_time_us = 0;
    if (enqueue_stats->overdue_scheduling_count != 0) {
        ave_time_us = enqueue_stats->total_overdue_scheduling_delta_us /
            enqueue_stats->overdue_scheduling_count;
    }
    dprintf(fd, "  Enqueue overdue scheduling time in ms (total/max/ave)   : %llu / %llu / %llu\n",
            (unsigned long long)enqueue_stats->total_overdue_scheduling_delta_us / 1000,
            (unsigned long long)enqueue_stats->max_overdue_scheduling_delta_us / 1000,
            (unsigned long long)ave_time_us / 1000);

    ave_time_us = 0;
    if (enqueue_stats->premature_scheduling_count != 0) {
        ave_time_us = enqueue_stats->total_premature_scheduling_delta_us /
            enqueue_stats->premature_scheduling_count;
    }
    dprintf(fd, "  Enqueue premature scheduling time in ms (total/max/ave) : %llu / %llu / %llu\n",
            (unsigned long long)enqueue_stats->total_premature_scheduling_delta_us / 1000,
            (unsigned long long)enqueue_stats->max_premature_scheduling_delta_us / 1000,
            (unsigned long long)ave_time_us / 1000);


    //
    // TxQueue dequeue stats
    //
    dprintf(fd, "  Dequeue deviation counts (overdue/premature)            : %zu / %zu\n",
            dequeue_stats->overdue_scheduling_count,
            dequeue_stats->premature_scheduling_count);

    ave_time_us = 0;
    if (dequeue_stats->overdue_scheduling_count != 0) {
        ave_time_us = dequeue_stats->total_overdue_scheduling_delta_us /
            dequeue_stats->overdue_scheduling_count;
    }
    dprintf(fd, "  Dequeue overdue scheduling time in ms (total/max/ave)   : %llu / %llu / %llu\n",
            (unsigned long long)dequeue_stats->total_overdue_scheduling_delta_us / 1000,
            (unsigned long long)dequeue_stats->max_overdue_scheduling_delta_us / 1000,
            (unsigned long long)ave_time_us / 1000);

    ave_time_us = 0;
    if (dequeue_stats->premature_scheduling_count != 0) {
        ave_time_us = dequeue_stats->total_premature_scheduling_delta_us /
            dequeue_stats->premature_scheduling_count;
    }
    dprintf(fd, "  Dequeue premature scheduling time in ms (total/max/ave) : %llu / %llu / %llu\n",
            (unsigned long long)dequeue_stats->total_premature_scheduling_delta_us / 1000,
            (unsigned long long)dequeue_stats->max_premature_scheduling_delta_us / 1000,
            (unsigned long long)ave_time_us / 1000);

}

void btif_update_a2dp_metrics(void)
{
    uint64_t now_us = time_now_us();
    btif_media_stats_t *stats = &btif_media_cb.stats;
    scheduling_stats_t *dequeue_stats = &stats->tx_queue_dequeue_stats;
    int32_t media_timer_min_ms = 0;
    int32_t media_timer_max_ms = 0;
    int32_t media_timer_avg_ms = 0;
    int32_t buffer_overruns_max_count = 0;
    int32_t buffer_overruns_total = 0;
    float buffer_underruns_average = 0.0;
    int32_t buffer_underruns_count = 0;

    int64_t session_duration_sec =
        (now_us - stats->session_start_us) / (1000 * 1000);

    /* NOTE: Disconnect reason is unused */
    const char *disconnect_reason = NULL;
    uint32_t device_class = BTM_COD_MAJOR_AUDIO;

    if (dequeue_stats->total_updates > 1) {
        media_timer_min_ms = BTIF_SINK_MEDIA_TIME_TICK_MS -
            (dequeue_stats->max_premature_scheduling_delta_us / 1000);
        media_timer_max_ms = BTIF_SINK_MEDIA_TIME_TICK_MS +
            (dequeue_stats->max_overdue_scheduling_delta_us / 1000);

        uint64_t total_scheduling_count =
            dequeue_stats->overdue_scheduling_count +
            dequeue_stats->premature_scheduling_count +
            dequeue_stats->exact_scheduling_count;
        if (total_scheduling_count > 0) {
            media_timer_avg_ms = dequeue_stats->total_scheduling_time_us /
                (1000 * total_scheduling_count);
        }

        buffer_overruns_max_count = stats->media_read_max_expected_frames;
        buffer_overruns_total = stats->tx_queue_total_dropped_messages;
        buffer_underruns_count = stats->media_read_total_underflow_count +
            stats->media_read_total_underrun_count;
        if (buffer_underruns_count > 0) {
            buffer_underruns_average =
                (stats->media_read_total_underflow_bytes + stats->media_read_total_underrun_bytes) / buffer_underruns_count;
        }
    }

    metrics_a2dp_session(session_duration_sec, disconnect_reason, device_class,
                         media_timer_min_ms, media_timer_max_ms,
                         media_timer_avg_ms, buffer_overruns_max_count,
                         buffer_overruns_total, buffer_underruns_average,
                         buffer_underruns_count);
}<|MERGE_RESOLUTION|>--- conflicted
+++ resolved
@@ -769,11 +769,7 @@
 
 static uint16_t btif_media_task_get_sbc_rate(void)
 {
-<<<<<<< HEAD
-    UINT16 rate = BTIF_A2DP_DEFAULT_BITRATE;
-=======
-    uint16_t rate = DEFAULT_SBC_BITRATE;
->>>>>>> 0fc1f13c
+    uint16_t rate = BTIF_A2DP_DEFAULT_BITRATE;
 
     /* restrict bitrate if a2dp link is non-edr */
     if (!btif_av_is_peer_edr())
