--- conflicted
+++ resolved
@@ -1824,7 +1824,6 @@
 
 /*******************************************************************************
  *
-<<<<<<< HEAD
  * Function         BTM_ClearEventMask
  *
  * Description      Clears the event mask in the controller
@@ -1924,14 +1923,15 @@
  *
  *******************************************************************************/
 tBTM_STATUS BTM_SetEventFilterInquiryResultAllDevices(void);
-=======
+
+/*******************************************************************************
+ *
  * Function         BTM_BleResetId
  *
  * Description      Resets the local BLE keys
  *
  *******************************************************************************/
 tBTM_STATUS BTM_BleResetId(void);
->>>>>>> 80e818f5
 
 /**
  * Send remote name request to GD shim Name module
