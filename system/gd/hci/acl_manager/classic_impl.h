/*
 * Copyright 2020 The Android Open Source Project
 *
 * Licensed under the Apache License, Version 2.0 (the "License");
 * you may not use this file except in compliance with the License.
 * You may obtain a copy of the License at
 *
 *      http://www.apache.org/licenses/LICENSE-2.0
 *
 * Unless required by applicable law or agreed to in writing, software
 * distributed under the License is distributed on an "AS IS" BASIS,
 * WITHOUT WARRANTIES OR CONDITIONS OF ANY KIND, either express or implied.
 * See the License for the specific language governing permissions and
 * limitations under the License.
 */

#pragma once

#include <atomic>
#include <memory>
#include <unordered_set>

#include "common/bind.h"
#include "hci/acl_manager/assembler.h"
#include "hci/acl_manager/event_checkers.h"
#include "hci/acl_manager/round_robin_scheduler.h"
#include "hci/controller.h"
#include "security/security_manager_listener.h"
#include "security/security_module.h"

namespace bluetooth {
namespace hci {
namespace acl_manager {

struct acl_connection {
  acl_connection(AddressWithType address_with_type, AclConnection::QueueDownEnd* queue_down_end, os::Handler* handler)
      : address_with_type_(address_with_type),
        assembler_(new acl_manager::assembler(address_with_type, queue_down_end, handler)) {}
  ~acl_connection() {
    delete assembler_;
  }
  AddressWithType address_with_type_;
  struct acl_manager::assembler* assembler_;
  ConnectionManagementCallbacks* connection_management_callbacks_ = nullptr;
};

struct classic_impl : public security::ISecurityManagerListener {
  classic_impl(
      HciLayer* hci_layer,
      Controller* controller,
      os::Handler* handler,
      RoundRobinScheduler* round_robin_scheduler,
      bool crash_on_unknown_handle)
      : hci_layer_(hci_layer), controller_(controller), round_robin_scheduler_(round_robin_scheduler) {
    hci_layer_ = hci_layer;
    controller_ = controller;
    handler_ = handler;
    connections.crash_on_unknown_handle_ = crash_on_unknown_handle;
    should_accept_connection_ = common::Bind([](Address, ClassOfDevice) { return true; });
    acl_connection_interface_ = hci_layer_->GetAclConnectionInterface(
        handler_->BindOn(this, &classic_impl::on_classic_event),
        handler_->BindOn(this, &classic_impl::on_classic_disconnect),
        handler_->BindOn(this, &classic_impl::on_read_remote_version_information));
  }

  ~classic_impl() {
    hci_layer_->PutAclConnectionInterface();
    connections.reset();
    security_manager_.reset();
  }

  void on_classic_event(EventView event_packet) {
    EventCode event_code = event_packet.GetEventCode();
    switch (event_code) {
      case EventCode::CONNECTION_COMPLETE:
        on_connection_complete(event_packet);
        break;
      case EventCode::CONNECTION_REQUEST:
        on_incoming_connection(event_packet);
        break;
      case EventCode::CONNECTION_PACKET_TYPE_CHANGED:
        on_connection_packet_type_changed(event_packet);
        break;
      case EventCode::AUTHENTICATION_COMPLETE:
        on_authentication_complete(event_packet);
        break;
      case EventCode::READ_CLOCK_OFFSET_COMPLETE:
        on_read_clock_offset_complete(event_packet);
        break;
      case EventCode::MODE_CHANGE:
        on_mode_change(event_packet);
        break;
      case EventCode::SNIFF_SUBRATING:
        on_sniff_subrating(event_packet);
        break;
      case EventCode::QOS_SETUP_COMPLETE:
        on_qos_setup_complete(event_packet);
        break;
      case EventCode::ROLE_CHANGE:
        on_role_change(event_packet);
        break;
      case EventCode::FLOW_SPECIFICATION_COMPLETE:
        on_flow_specification_complete(event_packet);
        break;
      case EventCode::FLUSH_OCCURRED:
        on_flush_occurred(event_packet);
        break;
      case EventCode::READ_REMOTE_SUPPORTED_FEATURES_COMPLETE:
        on_read_remote_supported_features_complete(event_packet);
        break;
      case EventCode::READ_REMOTE_EXTENDED_FEATURES_COMPLETE:
        on_read_remote_extended_features_complete(event_packet);
        break;
      case EventCode::LINK_SUPERVISION_TIMEOUT_CHANGED:
        on_link_supervision_timeout_changed(event_packet);
        break;
      case EventCode::CENTRAL_LINK_KEY_COMPLETE:
        on_central_link_key_complete(event_packet);
        break;
      default:
        LOG_ALWAYS_FATAL("Unhandled event code %s", EventCodeText(event_code).c_str());
    }
  }

 private:
  static constexpr uint16_t kIllegalConnectionHandle = 0xffff;
  struct {
   private:
    std::map<uint16_t, acl_connection> acl_connections_;
    mutable std::mutex acl_connections_guard_;
    ConnectionManagementCallbacks* find_callbacks(uint16_t handle) {
      auto connection = acl_connections_.find(handle);
      if (connection == acl_connections_.end()) return nullptr;
      return connection->second.connection_management_callbacks_;
    }
    ConnectionManagementCallbacks* find_callbacks(const Address& address) {
      for (auto& connection_pair : acl_connections_) {
        if (connection_pair.second.address_with_type_.GetAddress() == address) {
          return connection_pair.second.connection_management_callbacks_;
        }
      }
      return nullptr;
    }
    void remove(uint16_t handle) {
      auto connection = acl_connections_.find(handle);
      if (connection != acl_connections_.end()) {
        connection->second.connection_management_callbacks_ = nullptr;
        acl_connections_.erase(handle);
      }
    }

   public:
    bool crash_on_unknown_handle_ = false;
    bool is_empty() const {
      std::unique_lock<std::mutex> lock(acl_connections_guard_);
      return acl_connections_.empty();
    }
    void reset() {
      std::unique_lock<std::mutex> lock(acl_connections_guard_);
      acl_connections_.clear();
    }
    void invalidate(uint16_t handle) {
      std::unique_lock<std::mutex> lock(acl_connections_guard_);
      remove(handle);
    }
    void execute(
        uint16_t handle,
        std::function<void(ConnectionManagementCallbacks* callbacks)> execute,
        bool remove_afterwards = false) {
      std::unique_lock<std::mutex> lock(acl_connections_guard_);
      auto callbacks = find_callbacks(handle);
      if (callbacks != nullptr)
        execute(callbacks);
      else
        ASSERT_LOG(!crash_on_unknown_handle_, "Received command for unknown handle:0x%x", handle);
      if (remove_afterwards) remove(handle);
    }
    void execute(const Address& address, std::function<void(ConnectionManagementCallbacks* callbacks)> execute) {
      std::unique_lock<std::mutex> lock(acl_connections_guard_);
      auto callbacks = find_callbacks(address);
      if (callbacks != nullptr) execute(callbacks);
    }
    bool send_packet_upward(uint16_t handle, std::function<void(struct acl_manager::assembler* assembler)> cb) {
      std::unique_lock<std::mutex> lock(acl_connections_guard_);
      auto connection = acl_connections_.find(handle);
      if (connection != acl_connections_.end()) cb(connection->second.assembler_);
      return connection != acl_connections_.end();
    }
    void add(
        uint16_t handle,
        const AddressWithType& remote_address,
        AclConnection::QueueDownEnd* queue_end,
        os::Handler* handler,
        ConnectionManagementCallbacks* connection_management_callbacks) {
      std::unique_lock<std::mutex> lock(acl_connections_guard_);
      auto emplace_pair = acl_connections_.emplace(
          std::piecewise_construct,
          std::forward_as_tuple(handle),
          std::forward_as_tuple(remote_address, queue_end, handler));
      ASSERT(emplace_pair.second);  // Make sure the connection is unique
      emplace_pair.first->second.connection_management_callbacks_ = connection_management_callbacks;
    }
    uint16_t HACK_get_handle(const Address& address) const {
      std::unique_lock<std::mutex> lock(acl_connections_guard_);
      for (auto it = acl_connections_.begin(); it != acl_connections_.end(); it++) {
        if (it->second.address_with_type_.GetAddress() == address) {
          return it->first;
        }
      }
      return kIllegalConnectionHandle;
    }
    bool is_classic_link_already_connected(const Address& address) const {
      std::unique_lock<std::mutex> lock(acl_connections_guard_);
      for (const auto& connection : acl_connections_) {
        if (connection.second.address_with_type_.GetAddress() == address) {
          return true;
        }
      }
      return false;
    }
  } connections;

 public:
  bool send_packet_upward(uint16_t handle, std::function<void(struct acl_manager::assembler* assembler)> cb) {
    return connections.send_packet_upward(handle, cb);
  }

  void on_incoming_connection(EventView packet) {
    ConnectionRequestView request = ConnectionRequestView::Create(packet);
    ASSERT(request.IsValid());
    Address address = request.GetBdAddr();
    if (client_callbacks_ == nullptr) {
      LOG_ERROR("No callbacks to call");
      auto reason = RejectConnectionReason::LIMITED_RESOURCES;
      this->reject_connection(RejectConnectionRequestBuilder::Create(address, reason));
      return;
    }

    switch (request.GetLinkType()) {
      case ConnectionRequestLinkType::SCO:
        client_handler_->CallOn(
            client_callbacks_, &ConnectionCallbacks::HACK_OnScoConnectRequest, address, request.GetClassOfDevice());
        return;

      case ConnectionRequestLinkType::ACL:
        break;

      case ConnectionRequestLinkType::ESCO:
        client_handler_->CallOn(
            client_callbacks_, &ConnectionCallbacks::HACK_OnEscoConnectRequest, address, request.GetClassOfDevice());
        return;

      case ConnectionRequestLinkType::UNKNOWN:
        LOG_ERROR("Request has unknown ConnectionRequestLinkType.");
        return;
    }

    incoming_connecting_address_set_.insert(address);
    if (is_classic_link_already_connected(address)) {
      auto reason = RejectConnectionReason::UNACCEPTABLE_BD_ADDR;
      this->reject_connection(RejectConnectionRequestBuilder::Create(address, reason));
    } else if (should_accept_connection_.Run(address, request.GetClassOfDevice())) {
      this->accept_connection(address);
    } else {
      auto reason = RejectConnectionReason::LIMITED_RESOURCES;  // TODO: determine reason
      this->reject_connection(RejectConnectionRequestBuilder::Create(address, reason));
    }
  }

  bool is_classic_link_already_connected(Address address) {
    return connections.is_classic_link_already_connected(address);
  }

  void create_connection(Address address) {
    // TODO: Configure default connection parameters?
    uint16_t packet_type = 0x4408 /* DM 1,3,5 */ | 0x8810 /*DH 1,3,5 */;
    PageScanRepetitionMode page_scan_repetition_mode = PageScanRepetitionMode::R1;
    uint16_t clock_offset = 0;
    ClockOffsetValid clock_offset_valid = ClockOffsetValid::INVALID;
    CreateConnectionRoleSwitch allow_role_switch = CreateConnectionRoleSwitch::ALLOW_ROLE_SWITCH;
    ASSERT(client_callbacks_ != nullptr);
    std::unique_ptr<CreateConnectionBuilder> packet = CreateConnectionBuilder::Create(
        address, packet_type, page_scan_repetition_mode, clock_offset, clock_offset_valid, allow_role_switch);

    pending_outgoing_connections_.emplace(address, std::move(packet));
    dequeue_next_connection();
<<<<<<< HEAD
=======
  }

  void dequeue_next_connection() {
    if (incoming_connecting_address_set_.empty() && outgoing_connecting_address_.IsEmpty()) {
      while (!pending_outgoing_connections_.empty()) {
        LOG_INFO("Pending connections is not empty; so sending next connection");
        auto create_connection_packet_and_address = std::move(pending_outgoing_connections_.front());
        pending_outgoing_connections_.pop();
        if (!is_classic_link_already_connected(create_connection_packet_and_address.first)) {
          outgoing_connecting_address_ = create_connection_packet_and_address.first;
          acl_connection_interface_->EnqueueCommand(
              std::move(create_connection_packet_and_address.second),
              handler_->BindOnceOn(this, &classic_impl::on_create_connection_status));
          break;
        }
      }
    }
  }

  void on_create_connection_status(CommandStatusView status) {
    ASSERT(status.IsValid());
    ASSERT(status.GetCommandOpCode() == OpCode::CREATE_CONNECTION);
    if (status.GetStatus() != hci::ErrorCode::SUCCESS /* = pending */) {
      // something went wrong, but unblock queue and report to caller
      LOG_ERROR(
          "Failed to create connection to %s, reporting failure and continuing",
          outgoing_connecting_address_.ToString().c_str());
      ASSERT(client_callbacks_ != nullptr);
      client_handler_->Post(common::BindOnce(
          &ConnectionCallbacks::OnConnectFail,
          common::Unretained(client_callbacks_),
          outgoing_connecting_address_,
          status.GetStatus()));
      outgoing_connecting_address_ = Address::kEmpty;
      dequeue_next_connection();
    } else {
      // everything is good, resume when a connection_complete event arrives
      return;
    }
>>>>>>> 891e5f78
  }

  enum class Initiator {
    LOCALLY_INITIATED,
    REMOTE_INITIATED,
  };

  void create_and_announce_connection(
      ConnectionCompleteView connection_complete, Role current_role, Initiator initiator) {
    auto status = connection_complete.GetStatus();
    auto address = connection_complete.GetBdAddr();
    if (client_callbacks_ == nullptr) {
      LOG_WARN("No client callbacks registered for connection");
      return;
    }
    if (status != ErrorCode::SUCCESS) {
      client_handler_->Post(common::BindOnce(
          &ConnectionCallbacks::OnConnectFail, common::Unretained(client_callbacks_), address, status));
      return;
    }
    uint16_t handle = connection_complete.GetConnectionHandle();
    auto queue = std::make_shared<AclConnection::Queue>(10);
    auto queue_down_end = queue->GetDownEnd();
    round_robin_scheduler_->Register(RoundRobinScheduler::ConnectionType::CLASSIC, handle, queue);
    std::unique_ptr<ClassicAclConnection> connection(
        new ClassicAclConnection(std::move(queue), acl_connection_interface_, handle, address));
    connection->locally_initiated_ = initiator == Initiator::LOCALLY_INITIATED;
    connections.add(
        handle,
        AddressWithType{address, AddressType::PUBLIC_DEVICE_ADDRESS},
        queue_down_end,
        handler_,
        connection->GetEventCallbacks([this](uint16_t handle) { this->connections.invalidate(handle); }));
    connections.execute(address, [=](ConnectionManagementCallbacks* callbacks) {
      if (delayed_role_change_ == nullptr) {
        callbacks->OnRoleChange(hci::ErrorCode::SUCCESS, current_role);
      } else if (delayed_role_change_->GetBdAddr() == address) {
        LOG_INFO("Sending delayed role change for %s", delayed_role_change_->GetBdAddr().ToString().c_str());
        callbacks->OnRoleChange(delayed_role_change_->GetStatus(), delayed_role_change_->GetNewRole());
        delayed_role_change_.reset();
      }
    });
    client_handler_->Post(common::BindOnce(
        &ConnectionCallbacks::OnConnectSuccess, common::Unretained(client_callbacks_), std::move(connection)));
  }

  void on_connection_complete(EventView packet) {
    ConnectionCompleteView connection_complete = ConnectionCompleteView::Create(packet);
    ASSERT(connection_complete.IsValid());
    auto status = connection_complete.GetStatus();
    auto address = connection_complete.GetBdAddr();
    Role current_role = Role::CENTRAL;
    auto initiator = Initiator::LOCALLY_INITIATED;
    if (outgoing_connecting_address_ == address) {
      outgoing_connecting_address_ = Address::kEmpty;
    } else {
      auto incoming_address = incoming_connecting_address_set_.find(address);
      if (incoming_address == incoming_connecting_address_set_.end()) {
        ASSERT_LOG(
            status != ErrorCode::UNKNOWN_CONNECTION,
            "No prior connection request for %s expecting:%s",
            address.ToString().c_str(),
            set_of_incoming_connecting_addresses().c_str());
        LOG_WARN("No matching connection to %s (%s)", address.ToString().c_str(), ErrorCodeText(status).c_str());
        LOG_WARN("Firmware error after RemoteNameRequestCancel?");
        return;
      }
      incoming_connecting_address_set_.erase(incoming_address);
      current_role = Role::PERIPHERAL;
<<<<<<< HEAD
      locally_initiated = false;
    }
    if (status != ErrorCode::SUCCESS) {
      client_handler_->Post(common::BindOnce(&ConnectionCallbacks::OnConnectFail, common::Unretained(client_callbacks_),
                                             address, status));
    } else {
      uint16_t handle = connection_complete.GetConnectionHandle();
      auto queue = std::make_shared<AclConnection::Queue>(10);
      auto queue_down_end = queue->GetDownEnd();
      round_robin_scheduler_->Register(RoundRobinScheduler::ConnectionType::CLASSIC, handle, queue);
      std::unique_ptr<ClassicAclConnection> connection(
          new ClassicAclConnection(std::move(queue), acl_connection_interface_, handle, address));
      connection->locally_initiated_ = locally_initiated;
      connections.add(
          handle,
          AddressWithType{address, AddressType::PUBLIC_DEVICE_ADDRESS},
          queue_down_end,
          handler_,
          connection->GetEventCallbacks([this](uint16_t handle) { this->connections.invalidate(handle); }));
      connections.execute(address, [=](ConnectionManagementCallbacks* callbacks) {
        if (delayed_role_change_ == nullptr) {
          callbacks->OnRoleChange(hci::ErrorCode::SUCCESS, current_role);
        } else if (delayed_role_change_->GetBdAddr() == address) {
          LOG_INFO("Sending delayed role change for %s", delayed_role_change_->GetBdAddr().ToString().c_str());
          callbacks->OnRoleChange(delayed_role_change_->GetStatus(), delayed_role_change_->GetNewRole());
          delayed_role_change_.reset();
        }
      });
      client_handler_->Post(common::BindOnce(
          &ConnectionCallbacks::OnConnectSuccess, common::Unretained(client_callbacks_), std::move(connection)));
    }
    dequeue_next_connection();
  }

  void dequeue_next_connection() {
    if (incoming_connecting_address_set_.empty() && outgoing_connecting_address_.IsEmpty()) {
      while (!pending_outgoing_connections_.empty()) {
        LOG_INFO("Pending connections is not empty; so sending next connection");
        auto create_connection_packet_and_address = std::move(pending_outgoing_connections_.front());
        pending_outgoing_connections_.pop();
        if (!is_classic_link_already_connected(create_connection_packet_and_address.first)) {
          outgoing_connecting_address_ = create_connection_packet_and_address.first;
          acl_connection_interface_->EnqueueCommand(
              std::move(create_connection_packet_and_address.second),
              handler_->BindOnceOn(this, &classic_impl::on_create_connection_status));
          break;
        }
      }
=======
      initiator = Initiator::REMOTE_INITIATED;
>>>>>>> 891e5f78
    }
    create_and_announce_connection(connection_complete, current_role, initiator);
    dequeue_next_connection();
  }

  void on_create_connection_status(CommandStatusView status) {
    ASSERT(status.IsValid());
    ASSERT(status.GetCommandOpCode() == OpCode::CREATE_CONNECTION);
    if (status.GetStatus() != hci::ErrorCode::SUCCESS /* = pending */) {
      // something went wrong, but unblock queue and report to caller
      LOG_ERROR(
          "Failed to create connection to %s, reporting failure and continuing",
          outgoing_connecting_address_.ToString().c_str());
      ASSERT(client_callbacks_ != nullptr);
      client_handler_->Post(common::BindOnce(
          &ConnectionCallbacks::OnConnectFail,
          common::Unretained(client_callbacks_),
          outgoing_connecting_address_,
          status.GetStatus()));
      outgoing_connecting_address_ = Address::kEmpty;
      dequeue_next_connection();
    } else {
      // everything is good, resume when a connection_complete event arrives
      return;
    }
  }

  void cancel_connect(Address address) {
    if (outgoing_connecting_address_ == address) {
      LOG_INFO("Cannot cancel non-existent connection to %s", address.ToString().c_str());
      return;
    }
    std::unique_ptr<CreateConnectionCancelBuilder> packet = CreateConnectionCancelBuilder::Create(address);
    acl_connection_interface_->EnqueueCommand(
        std::move(packet), handler_->BindOnce(&check_command_complete<CreateConnectionCancelCompleteView>));
  }

  static constexpr bool kRemoveConnectionAfterwards = true;
  void on_classic_disconnect(uint16_t handle, ErrorCode reason) {
    bool event_also_routes_to_other_receivers = connections.crash_on_unknown_handle_;
    connections.crash_on_unknown_handle_ = false;
    connections.execute(
        handle,
        [=](ConnectionManagementCallbacks* callbacks) {
          round_robin_scheduler_->Unregister(handle);
          callbacks->OnDisconnection(reason);
        },
        kRemoveConnectionAfterwards);
    // This handle is probably for SCO, so we use the callback workaround.
    if (non_acl_disconnect_callback_ != nullptr) {
      non_acl_disconnect_callback_(handle, static_cast<uint8_t>(reason));
    }
    connections.crash_on_unknown_handle_ = event_also_routes_to_other_receivers;
  }

  void on_connection_packet_type_changed(EventView packet) {
    ConnectionPacketTypeChangedView packet_type_changed = ConnectionPacketTypeChangedView::Create(packet);
    if (!packet_type_changed.IsValid()) {
      LOG_ERROR("Received on_connection_packet_type_changed with invalid packet");
      return;
    } else if (packet_type_changed.GetStatus() != ErrorCode::SUCCESS) {
      auto status = packet_type_changed.GetStatus();
      std::string error_code = ErrorCodeText(status);
      LOG_ERROR("Received on_connection_packet_type_changed with error code %s", error_code.c_str());
      return;
    }
    uint16_t handle = packet_type_changed.GetConnectionHandle();
    connections.execute(handle, [=](ConnectionManagementCallbacks* callbacks) {
      // We don't handle this event; we didn't do this in legacy stack either.
    });
  }

  void on_central_link_key_complete(EventView packet) {
    CentralLinkKeyCompleteView complete_view = CentralLinkKeyCompleteView::Create(packet);
    if (!complete_view.IsValid()) {
      LOG_ERROR("Received on_central_link_key_complete with invalid packet");
      return;
    } else if (complete_view.GetStatus() != ErrorCode::SUCCESS) {
      auto status = complete_view.GetStatus();
      std::string error_code = ErrorCodeText(status);
      LOG_ERROR("Received on_central_link_key_complete with error code %s", error_code.c_str());
      return;
    }
    uint16_t handle = complete_view.GetConnectionHandle();
    connections.execute(handle, [=](ConnectionManagementCallbacks* callbacks) {
      KeyFlag key_flag = complete_view.GetKeyFlag();
      callbacks->OnCentralLinkKeyComplete(key_flag);
    });
  }

  void on_authentication_complete(EventView packet) {
    AuthenticationCompleteView authentication_complete = AuthenticationCompleteView::Create(packet);
    if (!authentication_complete.IsValid()) {
      LOG_ERROR("Received on_authentication_complete with invalid packet");
      return;
    }
    uint16_t handle = authentication_complete.GetConnectionHandle();
    connections.execute(handle, [=](ConnectionManagementCallbacks* callbacks) {
      callbacks->OnAuthenticationComplete(authentication_complete.GetStatus());
    });
  }

  void on_change_connection_link_key_complete(EventView packet) {
    ChangeConnectionLinkKeyCompleteView complete_view = ChangeConnectionLinkKeyCompleteView::Create(packet);
    if (!complete_view.IsValid()) {
      LOG_ERROR("Received on_change_connection_link_key_complete with invalid packet");
      return;
    } else if (complete_view.GetStatus() != ErrorCode::SUCCESS) {
      auto status = complete_view.GetStatus();
      std::string error_code = ErrorCodeText(status);
      LOG_ERROR("Received on_change_connection_link_key_complete with error code %s", error_code.c_str());
      return;
    }
    uint16_t handle = complete_view.GetConnectionHandle();
    connections.execute(
        handle, [=](ConnectionManagementCallbacks* callbacks) { callbacks->OnChangeConnectionLinkKeyComplete(); });
  }

  void on_read_clock_offset_complete(EventView packet) {
    ReadClockOffsetCompleteView complete_view = ReadClockOffsetCompleteView::Create(packet);
    if (!complete_view.IsValid()) {
      LOG_ERROR("Received on_read_clock_offset_complete with invalid packet");
      return;
    } else if (complete_view.GetStatus() != ErrorCode::SUCCESS) {
      auto status = complete_view.GetStatus();
      std::string error_code = ErrorCodeText(status);
      LOG_ERROR("Received on_read_clock_offset_complete with error code %s", error_code.c_str());
      return;
    }
    uint16_t handle = complete_view.GetConnectionHandle();
    connections.execute(handle, [=](ConnectionManagementCallbacks* callbacks) {
      uint16_t clock_offset = complete_view.GetClockOffset();
      callbacks->OnReadClockOffsetComplete(clock_offset);
    });
  }

  void on_mode_change(EventView packet) {
    ModeChangeView mode_change_view = ModeChangeView::Create(packet);
    if (!mode_change_view.IsValid()) {
      LOG_ERROR("Received on_mode_change with invalid packet");
      return;
    }
    uint16_t handle = mode_change_view.GetConnectionHandle();
    connections.execute(handle, [=](ConnectionManagementCallbacks* callbacks) {
      callbacks->OnModeChange(
          mode_change_view.GetStatus(), mode_change_view.GetCurrentMode(), mode_change_view.GetInterval());
    });
  }

  void on_sniff_subrating(EventView packet) {
    SniffSubratingEventView sniff_subrating_view = SniffSubratingEventView::Create(packet);
    if (!sniff_subrating_view.IsValid()) {
      LOG_ERROR("Received on_sniff_subrating with invalid packet");
      return;
    }
    uint16_t handle = sniff_subrating_view.GetConnectionHandle();
    connections.execute(handle, [=](ConnectionManagementCallbacks* callbacks) {
      callbacks->OnSniffSubrating(
          sniff_subrating_view.GetStatus(),
          sniff_subrating_view.GetMaximumTransmitLatency(),
          sniff_subrating_view.GetMaximumReceiveLatency(),
          sniff_subrating_view.GetMinimumRemoteTimeout(),
          sniff_subrating_view.GetMinimumLocalTimeout());
    });
  }

  void on_qos_setup_complete(EventView packet) {
    QosSetupCompleteView complete_view = QosSetupCompleteView::Create(packet);
    if (!complete_view.IsValid()) {
      LOG_ERROR("Received on_qos_setup_complete with invalid packet");
      return;
    } else if (complete_view.GetStatus() != ErrorCode::SUCCESS) {
      auto status = complete_view.GetStatus();
      std::string error_code = ErrorCodeText(status);
      LOG_ERROR("Received on_qos_setup_complete with error code %s", error_code.c_str());
      return;
    }
    uint16_t handle = complete_view.GetConnectionHandle();
    connections.execute(handle, [=](ConnectionManagementCallbacks* callbacks) {
      ServiceType service_type = complete_view.GetServiceType();
      uint32_t token_rate = complete_view.GetTokenRate();
      uint32_t peak_bandwidth = complete_view.GetPeakBandwidth();
      uint32_t latency = complete_view.GetLatency();
      uint32_t delay_variation = complete_view.GetDelayVariation();
      callbacks->OnQosSetupComplete(service_type, token_rate, peak_bandwidth, latency, delay_variation);
    });
  }

  void on_flow_specification_complete(EventView packet) {
    FlowSpecificationCompleteView complete_view = FlowSpecificationCompleteView::Create(packet);
    if (!complete_view.IsValid()) {
      LOG_ERROR("Received on_flow_specification_complete with invalid packet");
      return;
    } else if (complete_view.GetStatus() != ErrorCode::SUCCESS) {
      auto status = complete_view.GetStatus();
      std::string error_code = ErrorCodeText(status);
      LOG_ERROR("Received on_flow_specification_complete with error code %s", error_code.c_str());
      return;
    }
    uint16_t handle = complete_view.GetConnectionHandle();
    connections.execute(handle, [=](ConnectionManagementCallbacks* callbacks) {
      FlowDirection flow_direction = complete_view.GetFlowDirection();
      ServiceType service_type = complete_view.GetServiceType();
      uint32_t token_rate = complete_view.GetTokenRate();
      uint32_t token_bucket_size = complete_view.GetTokenBucketSize();
      uint32_t peak_bandwidth = complete_view.GetPeakBandwidth();
      uint32_t access_latency = complete_view.GetAccessLatency();
      callbacks->OnFlowSpecificationComplete(
          flow_direction, service_type, token_rate, token_bucket_size, peak_bandwidth, access_latency);
    });
  }

  void on_flush_occurred(EventView packet) {
    FlushOccurredView flush_occurred_view = FlushOccurredView::Create(packet);
    if (!flush_occurred_view.IsValid()) {
      LOG_ERROR("Received on_flush_occurred with invalid packet");
      return;
    }
    uint16_t handle = flush_occurred_view.GetConnectionHandle();
    connections.execute(handle, [=](ConnectionManagementCallbacks* callbacks) { callbacks->OnFlushOccurred(); });
  }

  void on_read_remote_version_information(
      hci::ErrorCode hci_status, uint16_t handle, uint8_t version, uint16_t manufacturer_name, uint16_t sub_version) {
    connections.execute(handle, [=](ConnectionManagementCallbacks* callbacks) {
      callbacks->OnReadRemoteVersionInformationComplete(hci_status, version, manufacturer_name, sub_version);
    });
  }

  void on_read_remote_supported_features_complete(EventView packet) {
    auto view = ReadRemoteSupportedFeaturesCompleteView::Create(packet);
    ASSERT_LOG(view.IsValid(), "Read remote supported features packet invalid");
    uint16_t handle = view.GetConnectionHandle();
    connections.execute(handle, [=](ConnectionManagementCallbacks* callbacks) {
      callbacks->OnReadRemoteSupportedFeaturesComplete(view.GetLmpFeatures());
    });
  }

  void on_read_remote_extended_features_complete(EventView packet) {
    auto view = ReadRemoteExtendedFeaturesCompleteView::Create(packet);
    ASSERT_LOG(view.IsValid(), "Read remote extended features packet invalid");
    uint16_t handle = view.GetConnectionHandle();
    connections.execute(handle, [=](ConnectionManagementCallbacks* callbacks) {
      callbacks->OnReadRemoteExtendedFeaturesComplete(
          view.GetPageNumber(), view.GetMaximumPageNumber(), view.GetExtendedLmpFeatures());
    });
  }

  void OnEncryptionStateChanged(EncryptionChangeView encryption_change_view) override {
    if (!encryption_change_view.IsValid()) {
      LOG_ERROR("Invalid packet");
      return;
    } else if (encryption_change_view.GetStatus() != ErrorCode::SUCCESS) {
      auto status = encryption_change_view.GetStatus();
      std::string error_code = ErrorCodeText(status);
      LOG_ERROR("error_code %s", error_code.c_str());
      return;
    }
    uint16_t handle = encryption_change_view.GetConnectionHandle();
    connections.execute(handle, [=](ConnectionManagementCallbacks* callbacks) {
      EncryptionEnabled enabled = encryption_change_view.GetEncryptionEnabled();
      callbacks->OnEncryptionChange(enabled);
    });
  }

  void on_role_change(EventView packet) {
    RoleChangeView role_change_view = RoleChangeView::Create(packet);
    if (!role_change_view.IsValid()) {
      LOG_ERROR("Received on_role_change with invalid packet");
      return;
    }
    auto hci_status = role_change_view.GetStatus();
    Address bd_addr = role_change_view.GetBdAddr();
    Role new_role = role_change_view.GetNewRole();
    bool sent = false;
    connections.execute(bd_addr, [=, &sent](ConnectionManagementCallbacks* callbacks) {
      if (callbacks != nullptr) {
        callbacks->OnRoleChange(hci_status, new_role);
        sent = true;
      }
    });
    if (!sent) {
      if (delayed_role_change_ != nullptr) {
        LOG_WARN("Second delayed role change (@%s dropped)", delayed_role_change_->GetBdAddr().ToString().c_str());
      }
      LOG_INFO(
          "Role change for %s with no matching connection (new role: %s)",
          role_change_view.GetBdAddr().ToString().c_str(),
          RoleText(role_change_view.GetNewRole()).c_str());
      delayed_role_change_ = std::make_unique<RoleChangeView>(role_change_view);
    }
  }

  void on_link_supervision_timeout_changed(EventView packet) {
    auto view = LinkSupervisionTimeoutChangedView::Create(packet);
    ASSERT_LOG(view.IsValid(), "Link supervision timeout changed packet invalid");
    LOG_INFO("UNIMPLEMENTED called");
  }

  void on_accept_connection_status(Address address, CommandStatusView status) {
    auto accept_status = AcceptConnectionRequestStatusView::Create(status);
    ASSERT(accept_status.IsValid());
    if (status.GetStatus() != ErrorCode::SUCCESS) {
      cancel_connect(address);
    }
  }

  void central_link_key(KeyFlag key_flag) {
    std::unique_ptr<CentralLinkKeyBuilder> packet = CentralLinkKeyBuilder::Create(key_flag);
    acl_connection_interface_->EnqueueCommand(
        std::move(packet), handler_->BindOnce(&check_command_status<CentralLinkKeyStatusView>));
  }

  void switch_role(Address address, Role role) {
    std::unique_ptr<SwitchRoleBuilder> packet = SwitchRoleBuilder::Create(address, role);
    acl_connection_interface_->EnqueueCommand(
        std::move(packet), handler_->BindOnce(&check_command_status<SwitchRoleStatusView>));
  }

  void write_default_link_policy_settings(uint16_t default_link_policy_settings) {
    std::unique_ptr<WriteDefaultLinkPolicySettingsBuilder> packet =
        WriteDefaultLinkPolicySettingsBuilder::Create(default_link_policy_settings);
    acl_connection_interface_->EnqueueCommand(
        std::move(packet), handler_->BindOnce(&check_command_complete<WriteDefaultLinkPolicySettingsCompleteView>));
  }

  void accept_connection(Address address) {
    auto role = AcceptConnectionRequestRole::BECOME_CENTRAL;  // We prefer to be central
    acl_connection_interface_->EnqueueCommand(
        AcceptConnectionRequestBuilder::Create(address, role),
        handler_->BindOnceOn(this, &classic_impl::on_accept_connection_status, address));
  }

  void reject_connection(std::unique_ptr<RejectConnectionRequestBuilder> builder) {
    acl_connection_interface_->EnqueueCommand(
        std::move(builder), handler_->BindOnce(&check_command_status<RejectConnectionRequestStatusView>));
  }

  void OnDeviceBonded(bluetooth::hci::AddressWithType device) override {}
  void OnDeviceUnbonded(bluetooth::hci::AddressWithType device) override {}
  void OnDeviceBondFailed(bluetooth::hci::AddressWithType device, security::PairingFailure status) override {}

  void set_security_module(security::SecurityModule* security_module) {
    security_manager_ = security_module->GetSecurityManager();
    security_manager_->RegisterCallbackListener(this, handler_);
  }

  uint16_t HACK_get_handle(Address address) {
    return connections.HACK_get_handle(address);
  }

  void HACK_SetNonAclDisconnectCallback(std::function<void(uint16_t, uint8_t)> callback) {
    non_acl_disconnect_callback_ = callback;
  }

  void handle_register_callbacks(ConnectionCallbacks* callbacks, os::Handler* handler) {
    ASSERT(client_callbacks_ == nullptr);
    ASSERT(client_handler_ == nullptr);
    client_callbacks_ = callbacks;
    client_handler_ = handler;
  }

  void handle_unregister_callbacks(ConnectionCallbacks* callbacks, std::promise<void> promise) {
    ASSERT_LOG(client_callbacks_ == callbacks, "Registered callback entity is different then unregister request");
    client_callbacks_ = nullptr;
    client_handler_ = nullptr;
    promise.set_value();
  }

  HciLayer* hci_layer_ = nullptr;
  Controller* controller_ = nullptr;
  RoundRobinScheduler* round_robin_scheduler_ = nullptr;
  AclConnectionInterface* acl_connection_interface_ = nullptr;
  os::Handler* handler_ = nullptr;
  ConnectionCallbacks* client_callbacks_ = nullptr;
  os::Handler* client_handler_ = nullptr;
  Address outgoing_connecting_address_{Address::kEmpty};
  std::unordered_set<Address> incoming_connecting_address_set_;
  const std::string set_of_incoming_connecting_addresses() const {
    std::stringstream buffer;
    for (const auto& c : incoming_connecting_address_set_) buffer << " " << c;
    return buffer.str();
  }

  common::Callback<bool(Address, ClassOfDevice)> should_accept_connection_;
  std::queue<std::pair<Address, std::unique_ptr<CreateConnectionBuilder>>> pending_outgoing_connections_;
  std::unique_ptr<RoleChangeView> delayed_role_change_ = nullptr;

  std::unique_ptr<security::SecurityManager> security_manager_;

  std::function<void(uint16_t, uint8_t)> non_acl_disconnect_callback_;
};

}  // namespace acl_manager
}  // namespace hci
}  // namespace bluetooth<|MERGE_RESOLUTION|>--- conflicted
+++ resolved
@@ -284,8 +284,6 @@
 
     pending_outgoing_connections_.emplace(address, std::move(packet));
     dequeue_next_connection();
-<<<<<<< HEAD
-=======
   }
 
   void dequeue_next_connection() {
@@ -325,7 +323,6 @@
       // everything is good, resume when a connection_complete event arrives
       return;
     }
->>>>>>> 891e5f78
   }
 
   enum class Initiator {
@@ -395,83 +392,10 @@
       }
       incoming_connecting_address_set_.erase(incoming_address);
       current_role = Role::PERIPHERAL;
-<<<<<<< HEAD
-      locally_initiated = false;
-    }
-    if (status != ErrorCode::SUCCESS) {
-      client_handler_->Post(common::BindOnce(&ConnectionCallbacks::OnConnectFail, common::Unretained(client_callbacks_),
-                                             address, status));
-    } else {
-      uint16_t handle = connection_complete.GetConnectionHandle();
-      auto queue = std::make_shared<AclConnection::Queue>(10);
-      auto queue_down_end = queue->GetDownEnd();
-      round_robin_scheduler_->Register(RoundRobinScheduler::ConnectionType::CLASSIC, handle, queue);
-      std::unique_ptr<ClassicAclConnection> connection(
-          new ClassicAclConnection(std::move(queue), acl_connection_interface_, handle, address));
-      connection->locally_initiated_ = locally_initiated;
-      connections.add(
-          handle,
-          AddressWithType{address, AddressType::PUBLIC_DEVICE_ADDRESS},
-          queue_down_end,
-          handler_,
-          connection->GetEventCallbacks([this](uint16_t handle) { this->connections.invalidate(handle); }));
-      connections.execute(address, [=](ConnectionManagementCallbacks* callbacks) {
-        if (delayed_role_change_ == nullptr) {
-          callbacks->OnRoleChange(hci::ErrorCode::SUCCESS, current_role);
-        } else if (delayed_role_change_->GetBdAddr() == address) {
-          LOG_INFO("Sending delayed role change for %s", delayed_role_change_->GetBdAddr().ToString().c_str());
-          callbacks->OnRoleChange(delayed_role_change_->GetStatus(), delayed_role_change_->GetNewRole());
-          delayed_role_change_.reset();
-        }
-      });
-      client_handler_->Post(common::BindOnce(
-          &ConnectionCallbacks::OnConnectSuccess, common::Unretained(client_callbacks_), std::move(connection)));
-    }
-    dequeue_next_connection();
-  }
-
-  void dequeue_next_connection() {
-    if (incoming_connecting_address_set_.empty() && outgoing_connecting_address_.IsEmpty()) {
-      while (!pending_outgoing_connections_.empty()) {
-        LOG_INFO("Pending connections is not empty; so sending next connection");
-        auto create_connection_packet_and_address = std::move(pending_outgoing_connections_.front());
-        pending_outgoing_connections_.pop();
-        if (!is_classic_link_already_connected(create_connection_packet_and_address.first)) {
-          outgoing_connecting_address_ = create_connection_packet_and_address.first;
-          acl_connection_interface_->EnqueueCommand(
-              std::move(create_connection_packet_and_address.second),
-              handler_->BindOnceOn(this, &classic_impl::on_create_connection_status));
-          break;
-        }
-      }
-=======
       initiator = Initiator::REMOTE_INITIATED;
->>>>>>> 891e5f78
     }
     create_and_announce_connection(connection_complete, current_role, initiator);
     dequeue_next_connection();
-  }
-
-  void on_create_connection_status(CommandStatusView status) {
-    ASSERT(status.IsValid());
-    ASSERT(status.GetCommandOpCode() == OpCode::CREATE_CONNECTION);
-    if (status.GetStatus() != hci::ErrorCode::SUCCESS /* = pending */) {
-      // something went wrong, but unblock queue and report to caller
-      LOG_ERROR(
-          "Failed to create connection to %s, reporting failure and continuing",
-          outgoing_connecting_address_.ToString().c_str());
-      ASSERT(client_callbacks_ != nullptr);
-      client_handler_->Post(common::BindOnce(
-          &ConnectionCallbacks::OnConnectFail,
-          common::Unretained(client_callbacks_),
-          outgoing_connecting_address_,
-          status.GetStatus()));
-      outgoing_connecting_address_ = Address::kEmpty;
-      dequeue_next_connection();
-    } else {
-      // everything is good, resume when a connection_complete event arrives
-      return;
-    }
   }
 
   void cancel_connect(Address address) {
