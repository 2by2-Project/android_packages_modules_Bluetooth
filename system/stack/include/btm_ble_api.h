/******************************************************************************
 *
 *  Copyright 1999-2012 Broadcom Corporation
 *
 *  Licensed under the Apache License, Version 2.0 (the "License");
 *  you may not use this file except in compliance with the License.
 *  You may obtain a copy of the License at:
 *
 *  http://www.apache.org/licenses/LICENSE-2.0
 *
 *  Unless required by applicable law or agreed to in writing, software
 *  distributed under the License is distributed on an "AS IS" BASIS,
 *  WITHOUT WARRANTIES OR CONDITIONS OF ANY KIND, either express or implied.
 *  See the License for the specific language governing permissions and
 *  limitations under the License.
 *
 ******************************************************************************/

/******************************************************************************
 *
 *  This file contains the Bluetooth Manager (BTM) API function external
 *  definitions.
 *
 ******************************************************************************/
#ifndef BTM_BLE_API_H
#define BTM_BLE_API_H

#include <base/functional/callback_forward.h>
#include <hardware/bt_common_types.h>

#include <cstdint>
#include <memory>

#include "btm_api.h"
#include "btm_ble_api_types.h"
#include "osi/include/alarm.h"
#include "stack/btm/neighbor_inquiry.h"
#include "types/bt_transport.h"
#include "types/raw_address.h"

void btm_ble_init();
void btm_ble_free();

/*****************************************************************************
 *  EXTERNAL FUNCTION DECLARATIONS
 ****************************************************************************/
/*******************************************************************************
 *
 * Function         BTM_SecAddBleDevice
 *
 * Description      Add/modify device.  This function will be normally called
 *                  during host startup to restore all required information
 *                  for a LE device stored in the NVRAM.
 *
 * Parameters:      bd_addr          - BD address of the peer
 *                  dev_type         - Remote device's device type.
 *                  addr_type        - LE device address type.
 *
 ******************************************************************************/
void BTM_SecAddBleDevice(const RawAddress& bd_addr, tBT_DEVICE_TYPE dev_type,
                         tBLE_ADDR_TYPE addr_type);

/*******************************************************************************
 *
 * Function         BTM_SecAddBleKey
 *
 * Description      Add/modify LE device information.  This function will be
 *                  normally called during host startup to restore all required
 *                  information stored in the NVRAM.
 *
 * Parameters:      bd_addr          - BD address of the peer
 *                  p_le_key         - LE key values.
 *                  key_type         - LE SMP key type.
*
 ******************************************************************************/
void BTM_SecAddBleKey(const RawAddress& bd_addr, tBTM_LE_KEY_VALUE* p_le_key,
                      tBTM_LE_KEY_TYPE key_type);

/**
 * This function is called to set scan parameters. |cb| is called with operation
 * status
 **/
void BTM_BleSetScanParams(uint32_t scan_interval, uint32_t scan_window,
                          tBLE_SCAN_MODE scan_type,
                          base::Callback<void(uint8_t)> cb);

/*******************************************************************************
 *
 * Function         BTM_BleGetVendorCapabilities
 *
 * Description      This function reads local LE features
 *
 * Parameters       p_cmn_vsc_cb : Locala LE capability structure
 *
 * Returns          void
 *
 ******************************************************************************/
void BTM_BleGetVendorCapabilities(tBTM_BLE_VSC_CB* p_cmn_vsc_cb);

/*******************************************************************************
 *
 * Function         BTM_BleGetDynamicAudioBuffer
 *
 * Description      This function reads dynamic audio buffer
 *
 * Parameters       p_dynamic_audio_buffer_cb : Dynamic Audio Buffer structure
 *
 * Returns          void
 *
 ******************************************************************************/
void BTM_BleGetDynamicAudioBuffer(
    tBTM_BT_DYNAMIC_AUDIO_BUFFER_CB* p_dynamic_audio_buffer_cb);

/*******************************************************************************
 *
 * Function         BTM_BleSetStorageConfig
 *
 * Description      This function is called to setup storage configuration and
 *                  setup callbacks.
 *
 * Parameters       uint8_t batch_scan_full_max -Batch scan full maximum
                    uint8_t batch_scan_trunc_max - Batch scan truncated value
 maximum
                    uint8_t batch_scan_notify_threshold - Threshold value
                    cb - Setup callback
                    tBTM_BLE_SCAN_THRESHOLD_CBACK *p_thres_cback -Threshold
 callback
                    void *p_ref - Reference value
 *
 *
 ******************************************************************************/
void BTM_BleSetStorageConfig(uint8_t batch_scan_full_max,
                             uint8_t batch_scan_trunc_max,
                             uint8_t batch_scan_notify_threshold,
                             base::Callback<void(uint8_t /* status */)> cb,
                             tBTM_BLE_SCAN_THRESHOLD_CBACK* p_thres_cback,
                             tBTM_BLE_REF_VALUE ref_value);

/* This function is called to enable batch scan */
void BTM_BleEnableBatchScan(tBTM_BLE_BATCH_SCAN_MODE scan_mode,
                            uint32_t scan_interval, uint32_t scan_window,
                            tBTM_BLE_DISCARD_RULE discard_rule,
                            tBLE_ADDR_TYPE addr_type,
                            base::Callback<void(uint8_t /* status */)> cb);

/* This function is called to disable batch scanning */
void BTM_BleDisableBatchScan(base::Callback<void(uint8_t /* status */)> cb);

/* This function is called to read batch scan reports */
void BTM_BleReadScanReports(tBLE_SCAN_MODE scan_mode,
                            tBTM_BLE_SCAN_REP_CBACK cb);

/* This function is called to setup the callback for tracking */
void BTM_BleTrackAdvertiser(tBTM_BLE_TRACK_ADV_CBACK* p_track_cback,
                            tBTM_BLE_REF_VALUE ref_value);

/*******************************************************************************
 *
 * Function         BTM_BleObserve
 *
 * Description      This procedure keep the device listening for advertising
 *                  events from a broadcast device.
 *
 * Parameters       start: start or stop observe.
 *                  duration: how long the scan should last, in seconds. 0 means
 *                  scan without timeout. Starting the scan second time without
 *                  timeout will disable the timer.
 *                  low_latency_scan: whether this is a low latency scan,
 *                                    default is false.
 *
 * Returns          void
 *
 ******************************************************************************/
tBTM_STATUS BTM_BleObserve(bool start, uint8_t duration,
                           tBTM_INQ_RESULTS_CB* p_results_cb,
<<<<<<< HEAD
                           tBTM_CMPL_CB* p_cmpl_cb);
=======
                           tBTM_CMPL_CB* p_cmpl_cb,
                           bool low_latency_scan = false);
>>>>>>> c7b8cead

/*******************************************************************************
 *
 * Function         BTM_BleOpportunisticObserve
 *
 * Description      Register/unregister opportunistic scan callback. This method
 *                  does not trigger scan start/stop, but if scan is ever started,
 *                  this callback would get called with scan results. Additionally,
 *                  this callback is not reset on each scan start/stop. It's
 *                  intended to be used by LE Audio related profiles, that would
 *                  find yet unpaired members of CSIS set, or broadcasts.
 *
 * Parameters       enable: enable/disable observing.
 *                  p_results_cb: callback for results.
 *
 * Returns          void
 *
 ******************************************************************************/
void BTM_BleOpportunisticObserve(bool enable,
                                 tBTM_INQ_RESULTS_CB* p_results_cb);

/*******************************************************************************
 *
 * Function         BTM_BleTargetAnnouncementObserve
 *
 * Description      Register/Unregister client interested in the targeted
 *                  announcements. Not that it is client responsible for parsing
 *                  advertising data.
 *
 * Parameters       start: start or stop observe.
 *                  p_results_cb: callback for results.
 *
 * Returns          void
 *
 ******************************************************************************/
void BTM_BleTargetAnnouncementObserve(bool enable,
                                      tBTM_INQ_RESULTS_CB* p_results_cb);

/** Returns local device encryption root (ER) */
const Octet16& BTM_GetDeviceEncRoot();

/** Returns local device identity root (IR) */
const Octet16& BTM_GetDeviceIDRoot();

/** Return local device DHK. */
const Octet16& BTM_GetDeviceDHK();

/*******************************************************************************
 *
 * Function         BTM_SecurityGrant
 *
 * Description      This function is called to grant security process.
 *
 * Parameters       bd_addr - peer device bd address.
 *                  res     - result of the operation BTM_SUCCESS if success.
 *                            Otherwise, BTM_REPEATED_ATTEMPTS is too many
 *                            attempts.
 *
 * Returns          None
 *
 ******************************************************************************/
void BTM_SecurityGrant(const RawAddress& bd_addr, uint8_t res);

/*******************************************************************************
 *
 * Function         BTM_BlePasskeyReply
 *
 * Description      This function is called after Security Manager submitted
 *                  passkey request to the application.
 *
 * Parameters:      bd_addr - Address of the device for which passkey was
 *                            requested
 *                  res     - result of the operation SMP_SUCCESS if success
 *                  passkey - numeric value in the range of
 *                               BTM_MIN_PASSKEY_VAL(0) -
 *                               BTM_MAX_PASSKEY_VAL(999999(0xF423F)).
 *
 ******************************************************************************/
void BTM_BlePasskeyReply(const RawAddress& bd_addr, uint8_t res,
                         uint32_t passkey);

/*******************************************************************************
 *
 * Function         BTM_BleConfirmReply
 *
 * Description      This function is called after Security Manager submitted
 *                  numeric comparison request to the application.
 *
 * Parameters:      bd_addr      - Address of the device with which numeric
 *                                 comparison was requested
 *                  res          - comparison result BTM_SUCCESS if success
 *
 ******************************************************************************/
void BTM_BleConfirmReply(const RawAddress& bd_addr, uint8_t res);

/*******************************************************************************
 *
 * Function         BTM_LeOobDataReply
 *
 * Description      This function is called to provide the OOB data for
 *                  SMP in response to BTM_LE_OOB_REQ_EVT
 *
 * Parameters:      bd_addr     - Address of the peer device
 *                  res         - result of the operation SMP_SUCCESS if success
 *                  p_data      - simple pairing Randomizer  C.
 *
 ******************************************************************************/
void BTM_BleOobDataReply(const RawAddress& bd_addr, uint8_t res, uint8_t len,
                         uint8_t* p_data);

/*******************************************************************************
 *
 * Function         BTM_BleSecureConnectionOobDataReply
 *
 * Description      This function is called to provide the OOB data for
 *                  SMP in response to BTM_LE_OOB_REQ_EVT when secure connection
 *                  data is available
 *
 * Parameters:      bd_addr     - Address of the peer device
 *                  p_c         - pointer to Confirmation
 *                  p_r         - pointer to Randomizer.
 *
 ******************************************************************************/
void BTM_BleSecureConnectionOobDataReply(const RawAddress& bd_addr,
                                         uint8_t* p_c, uint8_t* p_r);

/*******************************************************************************
 *
 * Function         BTM_BleDataSignature
 *
 * Description      This function is called to sign the data using AES128 CMAC
 *                  algorith.
 *
 * Parameter        bd_addr: target device the data to be signed for.
 *                  p_text: singing data
 *                  len: length of the signing data
 *                  signature: output parameter where data signature is going to
 *                             be stored.
 *
 * Returns          true if signing sucessul, otherwise false.
 *
 ******************************************************************************/
bool BTM_BleDataSignature(const RawAddress& bd_addr, uint8_t* p_text,
                          uint16_t len, BLE_SIGNATURE signature);

/*******************************************************************************
 *
 * Function         BTM_BleVerifySignature
 *
 * Description      This function is called to verify the data signature
 *
 * Parameter        bd_addr: target device the data to be signed for.
 *                  p_orig:  original data before signature.
 *                  len: length of the signing data
 *                  counter: counter used when doing data signing
 *                  p_comp: signature to be compared against.

 * Returns          true if signature verified correctly; otherwise false.
 *
 ******************************************************************************/
bool BTM_BleVerifySignature(const RawAddress& bd_addr, uint8_t* p_orig,
                            uint16_t len, uint32_t counter, uint8_t* p_comp);

/*******************************************************************************
 *
 * Function         BTM_IsBleConnection
 *
 * Description      This function is called to check if the connection handle
 *                  for an LE link
 *
 * Returns          true if connection is LE link, otherwise false.
 *
 ******************************************************************************/
bool BTM_IsBleConnection(uint16_t conn_handle);

/*******************************************************************************
 *
 * Function         BTM_ReadRemoteConnectionAddr
 *
 * Description      Read the remote device address currently used.
 *
 * Returns          void
 *
 ******************************************************************************/
bool BTM_ReadRemoteConnectionAddr(const RawAddress& pseudo_addr,
                                  RawAddress& conn_addr,
                                  tBLE_ADDR_TYPE* p_addr_type);

/*******************************************************************************
 *
 * Function         BTM_BleLoadLocalKeys
 *
 * Description      Local local identity key, encryption root or sign counter.
 *
 * Parameters:      key_type: type of key, can be BTM_BLE_KEY_TYPE_ID,
 *                            BTM_BLE_KEY_TYPE_ER
 *                            or BTM_BLE_KEY_TYPE_COUNTER.
 *                  p_key: pointer to the key.
*
 * Returns          non2.
 *
 ******************************************************************************/
void BTM_BleLoadLocalKeys(uint8_t key_type, tBTM_BLE_LOCAL_KEYS* p_key);

#include "stack/btm/btm_ble_bgconn.h"

/********************************************************
 *
 * Function         BTM_BleSetPrefConnParams
 *
 * Description      Set a peripheral's preferred connection parameters. When
 *                  any of the value does not want to be updated while others
 *                  do, use BTM_BLE_CONN_PARAM_UNDEF for the ones want to
 *                  leave untouched.
 *
 * Parameters:      bd_addr          - BD address of the peripheral
 *                  min_conn_int     - minimum preferred connection interval
 *                  max_conn_int     - maximum preferred connection interval
 *                  peripheral_latency    - preferred peripheral latency
 *                  supervision_tout - preferred supervision timeout
 *
 * Returns          void
 *
 ******************************************************************************/
void BTM_BleSetPrefConnParams(const RawAddress& bd_addr, uint16_t min_conn_int,
                              uint16_t max_conn_int,
                              uint16_t peripheral_latency,
                              uint16_t supervision_tout);

/******************************************************************************
 *
 * Function         BTM_BleReadControllerFeatures
 *
 * Description      Reads BLE specific controller features
 *
 * Parameters:      tBTM_BLE_CTRL_FEATURES_CBACK : Callback to notify when
 *                  features are read
 *
 * Returns          void
 *
 ******************************************************************************/
void BTM_BleReadControllerFeatures(tBTM_BLE_CTRL_FEATURES_CBACK* p_vsc_cback);

/*******************************************************************************
 *
 * Function         BTM__BLEReadDiscoverability
 *
 * Description      This function is called to read the current LE
 *                  discoverability mode of the device.
 *
 * Returns          BTM_BLE_NON_DISCOVERABLE ,BTM_BLE_LIMITED_DISCOVERABLE or
 *                     BTM_BLE_GENRAL_DISCOVERABLE
 *
 ******************************************************************************/
uint16_t BTM_BleReadDiscoverability();

/*******************************************************************************
 *
 * Function         BTM__BLEReadConnectability
 *
 * Description      This function is called to read the current LE
 *                  connectibility mode of the device.
 *
 * Returns          BTM_BLE_NON_CONNECTABLE or BTM_BLE_CONNECTABLE
 *
 ******************************************************************************/
uint16_t BTM_BleReadConnectability();

/*******************************************************************************
 *
 * Function         BTM_ReadDevInfo
 *
 * Description      This function is called to read the device/address type
 *                  of BD address.
 *
 * Parameter        remote_bda: remote device address
 *                  p_dev_type: output parameter to read the device type.
 *                  p_addr_type: output parameter to read the address type.
 *
 ******************************************************************************/
void BTM_ReadDevInfo(const RawAddress& remote_bda, tBT_DEVICE_TYPE* p_dev_type,
                     tBLE_ADDR_TYPE* p_addr_type);

/*******************************************************************************
 *
 * Function         BTM_GetRemoteDeviceName
 *
 * Description      This function is called to get the dev name of remote device
 *                  from NV
 *
 * Returns          true if success; otherwise failed.
 *
 *******************************************************************************/
bool BTM_GetRemoteDeviceName(const RawAddress& bda, BD_NAME bd_name);

/*******************************************************************************
 *
 * Function         BTM_ReadConnectedTransportAddress
 *
 * Description      This function is called to read the paired device/address
 *                  type of other device paired corresponding to the BD_address
 *
 * Parameter        remote_bda: remote device address, carry out the transport
 *                              address
 *                  transport: active transport
 *
 * Return           true if an active link is identified; false otherwise
 *
 ******************************************************************************/
bool BTM_ReadConnectedTransportAddress(RawAddress* remote_bda,
                                       tBT_TRANSPORT transport);

/*******************************************************************************
 *
 * Function         BTM_BleConfigPrivacy
 *
 * Description      This function is called to enable or disable the privacy in
 *                  the local device.
 *
 * Parameters       enable: true to enable it; false to disable it.
 *
 * Returns          bool    privacy mode set success; otherwise failed.
 *
 ******************************************************************************/
bool BTM_BleConfigPrivacy(bool enable);

/*******************************************************************************
 *
 * Function         BTM_BleLocalPrivacyEnabled
 *
 * Description        Checks if local device supports private address
 *
 * Returns          Return true if local privacy is enabled else false
 *
 ******************************************************************************/
bool BTM_BleLocalPrivacyEnabled(void);

/*******************************************************************************
 *
 * Function          BTM_BleMaxMultiAdvInstanceCount
 *
 * Description      Returns the maximum number of multi adv instances supported
 *                  by the controller.
 *
 * Returns          Max multi adv instance count
 *
 ******************************************************************************/
uint8_t BTM_BleMaxMultiAdvInstanceCount();

/*******************************************************************************
 *
 * Function         BTM_UseLeLink
 *
 * Description      Select the underlying physical link to use.
 *
 * Returns          true to use LE, false use BR/EDR.
 *
 ******************************************************************************/
bool BTM_UseLeLink(const RawAddress& bd_addr);

/*******************************************************************************
 *
 * Function         BTM_BleAdvFilterParamSetup
 *
 * Description      This function is called to setup the adv data payload filter
 *                  condition.
 *
 ******************************************************************************/
void BTM_BleAdvFilterParamSetup(
    tBTM_BLE_SCAN_COND_OP action, tBTM_BLE_PF_FILT_INDEX filt_index,
    std::unique_ptr<btgatt_filt_param_setup_t> p_filt_params,
    tBTM_BLE_PF_PARAM_CB cb);

/**
 * This functions are called to configure the adv data payload filter condition
 */
void BTM_LE_PF_set(tBTM_BLE_PF_FILT_INDEX filt_index,
                   std::vector<ApcfCommand> commands, tBTM_BLE_PF_CFG_CBACK cb);
void BTM_LE_PF_clear(tBTM_BLE_PF_FILT_INDEX filt_index,
                     tBTM_BLE_PF_CFG_CBACK cb);

/*******************************************************************************
 *
 * Function         BTM_BleEnableDisableFilterFeature
 *
 * Description      Enable or disable the APCF feature
 *
 * Parameters       enable - true - enables APCF, false - disables APCF
 *
 ******************************************************************************/
void BTM_BleEnableDisableFilterFeature(uint8_t enable,
                                       tBTM_BLE_PF_STATUS_CBACK p_stat_cback);

/*******************************************************************************
 *
 * Function         BTM_BleGetEnergyInfo
 *
 * Description      This function obtains the energy info
 *
 * Parameters       p_ener_cback - Callback pointer
 *
 * Returns          status
 *
 ******************************************************************************/
tBTM_STATUS BTM_BleGetEnergyInfo(tBTM_BLE_ENERGY_INFO_CBACK* p_ener_cback);

/*******************************************************************************
 *
 * Function         BTM_SetBleDataLength
 *
 * Description      Set the maximum BLE transmission packet size
 *
 * Returns          BTM_SUCCESS if success; otherwise failed.
 *
 ******************************************************************************/
tBTM_STATUS BTM_SetBleDataLength(const RawAddress& bd_addr,
                                 uint16_t tx_pdu_length);

/*******************************************************************************
 *
 * Function         BTM_BleReadPhy
 *
 * Description      To read the current PHYs for specified LE connection
 *
 *
 * Returns          BTM_SUCCESS if success; otherwise failed.
 *
 ******************************************************************************/
void BTM_BleReadPhy(
    const RawAddress& bd_addr,
    base::Callback<void(uint8_t tx_phy, uint8_t rx_phy, uint8_t status)> cb);

/*******************************************************************************
 *
 * Function         BTM_BleSetPhy
 *
 * Description      To set PHY preferences for specified LE connection
 *
 *
 * Returns          BTM_SUCCESS if success; otherwise failed.
 *
 ******************************************************************************/
void BTM_BleSetPhy(const RawAddress& bd_addr, uint8_t tx_phys, uint8_t rx_phys,
                   uint16_t phy_options);

void btm_ble_multi_adv_cleanup(void);

/*******************************************************************************
 *
 * Function         btm_ble_get_acl_remote_addr
 *
 * Description      This function reads the active remote address used for the
 *                  connection.
 *
 * Returns          success return true, otherwise false.
 *
 ******************************************************************************/
bool btm_ble_get_acl_remote_addr(uint16_t hci_handle, RawAddress& conn_addr,
                                 tBLE_ADDR_TYPE* p_addr_type);

using StartSyncCb = base::Callback<void(
    uint8_t /*status*/, uint16_t /*sync_handle*/, uint8_t /*advertising_sid*/,
    uint8_t /*address_type*/, RawAddress /*address*/, uint8_t /*phy*/,
    uint16_t /*interval*/)>;
using SyncReportCb = base::Callback<void(
    uint16_t /*sync_handle*/, int8_t /*tx_power*/, int8_t /*rssi*/,
    uint8_t /*status*/, std::vector<uint8_t> /*data*/)>;
using SyncLostCb = base::Callback<void(uint16_t /*sync_handle*/)>;
using BigInfoReportCb = base::Callback<void(uint16_t /*sync_handle*/, bool /*encrypted*/)>;

void btm_ble_periodic_adv_sync_established(uint8_t status, uint16_t sync_handle,
                                           uint8_t adv_sid,
                                           uint8_t address_type,
                                           const RawAddress& addr, uint8_t phy,
                                           uint16_t interval,
                                           uint8_t adv_clock_accuracy);
void btm_ble_periodic_adv_report(uint16_t sync_handle, uint8_t tx_power,
                                 int8_t rssi, uint8_t cte_type,
                                 uint8_t data_status, uint8_t data_len,
                                 const uint8_t* periodic_data);
void btm_ble_periodic_adv_sync_lost(uint16_t sync_handle);

void btm_ble_biginfo_adv_report_rcvd(uint8_t* param, uint16_t param_len);
void btm_ble_periodic_adv_sync_tx_rcvd(uint8_t* param, uint16_t param_len);
/*******************************************************************************
 *
 * Function         BTM_BleStartPeriodicSync
 *
 * Description      This function is called to invoke HCI Command
 *                  HCI_LE_PERIODIC_ADVERTISING_CREATE_SYNC to synchronize to
 *                  PA train specified in input parameters.
 *
 * Parameters       PA train info corresponding to particualr PA train and
 *                  callbacks to sync established, pa report and sync lost
 *events
 *
 * Returns          void
 *
 ******************************************************************************/
void BTM_BleStartPeriodicSync(uint8_t adv_sid, RawAddress address,
                              uint16_t skip, uint16_t timeout,
                              StartSyncCb syncCb, SyncReportCb reportCb,
                              SyncLostCb lostCb,
                              BigInfoReportCb biginfo_reportCb);
/*******************************************************************************
 *
 * Function         BTM_BleStopPeriodicSync
 *
 * Description      This function is called to invoke HCI Command
 *                  HCI_LE_PERIODIC_ADVERTISING_TERMINATE_SYNC to stop
 *synchronising to PA train.
 *
 * Parameters       sync handle
 *
 * Returns          void
 *
 ******************************************************************************/
void BTM_BleStopPeriodicSync(uint16_t handle);
/*******************************************************************************
 *
 * Function         BTM_BleCancelPeriodicSync
 *
 * Description      This function is called to invoke HCI Command
 *                  HCI_LE_PERIODIC_ADVERTISING_CREATE_SYNC_CANCEL to
 *                  cancel pending sync to PA train.
 *
 * Parameters       adv sid, address corrosponds to PA train
 *
 * Returns          void
 *
 ******************************************************************************/
void BTM_BleCancelPeriodicSync(uint8_t adv_sid, RawAddress address);

using SyncTransferCb = base::Callback<void(uint8_t /*status*/, RawAddress)>;

/*******************************************************************************
 *
 * Function         BTM_BlePeriodicSyncTransfer
 *
 * Description      This function is called to invoke HCI Command
 *                  HCI_LE_SET_PERIODIC_ADVERTISING_SYNC_TRANSFER to transfer
 *                  sync info of remote advertiser to connected remote device
 *
 * Parameters       PAST specific parameters
 *
 * Returns          void
 *
 ******************************************************************************/
void BTM_BlePeriodicSyncTransfer(RawAddress addr, uint16_t service_data,
                                 uint16_t sync_handle, SyncTransferCb cb);
/*******************************************************************************
 *
 * Function         BTM_BlePeriodicSyncSetInfo
 *
 * Description      This function is called to invoke HCI Command
 *                  HCI_LE_SET_PERIODIC_ADVERTISING_SET_INFO_TRANSFER to
 *transfer colocated advertiser sync info to connected remote device
 *
 * Parameters       PAST specific parameters
 *
 * Returns          void
 *
 ******************************************************************************/
void BTM_BlePeriodicSyncSetInfo(RawAddress addr, uint16_t service_data,
                                uint8_t adv_handle, SyncTransferCb cb);
/*******************************************************************************
 *
 * Function         BTM_BlePeriodicSyncTxParameters
 *
 * Description      This function is called to invoke HCI Command
 *                  HCI_LE_SET_PERIODIC_ADVERTISING_SYNC_TRANSFER_PARAMETERS,
 *                  this command is used to specify how BT SoC will process PA
 *                  sync information received from the remote device identified
 *                  by the addr.
 *
 * Parameters       HCI command  specific parameters
 *
 * Returns          void
 *
 ******************************************************************************/
void BTM_BlePeriodicSyncTxParameters(RawAddress addr, uint8_t mode,
                                     uint16_t skip, uint16_t timeout,
                                     StartSyncCb syncCb);

#endif<|MERGE_RESOLUTION|>--- conflicted
+++ resolved
@@ -173,12 +173,8 @@
  ******************************************************************************/
 tBTM_STATUS BTM_BleObserve(bool start, uint8_t duration,
                            tBTM_INQ_RESULTS_CB* p_results_cb,
-<<<<<<< HEAD
-                           tBTM_CMPL_CB* p_cmpl_cb);
-=======
                            tBTM_CMPL_CB* p_cmpl_cb,
                            bool low_latency_scan = false);
->>>>>>> c7b8cead
 
 /*******************************************************************************
  *
