/******************************************************************************
 *
 *  Copyright 1999-2012 Broadcom Corporation
 *
 *  Licensed under the Apache License, Version 2.0 (the "License");
 *  you may not use this file except in compliance with the License.
 *  You may obtain a copy of the License at:
 *
 *  http://www.apache.org/licenses/LICENSE-2.0
 *
 *  Unless required by applicable law or agreed to in writing, software
 *  distributed under the License is distributed on an "AS IS" BASIS,
 *  WITHOUT WARRANTIES OR CONDITIONS OF ANY KIND, either express or implied.
 *  See the License for the specific language governing permissions and
 *  limitations under the License.
 *
 ******************************************************************************/

/******************************************************************************
 *
 *  This file contains functions for the Bluetooth Security Manager
 *
 ******************************************************************************/

#define LOG_TAG "bt_btm_sec"

#include "stack/btm/btm_sec.h"

#include <android_bluetooth_flags.h>
#include <base/functional/bind.h>
#include <base/strings/stringprintf.h>
#include <bluetooth/log.h>

#include <cstdint>
#include <string>

#include "bt_dev_class.h"
#include "btif/include/btif_storage.h"
#include "common/init_flags.h"
#include "common/metrics.h"
#include "common/time_util.h"
#include "device/include/controller.h"
#include "device/include/device_iot_config.h"
#include "device/include/interop.h"
#include "hci/controller_interface.h"
#include "internal_include/bt_target.h"
#include "l2c_api.h"
#include "main/shim/entry.h"
#include "osi/include/allocator.h"
#include "osi/include/properties.h"
#include "stack/btm/btm_ble_int.h"
#include "stack/btm/btm_ble_sec.h"
#include "stack/btm/btm_dev.h"
#include "stack/btm/btm_int_types.h"
#include "stack/btm/btm_sec_cb.h"
#include "stack/btm/btm_sec_int_types.h"
#include "stack/btm/security_device_record.h"
#include "stack/include/acl_api.h"
#include "stack/include/bt_psm_types.h"
#include "stack/include/bt_types.h"
#include "stack/include/btm_api.h"
#include "stack/include/btm_ble_addr.h"
#include "stack/include/btm_ble_api.h"
#include "stack/include/btm_ble_privacy.h"
#include "stack/include/btm_log_history.h"
#include "stack/include/btm_sec_api.h"
#include "stack/include/btm_status.h"
#include "stack/include/hci_error_code.h"
#include "stack/include/l2cap_security_interface.h"
#include "stack/include/main_thread.h"
#include "stack/include/smp_api.h"
#include "stack/include/stack_metrics_logging.h"
#include "types/raw_address.h"

namespace {

constexpr char kBtmLogTag[] = "SEC";

}

using namespace bluetooth;

extern tBTM_CB btm_cb;

#define BTM_SEC_MAX_COLLISION_DELAY (5000)
#define BTM_SEC_START_AUTH_DELAY (200)

#define BTM_SEC_IS_SM4(sm) ((bool)(BTM_SM4_TRUE == ((sm)&BTM_SM4_TRUE)))
#define BTM_SEC_IS_SM4_LEGACY(sm) ((bool)(BTM_SM4_KNOWN == ((sm)&BTM_SM4_TRUE)))
#define BTM_SEC_IS_SM4_UNKNOWN(sm) \
  ((bool)(BTM_SM4_UNKNOWN == ((sm)&BTM_SM4_TRUE)))

#define BTM_SEC_LE_MASK                              \
  (BTM_SEC_LE_AUTHENTICATED | BTM_SEC_LE_ENCRYPTED | \
   BTM_SEC_LE_LINK_KEY_KNOWN | BTM_SEC_LE_LINK_KEY_AUTHED)

void btm_inq_stop_on_ssp(void);
bool btm_ble_init_pseudo_addr(tBTM_SEC_DEV_REC* p_dev_rec,
                              const RawAddress& new_pseudo_addr);
void bta_dm_remove_device(const RawAddress& bd_addr);
void bta_dm_remote_key_missing(const RawAddress bd_addr);
void bta_dm_process_remove_device(const RawAddress& bd_addr);
void btm_inq_clear_ssp(void);

static tBTM_STATUS btm_sec_execute_procedure(tBTM_SEC_DEV_REC* p_dev_rec);
static bool btm_sec_start_get_name(tBTM_SEC_DEV_REC* p_dev_rec);
static void btm_sec_wait_and_start_authentication(tBTM_SEC_DEV_REC* p_dev_rec);
static void btm_sec_auth_timer_timeout(void* data);
static void btm_sec_collision_timeout(void* data);
static void btm_restore_mode(void);
static void btm_sec_pairing_timeout(void* data);
static tBTM_STATUS btm_sec_dd_create_conn(tBTM_SEC_DEV_REC* p_dev_rec);

static void btm_sec_check_pending_reqs(void);
static bool btm_sec_queue_mx_request(const RawAddress& bd_addr, uint16_t psm,
                                     bool is_orig, uint16_t security_required,
                                     tBTM_SEC_CALLBACK* p_callback,
                                     void* p_ref_data);
static void btm_sec_bond_cancel_complete(void);
static void btm_send_link_key_notif(tBTM_SEC_DEV_REC* p_dev_rec);
static bool btm_sec_check_prefetch_pin(tBTM_SEC_DEV_REC* p_dev_rec);

static tBTM_STATUS btm_sec_send_hci_disconnect(tBTM_SEC_DEV_REC* p_dev_rec,
                                               tHCI_STATUS reason,
                                               uint16_t conn_handle,
                                               std::string comment);

static bool btm_dev_authenticated(const tBTM_SEC_DEV_REC* p_dev_rec);
static bool btm_dev_encrypted(const tBTM_SEC_DEV_REC* p_dev_rec);
static uint16_t btm_sec_set_serv_level4_flags(uint16_t cur_security,
                                              bool is_originator);

static void btm_sec_queue_encrypt_request(const RawAddress& bd_addr,
                                          tBT_TRANSPORT transport,
                                          tBTM_SEC_CALLBACK* p_callback,
                                          void* p_ref_data,
                                          tBTM_BLE_SEC_ACT sec_act);
static void btm_sec_check_pending_enc_req(tBTM_SEC_DEV_REC* p_dev_rec,
                                          tBT_TRANSPORT transport,
                                          uint8_t encr_enable);

static bool btm_sec_use_smp_br_chnl(tBTM_SEC_DEV_REC* p_dev_rec);

/* true - authenticated link key is possible */
static const bool btm_sec_io_map[BTM_IO_CAP_MAX][BTM_IO_CAP_MAX] = {
    /*   OUT,    IO,     IN,     NONE */
    /* OUT  */ {false, false, true, false},
    /* IO   */ {false, true, true, false},
    /* IN   */ {true, true, true, false},
    /* NONE */ {false, false, false, false}};
/*  BTM_IO_CAP_OUT      0   DisplayOnly */
/*  BTM_IO_CAP_IO       1   DisplayYesNo */
/*  BTM_IO_CAP_IN       2   KeyboardOnly */
/*  BTM_IO_CAP_NONE     3   NoInputNoOutput */

static void NotifyBondingChange(tBTM_SEC_DEV_REC& p_dev_rec,
                                tHCI_STATUS status) {
  if (btm_sec_cb.api.p_auth_complete_callback != nullptr) {
    (*btm_sec_cb.api.p_auth_complete_callback)(
        p_dev_rec.bd_addr, p_dev_rec.dev_class, p_dev_rec.sec_bd_name, status);
  }
}

static bool concurrentPeerAuthIsEnabled() {
  // Was previously named BTM_DISABLE_CONCURRENT_PEER_AUTH.
  // Renamed to ENABLED for homogeneity with system properties
  static const bool sCONCURRENT_PEER_AUTH_IS_ENABLED = osi_property_get_bool(
      "bluetooth.btm.sec.concurrent_peer_auth.enabled", true);
  return sCONCURRENT_PEER_AUTH_IS_ENABLED;
}

/**
 * Whether we should handle encryption change events from a peer device, while
 * we are in the IDLE state. This matters if we are waiting to retry encryption
 * following an LMP timeout, and then we get an encryption change event from the
 * peer.
 */
static bool handleUnexpectedEncryptionChange() {
  static const bool sHandleUnexpectedEncryptionChange = osi_property_get_bool(
      "bluetooth.btm.sec.handle_unexpected_encryption_change.enabled", false);
  return sHandleUnexpectedEncryptionChange;
}

void NotifyBondingCanceled(tBTM_STATUS btm_status) {
  if (btm_sec_cb.api.p_bond_cancel_cmpl_callback) {
    btm_sec_cb.api.p_bond_cancel_cmpl_callback(BTM_SUCCESS);
  }
}

/*******************************************************************************
 *
 * Function         btm_dev_authenticated
 *
 * Description      check device is authenticated on BR/EDR
 *
 * Returns          bool    true or false
 *
 ******************************************************************************/
static bool btm_dev_authenticated(const tBTM_SEC_DEV_REC* p_dev_rec) {
  return p_dev_rec->sec_rec.sec_flags & BTM_SEC_AUTHENTICATED;
}

/*******************************************************************************
 *
 * Function         btm_dev_encrypted
 *
 * Description      check device is encrypted on BR/EDR
 *
 * Returns          bool    true or false
 *
 ******************************************************************************/
static bool btm_dev_encrypted(const tBTM_SEC_DEV_REC* p_dev_rec) {
  return p_dev_rec->sec_rec.sec_flags & BTM_SEC_ENCRYPTED;
}

/*******************************************************************************
 *
 * Function         btm_dev_16_digit_authenticated
 *
 * Description      check device is authenticated by using 16 digit pin or MITM (BR/EDR)
 *
 * Returns          bool    true or false
 *
 ******************************************************************************/
static bool btm_dev_16_digit_authenticated(const tBTM_SEC_DEV_REC* p_dev_rec) {
  // BTM_SEC_16_DIGIT_PIN_AUTHED is set if MITM or 16 digit pin is used
  return p_dev_rec->sec_rec.sec_flags & BTM_SEC_16_DIGIT_PIN_AUTHED;
}

static bool is_sec_state_equal(void* data, void* context) {
  tBTM_SEC_DEV_REC* p_dev_rec = static_cast<tBTM_SEC_DEV_REC*>(data);
  uint8_t* state = static_cast<uint8_t*>(context);

  if (p_dev_rec->sec_rec.sec_state == *state) return false;

  return true;
}

/*******************************************************************************
 *
 * Function         btm_sec_find_dev_by_sec_state
 *
 * Description      Look for the record in the device database for the device
 *                  which is being authenticated or encrypted
 *
 * Returns          Pointer to the record or NULL
 *
 ******************************************************************************/
static tBTM_SEC_DEV_REC* btm_sec_find_dev_by_sec_state(uint8_t state) {
  list_node_t* n =
      list_foreach(btm_sec_cb.sec_dev_rec, is_sec_state_equal, &state);
  if (n) return static_cast<tBTM_SEC_DEV_REC*>(list_node(n));

  return nullptr;
}

/*******************************************************************************
 *
 * Function         btm_sec_is_device_sc_downgrade
 *
 * Description      Check for a stored device record matching the candidate
 *                  device, and return true if the stored device has reported
 *                  that it supports Secure Connections mode and the candidate
 *                  device reports that it does not.  Otherwise, return false.
 *
 * Returns          bool
 *
 ******************************************************************************/
static bool btm_sec_is_device_sc_downgrade(uint16_t hci_handle,
                                           bool secure_connections_supported) {
  if (secure_connections_supported) return false;

  tBTM_SEC_DEV_REC* p_dev_rec = btm_find_dev_by_handle(hci_handle);
  if (p_dev_rec == nullptr) return false;

  uint8_t property_val = 0;
  bt_property_t property = {
      .type = BT_PROPERTY_REMOTE_SECURE_CONNECTIONS_SUPPORTED,
      .len = sizeof(uint8_t),
      .val = &property_val};

  bt_status_t cached =
      btif_storage_get_remote_device_property(&p_dev_rec->bd_addr, &property);

  if (cached == BT_STATUS_FAIL) return false;

  return (bool)property_val;
}

/*******************************************************************************
 *
 * Function         btm_sec_store_device_sc_support
 *
 * Description      Save Secure Connections support for this device to file
 *
 ******************************************************************************/

static void btm_sec_store_device_sc_support(uint16_t hci_handle,
                                            bool secure_connections_supported) {
  tBTM_SEC_DEV_REC* p_dev_rec = btm_find_dev_by_handle(hci_handle);
  if (p_dev_rec == nullptr) return;

  uint8_t property_val = (uint8_t)secure_connections_supported;
  bt_property_t property = {
      .type = BT_PROPERTY_REMOTE_SECURE_CONNECTIONS_SUPPORTED,
      .len = sizeof(uint8_t),
      .val = &property_val};

  btif_storage_set_remote_device_property(&p_dev_rec->bd_addr, &property);
}

/*******************************************************************************
 *
 * Function         btm_sec_is_session_key_size_downgrade
 *
 * Description      Check if there is a stored device record matching this
 *                  handle, and return true if the stored record has a lower
 *                  session key size than the candidate device.
 *
 * Returns          bool
 *
 ******************************************************************************/
static bool btm_sec_is_session_key_size_downgrade(uint16_t hci_handle,
                                                  uint8_t key_size) {
  tBTM_SEC_DEV_REC* p_dev_rec = btm_find_dev_by_handle(hci_handle);
  if (p_dev_rec == nullptr) return false;

  uint8_t property_val = 0;
  bt_property_t property = {.type = BT_PROPERTY_REMOTE_MAX_SESSION_KEY_SIZE,
                            .len = sizeof(uint8_t),
                            .val = &property_val};

  bt_status_t cached =
      btif_storage_get_remote_device_property(&p_dev_rec->bd_addr, &property);

  if (cached == BT_STATUS_FAIL) return false;

  return property_val > key_size;
}

/*******************************************************************************
 *
 * Function         btm_sec_update_session_key_size
 *
 * Description      Store the max session key size to disk, if possible.
 *
 ******************************************************************************/
static void btm_sec_update_session_key_size(uint16_t hci_handle,
                                            uint8_t key_size) {
  tBTM_SEC_DEV_REC* p_dev_rec = btm_find_dev_by_handle(hci_handle);
  if (p_dev_rec == nullptr) return;

  uint8_t property_val = key_size;
  bt_property_t property = {.type = BT_PROPERTY_REMOTE_MAX_SESSION_KEY_SIZE,
                            .len = sizeof(uint8_t),
                            .val = &property_val};

  btif_storage_set_remote_device_property(&p_dev_rec->bd_addr, &property);
}

/*******************************************************************************
 *
 * Function         access_secure_service_from_temp_bond
 *
 * Description      a utility function to test whether an access to
 *                  secure service from temp bonding is happening
 *
 * Returns          true if the aforementioned condition holds,
 *                  false otherwise
 *
 ******************************************************************************/
static bool access_secure_service_from_temp_bond(const tBTM_SEC_DEV_REC* p_dev_rec,
                                                 bool locally_initiated,
                                                 uint16_t security_req) {
  return !locally_initiated && (security_req & BTM_SEC_IN_AUTHENTICATE) &&
         p_dev_rec->sec_rec.is_bond_type_temporary();
}

/*******************************************************************************
 *
 * Function         BTM_SecRegister
 *
 * Description      Application manager calls this function to register for
 *                  security services.  There can be one and only one
 *                  application saving link keys.  BTM allows only first
 *                  registration.
 *
 * Returns          true if registered OK, else false
 *
 ******************************************************************************/
bool BTM_SecRegister(const tBTM_APPL_INFO* p_cb_info) {
  log::info("p_cb_info->p_le_callback == 0x{}",
            fmt::ptr(p_cb_info->p_le_callback));
  if (p_cb_info->p_le_callback) {
    log::verbose("SMP_Register( btm_proc_smp_cback )");
    SMP_Register(btm_proc_smp_cback);
    Octet16 zero{0};
    /* if no IR is loaded, need to regenerate all the keys */
    if (btm_sec_cb.devcb.id_keys.ir == zero) {
      btm_ble_reset_id();
    }
  } else {
    log::warn("p_cb_info->p_le_callback == NULL");
  }

  btm_sec_cb.api = *p_cb_info;
  log::info("btm_sec_cb.api.p_le_callback = 0x{} ",
            fmt::ptr(btm_sec_cb.api.p_le_callback));
  log::verbose("application registered");
  return (true);
}

/*******************************************************************************
 *
 * Function         BTM_SecAddRmtNameNotifyCallback
 *
 * Description      Any profile can register to be notified when name of the
 *                  remote device is resolved.
 *
 * Returns          true if registered OK, else false
 *
 ******************************************************************************/
bool BTM_SecAddRmtNameNotifyCallback(tBTM_RMT_NAME_CALLBACK* p_callback) {
  int i;

  for (i = 0; i < BTM_SEC_MAX_RMT_NAME_CALLBACKS; i++) {
    if (btm_cb.p_rmt_name_callback[i] == NULL) {
      btm_cb.p_rmt_name_callback[i] = p_callback;
      return (true);
    }
  }

  return (false);
}

/*******************************************************************************
 *
 * Function         BTM_SecDeleteRmtNameNotifyCallback
 *
 * Description      Any profile can deregister notification when a new Link Key
 *                  is generated per connection.
 *
 * Returns          true if OK, else false
 *
 ******************************************************************************/
bool BTM_SecDeleteRmtNameNotifyCallback(tBTM_RMT_NAME_CALLBACK* p_callback) {
  int i;

  for (i = 0; i < BTM_SEC_MAX_RMT_NAME_CALLBACKS; i++) {
    if (btm_cb.p_rmt_name_callback[i] == p_callback) {
      btm_cb.p_rmt_name_callback[i] = NULL;
      return (true);
    }
  }

  return (false);
}

bool BTM_IsEncrypted(const RawAddress& bd_addr, tBT_TRANSPORT transport) {
  return btm_sec_cb.IsDeviceEncrypted(bd_addr, transport);
}

bool BTM_IsLinkKeyAuthed(const RawAddress& bd_addr, tBT_TRANSPORT transport) {
  return btm_sec_cb.IsLinkKeyAuthenticated(bd_addr, transport);
}

bool BTM_IsLinkKeyKnown(const RawAddress& bd_addr, tBT_TRANSPORT transport) {
  return btm_sec_cb.IsLinkKeyKnown(bd_addr, transport);
}

bool BTM_IsAuthenticated(const RawAddress& bd_addr, tBT_TRANSPORT transport) {
  return btm_sec_cb.IsDeviceAuthenticated(bd_addr, transport);
}

bool BTM_CanReadDiscoverableCharacteristics(const RawAddress& bd_addr) {
  auto p_dev_rec = btm_find_dev(bd_addr);
  if (p_dev_rec != nullptr) {
    return p_dev_rec->can_read_discoverable;
  } else {
    log::error(
        "BTM_CanReadDiscoverableCharacteristics invoked for an invalid "
        "BD_ADDR");
    return false;
  }
}

/*******************************************************************************
 *
 * Function         BTM_SetPinType
 *
 * Description      Set PIN type for the device.
 *
 * Returns          void
 *
 ******************************************************************************/
void BTM_SetPinType(uint8_t pin_type, PIN_CODE pin_code, uint8_t pin_code_len) {
  log::verbose(
      "BTM_SetPinType: pin type {} [variable-0, fixed-1], code {}, length {}",
      pin_type, (char*)pin_code, pin_code_len);

  /* If device is not up security mode will be set as a part of startup */
  if ((btm_sec_cb.cfg.pin_type != pin_type) &&
      controller_get_interface()->get_is_ready()) {
    btsnd_hcic_write_pin_type(pin_type);
  }

  btm_sec_cb.cfg.pin_type = pin_type;
  btm_sec_cb.cfg.pin_code_len = pin_code_len;
  memcpy(btm_sec_cb.cfg.pin_code, pin_code, pin_code_len);
}

/*******************************************************************************
 *
 * Function         BTM_SetSecurityLevel
 *
 * Description      Register service security level with Security Manager
 *
 * Parameters:      is_originator - true if originating the connection
 *                  p_name      - Name of the service relevant only if
 *                                authorization will show this name to user.
 *                                Ignored if BT_MAX_SERVICE_NAME_LEN is 0.
 *                  service_id  - service ID for the service passed to
 *                                authorization callback
 *                  sec_level   - bit mask of the security features
 *                  psm         - L2CAP PSM
 *                  mx_proto_id - protocol ID of multiplexing proto below
 *                  mx_chan_id  - channel ID of multiplexing proto below
 *
 * Returns          true if registered OK, else false
 *
 ******************************************************************************/
bool BTM_SetSecurityLevel(bool is_originator, const char* p_name,
                          uint8_t service_id, uint16_t sec_level, uint16_t psm,
                          uint32_t mx_proto_id, uint32_t mx_chan_id) {
  return btm_sec_cb.AddService(is_originator, p_name, service_id, sec_level,
                               psm, mx_proto_id, mx_chan_id);
}

/*******************************************************************************
 *
 * Function         BTM_SecClrService
 *
 * Description      Removes specified service record(s) from the security
 *                  database. All service records with the specified name are
 *                  removed. Typically used only by devices with limited RAM so
 *                  that it can reuse an old security service record.
 *
 *                  Note: Unpredictable results may occur if a service is
 *                      cleared that is still in use by an application/profile.
 *
 * Parameters       Service ID - Id of the service to remove. '0' removes all
 *                          service records (except SDP).
 *
 * Returns          Number of records that were freed.
 *
 ******************************************************************************/
uint8_t BTM_SecClrService(uint8_t service_id) {
  return btm_sec_cb.RemoveServiceById(service_id);
}

/*******************************************************************************
 *
 * Function         BTM_SecClrServiceByPsm
 *
 * Description      Removes specified service record from the security database.
 *                  All service records with the specified psm are removed.
 *                  Typically used by L2CAP to free up the service record used
 *                  by dynamic PSM clients when the channel is closed.
 *                  The given psm must be a virtual psm.
 *
 * Parameters       Service ID - Id of the service to remove. '0' removes all
 *                          service records (except SDP).
 *
 * Returns          Number of records that were freed.
 *
 ******************************************************************************/
uint8_t BTM_SecClrServiceByPsm(uint16_t psm) {
  return btm_sec_cb.RemoveServiceByPsm(psm);
}

/*******************************************************************************
 *
 * Function         BTM_PINCodeReply
 *
 * Description      This function is called after Security Manager submitted
 *                  PIN code request to the UI.
 *
 * Parameters:      bd_addr      - Address of the device for which PIN was
 *                                 requested
 *                  res          - result of the operation BTM_SUCCESS
 *                                 if success
 *                  pin_len      - length in bytes of the PIN Code
 *                  p_pin        - pointer to array with the PIN Code
 *
 ******************************************************************************/
void BTM_PINCodeReply(const RawAddress& bd_addr, tBTM_STATUS res,
                      uint8_t pin_len, uint8_t* p_pin) {
  tBTM_SEC_DEV_REC* p_dev_rec;

  log::verbose(
      "BTM_PINCodeReply(): PairState: {}   PairFlags: 0x{:02x}  PinLen:{}  "
      "Result:{}",
      tBTM_SEC_CB::btm_pair_state_descr(btm_sec_cb.pairing_state),
      btm_sec_cb.pairing_flags, pin_len, res);

  /* If timeout already expired or has been canceled, ignore the reply */
  if (btm_sec_cb.pairing_state != BTM_PAIR_STATE_WAIT_LOCAL_PIN) {
    log::warn("BTM_PINCodeReply() - Wrong State: {}", btm_sec_cb.pairing_state);
    return;
  }

  if (bd_addr != btm_sec_cb.pairing_bda) {
    log::error("BTM_PINCodeReply() - Wrong BD Addr");
    return;
  }

  p_dev_rec = btm_find_dev(bd_addr);
  if (p_dev_rec == NULL) {
    log::error("BTM_PINCodeReply() - no dev CB");
    return;
  }

  if ((pin_len > PIN_CODE_LEN) || (pin_len == 0) || (p_pin == NULL))
    res = BTM_ILLEGAL_VALUE;

  if (res != BTM_SUCCESS) {
    /* if peer started dd OR we started dd and pre-fetch pin was not used send
     * negative reply */
    if ((btm_sec_cb.pairing_flags & BTM_PAIR_FLAGS_PEER_STARTED_DD) ||
        ((btm_sec_cb.pairing_flags & BTM_PAIR_FLAGS_WE_STARTED_DD) &&
         (btm_sec_cb.pairing_flags & BTM_PAIR_FLAGS_DISC_WHEN_DONE))) {
      /* use BTM_PAIR_STATE_WAIT_AUTH_COMPLETE to report authentication failed
       * event */
      btm_sec_cb.change_pairing_state(BTM_PAIR_STATE_WAIT_AUTH_COMPLETE);
      acl_set_disconnect_reason(HCI_ERR_HOST_REJECT_SECURITY);

      btsnd_hcic_pin_code_neg_reply(bd_addr);
    } else {
      p_dev_rec->sec_rec.security_required = BTM_SEC_NONE;
      btm_sec_cb.change_pairing_state(BTM_PAIR_STATE_IDLE);
    }
    return;
  }
  p_dev_rec->sec_rec.sec_flags |= BTM_SEC_LINK_KEY_AUTHED;
  p_dev_rec->sec_rec.pin_code_length = pin_len;
  if (pin_len >= 16) {
    p_dev_rec->sec_rec.sec_flags |= BTM_SEC_16_DIGIT_PIN_AUTHED;
  }

  if ((btm_sec_cb.pairing_flags & BTM_PAIR_FLAGS_WE_STARTED_DD) &&
      (p_dev_rec->hci_handle == HCI_INVALID_HANDLE) &&
      (!btm_sec_cb.security_mode_changed)) {
    /* This is start of the dedicated bonding if local device is 2.0 */
    btm_sec_cb.pin_code_len = pin_len;
    memcpy(btm_sec_cb.pin_code, p_pin, pin_len);

    btm_sec_cb.security_mode_changed = true;
    btsnd_hcic_write_auth_enable(true);

    acl_set_disconnect_reason(HCI_ERR_UNDEFINED);

    /* if we rejected incoming connection request, we have to wait
     * HCI_Connection_Complete event */
    /*  before originating  */
    if (btm_sec_cb.pairing_flags & BTM_PAIR_FLAGS_REJECTED_CONNECT) {
      log::warn(
          "BTM_PINCodeReply(): waiting HCI_Connection_Complete after rejected "
          "incoming connection");
      /* we change state little bit early so btm_sec_connected() will originate
       * connection */
      /*   when existing ACL link is down completely */
      btm_sec_cb.change_pairing_state(BTM_PAIR_STATE_WAIT_PIN_REQ);
    }
    /* if we already accepted incoming connection from pairing device */
    else if (p_dev_rec->sm4 & BTM_SM4_CONN_PEND) {
      log::warn(
          "BTM_PINCodeReply(): link is connecting so wait pin code request "
          "from peer");
      btm_sec_cb.change_pairing_state(BTM_PAIR_STATE_WAIT_PIN_REQ);
    } else if (btm_sec_dd_create_conn(p_dev_rec) != BTM_CMD_STARTED) {
      btm_sec_cb.change_pairing_state(BTM_PAIR_STATE_IDLE);
      p_dev_rec->sec_rec.sec_flags &= ~BTM_SEC_LINK_KEY_AUTHED;

      NotifyBondingChange(*p_dev_rec, HCI_ERR_AUTH_FAILURE);
    }
    return;
  }

  btm_sec_cb.change_pairing_state(BTM_PAIR_STATE_WAIT_AUTH_COMPLETE);
  acl_set_disconnect_reason(HCI_SUCCESS);

  btsnd_hcic_pin_code_req_reply(bd_addr, pin_len, p_pin);
}

/*******************************************************************************
 *
 * Function         btm_sec_bond_by_transport
 *
 * Description      this is the bond function that will start either SSP or SMP.
 *
 * Parameters:      bd_addr      - Address of the device to bond
 *                  addr_type    - type of the address
 *                  transport    - transport on which to create bond
 *
 *  Note: After 2.1 parameters are not used and preserved here not to change API
 ******************************************************************************/
tBTM_STATUS btm_sec_bond_by_transport(const RawAddress& bd_addr,
                                      tBLE_ADDR_TYPE addr_type,
                                      tBT_TRANSPORT transport) {
  tBTM_SEC_DEV_REC* p_dev_rec;
  tBTM_STATUS status;
  log::info("Transport used {}, bd_addr={}", transport,
            ADDRESS_TO_LOGGABLE_CSTR(bd_addr));

  /* Other security process is in progress */
  if (btm_sec_cb.pairing_state != BTM_PAIR_STATE_IDLE) {
    log::error("BTM_SecBond: already busy in state: {}",
               tBTM_SEC_CB::btm_pair_state_descr(btm_sec_cb.pairing_state));
    return (BTM_WRONG_MODE);
  }

  p_dev_rec = btm_find_or_alloc_dev(bd_addr);
  if (p_dev_rec == NULL) {
    log::error("No memory to allocate new p_dev_rec");
    return (BTM_NO_RESOURCES);
  }

  if (!controller_get_interface()->get_is_ready()) {
    log::error("controller module is not ready");
    return (BTM_NO_RESOURCES);
  }

  log::verbose("before update sec_flags=0x{:x}", p_dev_rec->sec_rec.sec_flags);

  /* Finished if connection is active and already paired */
  if (((p_dev_rec->hci_handle != HCI_INVALID_HANDLE) &&
       transport == BT_TRANSPORT_BR_EDR &&
       (p_dev_rec->sec_rec.sec_flags & BTM_SEC_AUTHENTICATED)) ||
      ((p_dev_rec->ble_hci_handle != HCI_INVALID_HANDLE) &&
       transport == BT_TRANSPORT_LE &&
       (p_dev_rec->sec_rec.sec_flags & BTM_SEC_LE_AUTHENTICATED))) {
    log::warn("BTM_SecBond -> Already Paired");
    return (BTM_SUCCESS);
  }

  /* Tell controller to get rid of the link key if it has one stored */
  if ((BTM_DeleteStoredLinkKey(&bd_addr, NULL)) != BTM_SUCCESS) {
    log::error("Failed to delete stored link keys");
    return (BTM_NO_RESOURCES);
  }

  btm_sec_cb.pairing_bda = bd_addr;

  btm_sec_cb.pairing_flags = BTM_PAIR_FLAGS_WE_STARTED_DD;

  p_dev_rec->sec_rec.security_required = BTM_SEC_OUT_AUTHENTICATE;
  p_dev_rec->is_originator = true;

  BTM_LogHistory(kBtmLogTag, bd_addr, "Bonding initiated",
                 bt_transport_text(transport));

  if (transport == BT_TRANSPORT_LE) {
    btm_ble_init_pseudo_addr(p_dev_rec, bd_addr);
    p_dev_rec->sec_rec.sec_flags &= ~BTM_SEC_LE_MASK;

    if (SMP_Pair(bd_addr, addr_type) == SMP_STARTED) {
      btm_sec_cb.pairing_flags |= BTM_PAIR_FLAGS_LE_ACTIVE;
      p_dev_rec->sec_rec.sec_state = BTM_SEC_STATE_AUTHENTICATING;
      btm_sec_cb.change_pairing_state(BTM_PAIR_STATE_WAIT_AUTH_COMPLETE);
      return BTM_CMD_STARTED;
    }

    btm_sec_cb.pairing_flags = 0;
    return (BTM_NO_RESOURCES);
  }

  p_dev_rec->sec_rec.sec_flags &=
      ~(BTM_SEC_LINK_KEY_KNOWN | BTM_SEC_AUTHENTICATED | BTM_SEC_ENCRYPTED |
        BTM_SEC_ROLE_SWITCHED | BTM_SEC_LINK_KEY_AUTHED);

  log::verbose("after update sec_flags=0x{:x}", p_dev_rec->sec_rec.sec_flags);
  if (!bluetooth::shim::GetController()->SupportsSimplePairing()) {
    /* The special case when we authenticate keyboard.  Set pin type to fixed */
    /* It would be probably better to do it from the application, but it is */
    /* complicated */
    if (((p_dev_rec->dev_class[1] & BTM_COD_MAJOR_CLASS_MASK) ==
         BTM_COD_MAJOR_PERIPHERAL) &&
        (p_dev_rec->dev_class[2] & BTM_COD_MINOR_KEYBOARD) &&
        (btm_sec_cb.cfg.pin_type != HCI_PIN_TYPE_FIXED)) {
      btm_sec_cb.pin_type_changed = true;
      btsnd_hcic_write_pin_type(HCI_PIN_TYPE_FIXED);
    }
  }

  log::verbose("BTM_SecBond: Remote sm4: 0x{:x}  HCI Handle: 0x{:04x}",
               p_dev_rec->sm4, p_dev_rec->hci_handle);

#if (BTM_SEC_FORCE_RNR_FOR_DBOND == TRUE)
  p_dev_rec->sec_rec.sec_flags &= ~BTM_SEC_NAME_KNOWN;
#endif

  /* If connection already exists... */
  if (BTM_IsAclConnectionUpAndHandleValid(bd_addr, transport)) {
    btm_sec_wait_and_start_authentication(p_dev_rec);

    btm_sec_cb.change_pairing_state(BTM_PAIR_STATE_WAIT_PIN_REQ);

    /* Mark lcb as bonding */
    l2cu_update_lcb_4_bonding(bd_addr, true);
    return (BTM_CMD_STARTED);
  }

  log::verbose("sec mode: {} sm4:x{:x}", btm_sec_cb.security_mode,
               p_dev_rec->sm4);
  if (!bluetooth::shim::GetController()->SupportsSimplePairing() ||
      (p_dev_rec->sm4 == BTM_SM4_KNOWN)) {
    if (btm_sec_check_prefetch_pin(p_dev_rec)) return (BTM_CMD_STARTED);
  }
  if ((btm_sec_cb.security_mode == BTM_SEC_MODE_SP ||
       btm_sec_cb.security_mode == BTM_SEC_MODE_SC) &&
      BTM_SEC_IS_SM4_UNKNOWN(p_dev_rec->sm4)) {
    /* local is 2.1 and peer is unknown */
    if ((p_dev_rec->sm4 & BTM_SM4_CONN_PEND) == 0) {
      /* we are not accepting connection request from peer
       * -> RNR (to learn if peer is 2.1)
       * RNR when no ACL causes HCI_RMT_HOST_SUP_FEAT_NOTIFY_EVT */
      btm_sec_cb.change_pairing_state(BTM_PAIR_STATE_GET_REM_NAME);
      status = BTM_ReadRemoteDeviceName(bd_addr, NULL, BT_TRANSPORT_BR_EDR);
    } else {
      /* We are accepting connection request from peer */
      btm_sec_cb.change_pairing_state(BTM_PAIR_STATE_WAIT_PIN_REQ);
      status = BTM_CMD_STARTED;
    }
    log::verbose("State:{} sm4: 0x{:x} sec_state:{}",
                 tBTM_SEC_CB::btm_pair_state_descr(btm_sec_cb.pairing_state),
                 p_dev_rec->sm4, p_dev_rec->sec_rec.sec_state);
  } else {
    /* both local and peer are 2.1  */
    status = btm_sec_dd_create_conn(p_dev_rec);
  }

  if (status != BTM_CMD_STARTED) {
    log::error(
        "BTM_ReadRemoteDeviceName or btm_sec_dd_create_conn error: 0x{:x}",
        (int)status);
    btm_sec_cb.change_pairing_state(BTM_PAIR_STATE_IDLE);
  }

  return status;
}

/*******************************************************************************
 *
 * Function         BTM_SecBond
 *
 * Description      This function is called to perform bonding with peer device.
 *                  If the connection is already up, but not secure, pairing
 *                  is attempted.  If already paired BTM_SUCCESS is returned.
 *
 * Parameters:      bd_addr      - Address of the device to bond
 *                  transport    - doing SSP over BR/EDR or SMP over LE
 *
 *  Note: After 2.1 parameters are not used and preserved here not to change API
 ******************************************************************************/
tBTM_STATUS BTM_SecBond(const RawAddress& bd_addr, tBLE_ADDR_TYPE addr_type,
                        tBT_TRANSPORT transport, tBT_DEVICE_TYPE device_type) {
  if (transport == BT_TRANSPORT_AUTO) {
    if (addr_type == BLE_ADDR_PUBLIC) {
      transport =
          BTM_UseLeLink(bd_addr) ? BT_TRANSPORT_LE : BT_TRANSPORT_BR_EDR;
    } else {
      log::info("Forcing transport LE (was auto) because of the address type");
      transport = BT_TRANSPORT_LE;
    }
  }
  tBT_DEVICE_TYPE dev_type;

  BTM_ReadDevInfo(bd_addr, &dev_type, &addr_type);
  /* LE device, do SMP pairing */
  if ((transport == BT_TRANSPORT_LE && (dev_type & BT_DEVICE_TYPE_BLE) == 0) ||
      (transport == BT_TRANSPORT_BR_EDR &&
       (dev_type & BT_DEVICE_TYPE_BREDR) == 0)) {
    log::warn(
        "Can't start bonding - requested transport and transport we've seen "
        "device on don't match");
    return BTM_ILLEGAL_ACTION;
  }
  return btm_sec_bond_by_transport(bd_addr, addr_type, transport);
}

/*******************************************************************************
 *
 * Function         BTM_SecBondCancel
 *
 * Description      This function is called to cancel ongoing bonding process
 *                  with peer device.
 *
 * Parameters:      bd_addr      - Address of the peer device
 *                  transport    - false for BR/EDR link; true for LE link
 *
 ******************************************************************************/
tBTM_STATUS BTM_SecBondCancel(const RawAddress& bd_addr) {
  tBTM_SEC_DEV_REC* p_dev_rec;

  log::verbose("BTM_SecBondCancel()  State: {} flags:0x{:x}",
               tBTM_SEC_CB::btm_pair_state_descr(btm_sec_cb.pairing_state),
               btm_sec_cb.pairing_flags);
  p_dev_rec = btm_find_dev(bd_addr);
  if (!p_dev_rec || btm_sec_cb.pairing_bda != bd_addr) {
    return BTM_UNKNOWN_ADDR;
  }

  if (btm_sec_cb.pairing_flags & BTM_PAIR_FLAGS_LE_ACTIVE) {
    if (p_dev_rec->sec_rec.sec_state == BTM_SEC_STATE_AUTHENTICATING) {
      log::verbose("Cancel LE pairing");
      if (SMP_PairCancel(bd_addr)) {
        return BTM_CMD_STARTED;
      }
    }
    return BTM_WRONG_MODE;
  }

  log::verbose("hci_handle:0x{:x} sec_state:{}", p_dev_rec->hci_handle,
               p_dev_rec->sec_rec.sec_state);
  if (BTM_PAIR_STATE_WAIT_LOCAL_PIN == btm_sec_cb.pairing_state &&
      BTM_PAIR_FLAGS_WE_STARTED_DD & btm_sec_cb.pairing_flags) {
    /* pre-fetching pin for dedicated bonding */
    btm_sec_bond_cancel_complete();
    return BTM_SUCCESS;
  }

  /* If this BDA is in a bonding procedure */
  if ((btm_sec_cb.pairing_state != BTM_PAIR_STATE_IDLE) &&
      (btm_sec_cb.pairing_flags & BTM_PAIR_FLAGS_WE_STARTED_DD)) {
    /* If the HCI link is up */
    if (p_dev_rec->hci_handle != HCI_INVALID_HANDLE) {
      /* If some other thread disconnecting, we do not send second command */
      if ((p_dev_rec->sec_rec.sec_state == BTM_SEC_STATE_DISCONNECTING) ||
          (p_dev_rec->sec_rec.sec_state == BTM_SEC_STATE_DISCONNECTING_BOTH))
        return (BTM_CMD_STARTED);

      /* If the HCI link was set up by Bonding process */
      if (btm_sec_cb.pairing_flags & BTM_PAIR_FLAGS_DISC_WHEN_DONE)
        return btm_sec_send_hci_disconnect(
            p_dev_rec, HCI_ERR_PEER_USER, p_dev_rec->hci_handle,
            "stack::btm::btm_sec::BTM_SecBondCancel");
      else
        l2cu_update_lcb_4_bonding(bd_addr, false);

      return BTM_NOT_AUTHORIZED;
    } else /*HCI link is not up */
    {
      /* If the HCI link creation was started by Bonding process */
      if (btm_sec_cb.pairing_flags & BTM_PAIR_FLAGS_DISC_WHEN_DONE) {
        btsnd_hcic_create_conn_cancel(bd_addr);
        return BTM_CMD_STARTED;
      }
      if (btm_sec_cb.pairing_state == BTM_PAIR_STATE_GET_REM_NAME) {
        BTM_CancelRemoteDeviceName();
        btm_sec_cb.pairing_flags |= BTM_PAIR_FLAGS_WE_CANCEL_DD;
        return BTM_CMD_STARTED;
      }
      return BTM_NOT_AUTHORIZED;
    }
  }

  return BTM_WRONG_MODE;
}

/*******************************************************************************
 *
 * Function         BTM_SecGetDeviceLinkKeyType
 *
 * Description      This function is called to obtain link key type for the
 *                  device.
 *                  it returns BTM_SUCCESS if link key is available, or
 *                  BTM_UNKNOWN_ADDR if Security Manager does not know about
 *                  the device or device record does not contain link key info
 *
 * Returns          BTM_LKEY_TYPE_IGNORE if link key is unknown, link type
 *                  otherwise.
 *
 ******************************************************************************/
tBTM_LINK_KEY_TYPE BTM_SecGetDeviceLinkKeyType(const RawAddress& bd_addr) {
  tBTM_SEC_DEV_REC* p_dev_rec = btm_find_dev(bd_addr);

  if ((p_dev_rec != NULL) &&
      (p_dev_rec->sec_rec.sec_flags & BTM_SEC_LINK_KEY_KNOWN)) {
    return p_dev_rec->sec_rec.link_key_type;
  }
  return BTM_LKEY_TYPE_IGNORE;
}

/*******************************************************************************
 *
 * Function         BTM_SetEncryption
 *
 * Description      This function is called to ensure that connection is
 *                  encrypted.  Should be called only on an open connection.
 *                  Typically only needed for connections that first want to
 *                  bring up unencrypted links, then later encrypt them.
 *
 * Parameters:      bd_addr       - Address of the peer device
 *                  transport     - Link transport
 *                  p_callback    - Pointer to callback function called after
 *                                  required procedures are completed. Can be
 *                                  set to NULL if status is not desired.
 *                  p_ref_data    - pointer to any data the caller wishes to
 *                                  receive in the callback function upon
 *                                  completion. can be set to NULL if not used.
 *                  sec_act       - LE security action, unused for BR/EDR
 *
 * Returns          BTM_SUCCESS   - already encrypted
 *                  BTM_PENDING   - command will be returned in the callback
 *                  BTM_WRONG_MODE- connection not up.
 *                  BTM_BUSY      - security procedures are currently active
 *                  BTM_MODE_UNSUPPORTED - if security manager not linked in.
 *
 ******************************************************************************/
tBTM_STATUS BTM_SetEncryption(const RawAddress& bd_addr,
                              tBT_TRANSPORT transport,
                              tBTM_SEC_CALLBACK* p_callback, void* p_ref_data,
                              tBTM_BLE_SEC_ACT sec_act) {
  tBTM_SEC_DEV_REC* p_dev_rec = btm_find_dev(bd_addr);
  if (p_dev_rec == nullptr) {
    log::error("Unable to set encryption for unknown device");
    return BTM_WRONG_MODE;
  }

  auto owned_bd_addr = base::Owned(new RawAddress(bd_addr));

  switch (transport) {
    case BT_TRANSPORT_BR_EDR:
      if (p_dev_rec->hci_handle == HCI_INVALID_HANDLE) {
        log::warn(
            "Security Manager: BTM_SetEncryption not connected peer:{} "
            "transport:{}",
            ADDRESS_TO_LOGGABLE_CSTR(bd_addr),
            bt_transport_text(transport).c_str());
        if (p_callback) {
          do_in_main_thread(
              FROM_HERE, base::BindOnce(p_callback, std::move(owned_bd_addr),
                                        transport, p_ref_data, BTM_WRONG_MODE));
        }
        return BTM_WRONG_MODE;
      }
      if (p_dev_rec->sec_rec.sec_flags & BTM_SEC_ENCRYPTED) {
        log::debug(
            "Security Manager: BTM_SetEncryption already encrypted peer:{} "
            "transport:{}",
            ADDRESS_TO_LOGGABLE_CSTR(bd_addr),
            bt_transport_text(transport).c_str());
        if (p_callback) {
          do_in_main_thread(FROM_HERE,
                            base::BindOnce(p_callback, std::move(owned_bd_addr),
                                           transport, p_ref_data, BTM_SUCCESS));
        }
        return BTM_SUCCESS;
      }
      break;

    case BT_TRANSPORT_LE:
      if (p_dev_rec->ble_hci_handle == HCI_INVALID_HANDLE) {
        log::warn(
            "Security Manager: BTM_SetEncryption not connected peer:{} "
            "transport:{}",
            ADDRESS_TO_LOGGABLE_CSTR(bd_addr),
            bt_transport_text(transport).c_str());
        if (p_callback) {
          do_in_main_thread(
              FROM_HERE, base::BindOnce(p_callback, std::move(owned_bd_addr),
                                        transport, p_ref_data, BTM_WRONG_MODE));
        }
        return BTM_WRONG_MODE;
      }
      if (p_dev_rec->sec_rec.sec_flags & BTM_SEC_LE_ENCRYPTED) {
        log::debug(
            "Security Manager: BTM_SetEncryption already encrypted peer:{} "
            "transport:{}",
            ADDRESS_TO_LOGGABLE_CSTR(bd_addr),
            bt_transport_text(transport).c_str());
        if (p_callback) {
          do_in_main_thread(FROM_HERE,
                            base::BindOnce(p_callback, std::move(owned_bd_addr),
                                           transport, p_ref_data, BTM_SUCCESS));
        }
        return BTM_SUCCESS;
      }
      break;

    default:
      log::error("Unknown transport");
      break;
  }

  /* Enqueue security request if security is active */
  if (bluetooth::common::init_flags::encryption_in_busy_state_is_enabled()) {
    bool enqueue = false;
    switch (p_dev_rec->sec_rec.sec_state) {
      case BTM_SEC_STATE_AUTHENTICATING:
      case BTM_SEC_STATE_DISCONNECTING_BOTH:
        /* Applicable for both transports */
        enqueue = true;
        break;

      case BTM_SEC_STATE_ENCRYPTING:
      case BTM_SEC_STATE_DISCONNECTING:
        if (transport == BT_TRANSPORT_BR_EDR) {
          enqueue = true;
        }
        break;

      case BTM_SEC_STATE_LE_ENCRYPTING:
      case BTM_SEC_STATE_DISCONNECTING_BLE:
        if (transport == BT_TRANSPORT_LE) {
          enqueue = true;
        }
        break;

      default:
        if (p_dev_rec->sec_rec.p_callback != nullptr) {
          enqueue = true;
        }
        break;
    }

    if (enqueue) {
      log::warn("Security Manager: Enqueue request in state:{}",
                security_state_text(p_dev_rec->sec_rec.sec_state).c_str());
      btm_sec_queue_encrypt_request(bd_addr, transport, p_callback, p_ref_data,
                                    sec_act);
      return BTM_CMD_STARTED;
    }
  } else {
    if (p_dev_rec->sec_rec.p_callback ||
        (p_dev_rec->sec_rec.sec_state != BTM_SEC_STATE_IDLE)) {
      log::warn("Security Manager: BTM_SetEncryption busy, enqueue request");
      btm_sec_queue_encrypt_request(bd_addr, transport, p_callback, p_ref_data,
                                    sec_act);
      log::info("Queued start encryption");
      return BTM_CMD_STARTED;
    }
  }

  p_dev_rec->sec_rec.p_callback = p_callback;
  p_dev_rec->sec_rec.p_ref_data = p_ref_data;
  p_dev_rec->sec_rec.security_required |=
      (BTM_SEC_IN_AUTHENTICATE | BTM_SEC_IN_ENCRYPT);
  p_dev_rec->is_originator = false;

  log::debug(
      "Security Manager: BTM_SetEncryption classic_handle:0x{:04x} "
      "ble_handle:0x{:04x} state:{} flags:0x{:x} required:0x{:x} "
      "p_callback={:c}",
      p_dev_rec->hci_handle, p_dev_rec->ble_hci_handle,
      p_dev_rec->sec_rec.sec_state, p_dev_rec->sec_rec.sec_flags,
      p_dev_rec->sec_rec.security_required, (p_callback) ? 'T' : 'F');

  tBTM_STATUS rc = BTM_SUCCESS;
  switch (transport) {
    case BT_TRANSPORT_LE:
      if (BTM_IsAclConnectionUp(bd_addr, BT_TRANSPORT_LE)) {
        rc = btm_ble_set_encryption(bd_addr, sec_act,
                                    L2CA_GetBleConnRole(bd_addr));
      } else {
        rc = BTM_WRONG_MODE;
        log::warn("cannot call btm_ble_set_encryption, p is NULL");
      }
      break;

    case BT_TRANSPORT_BR_EDR:
      rc = btm_sec_execute_procedure(p_dev_rec);
      break;

    default:
      log::error("Unknown transport");
      break;
  }

  switch (rc) {
    case BTM_CMD_STARTED:
    case BTM_BUSY:
      break;

    default:
      if (p_callback) {
        log::debug("Executing encryption callback peer:{} transport:{}",
                   ADDRESS_TO_LOGGABLE_CSTR(bd_addr),
                   bt_transport_text(transport).c_str());
        p_dev_rec->sec_rec.p_callback = nullptr;
        do_in_main_thread(
            FROM_HERE,
            base::BindOnce(p_callback, std::move(owned_bd_addr), transport,
                           p_dev_rec->sec_rec.p_ref_data, rc));
      }
      break;
  }
  return rc;
}

bool BTM_SecIsSecurityPending(const RawAddress& bd_addr) {
  tBTM_SEC_DEV_REC* p_dev_rec = btm_find_dev(bd_addr);
  return p_dev_rec &&
         (p_dev_rec->sec_rec.is_security_state_encrypting() ||
          p_dev_rec->sec_rec.sec_state == BTM_SEC_STATE_AUTHENTICATING);
}

/*******************************************************************************
 * disconnect the ACL link, if it's not done yet.
 ******************************************************************************/
static tBTM_STATUS btm_sec_send_hci_disconnect(tBTM_SEC_DEV_REC* p_dev_rec,
                                               tHCI_STATUS reason,
                                               uint16_t conn_handle,
                                               std::string comment) {
  const tSECURITY_STATE old_state =
      static_cast<tSECURITY_STATE>(p_dev_rec->sec_rec.sec_state);
  const tBTM_STATUS status = BTM_CMD_STARTED;

  /* send HCI_Disconnect on a transport only once */
  switch (old_state) {
    case BTM_SEC_STATE_DISCONNECTING:
      if (conn_handle == p_dev_rec->hci_handle) {
        // Already sent classic disconnect
        return status;
      }
      // Prepare to send disconnect on le transport
      p_dev_rec->sec_rec.sec_state = BTM_SEC_STATE_DISCONNECTING_BOTH;
      break;

    case BTM_SEC_STATE_DISCONNECTING_BLE:
      if (conn_handle == p_dev_rec->ble_hci_handle) {
        // Already sent ble disconnect
        return status;
      }
      // Prepare to send disconnect on classic transport
      p_dev_rec->sec_rec.sec_state = BTM_SEC_STATE_DISCONNECTING_BOTH;
      break;

    case BTM_SEC_STATE_DISCONNECTING_BOTH:
      // Already sent disconnect on both transports
      return status;

    default:
      p_dev_rec->sec_rec.sec_state = (conn_handle == p_dev_rec->hci_handle)
                                         ? BTM_SEC_STATE_DISCONNECTING
                                         : BTM_SEC_STATE_DISCONNECTING_BLE;

      break;
  }

  log::debug("Send hci disconnect handle:0x{:04x} reason:{}", conn_handle,
             hci_reason_code_text(reason).c_str());
  acl_disconnect_after_role_switch(conn_handle, reason, comment);

  return status;
}

/*******************************************************************************
 *
 * Function         BTM_ConfirmReqReply
 *
 * Description      This function is called to confirm the numeric value for
 *                  Simple Pairing in response to BTM_SP_CFM_REQ_EVT
 *
 * Parameters:      res           - result of the operation BTM_SUCCESS if
 *                                  success
 *                  bd_addr       - Address of the peer device
 *
 ******************************************************************************/
void BTM_ConfirmReqReply(tBTM_STATUS res, const RawAddress& bd_addr) {
  log::verbose("BTM_ConfirmReqReply() State: {}  Res: {}",
               tBTM_SEC_CB::btm_pair_state_descr(btm_sec_cb.pairing_state),
               res);

  /* If timeout already expired or has been canceled, ignore the reply */
  if ((btm_sec_cb.pairing_state != BTM_PAIR_STATE_WAIT_NUMERIC_CONFIRM) ||
      (btm_sec_cb.pairing_bda != bd_addr)) {
    log::warn(
        "Unexpected pairing confirm for {}, pairing_state: {}, pairing_bda: {}",
        ADDRESS_TO_LOGGABLE_CSTR(bd_addr),
        tBTM_SEC_CB::btm_pair_state_descr(btm_sec_cb.pairing_state),
        ADDRESS_TO_LOGGABLE_CSTR(btm_sec_cb.pairing_bda));
    return;
  }

  BTM_LogHistory(kBtmLogTag, bd_addr, "Confirm reply",
                 base::StringPrintf("status:%s", btm_status_text(res).c_str()));

  btm_sec_cb.change_pairing_state(BTM_PAIR_STATE_WAIT_AUTH_COMPLETE);

  if ((res == BTM_SUCCESS) || (res == BTM_SUCCESS_NO_SECURITY)) {
    acl_set_disconnect_reason(HCI_SUCCESS);

    btsnd_hcic_user_conf_reply(bd_addr, true);
  } else {
    /* Report authentication failed event from state
     * BTM_PAIR_STATE_WAIT_AUTH_COMPLETE */
    acl_set_disconnect_reason(HCI_ERR_HOST_REJECT_SECURITY);
    btsnd_hcic_user_conf_reply(bd_addr, false);
  }
}

/*******************************************************************************
 *
 * Function         BTM_PasskeyReqReply
 *
 * Description      This function is called to provide the passkey for
 *                  Simple Pairing in response to BTM_SP_KEY_REQ_EVT
 *
 * Parameters:      res     - result of the operation BTM_SUCCESS if success
 *                  bd_addr - Address of the peer device
 *                  passkey - numeric value in the range of
 *                  BTM_MIN_PASSKEY_VAL(0) -
 *                  BTM_MAX_PASSKEY_VAL(999999(0xF423F)).
 *
 ******************************************************************************/
void BTM_PasskeyReqReply(tBTM_STATUS res, const RawAddress& bd_addr,
                         uint32_t passkey) {
  log::verbose("BTM_PasskeyReqReply: State: {}  res:{}",
               tBTM_SEC_CB::btm_pair_state_descr(btm_sec_cb.pairing_state),
               res);

  if ((btm_sec_cb.pairing_state == BTM_PAIR_STATE_IDLE) ||
      (btm_sec_cb.pairing_bda != bd_addr)) {
    return;
  }

  /* If timeout already expired or has been canceled, ignore the reply */
  if ((btm_sec_cb.pairing_state == BTM_PAIR_STATE_WAIT_AUTH_COMPLETE) &&
      (res != BTM_SUCCESS)) {
    tBTM_SEC_DEV_REC* p_dev_rec = btm_find_dev(bd_addr);
    if (p_dev_rec != NULL) {
      acl_set_disconnect_reason(HCI_ERR_HOST_REJECT_SECURITY);

      if (p_dev_rec->hci_handle != HCI_INVALID_HANDLE)
        btm_sec_send_hci_disconnect(
            p_dev_rec, HCI_ERR_AUTH_FAILURE, p_dev_rec->hci_handle,
            "stack::btm::btm_sec::BTM_PasskeyReqReply Invalid handle");
      else
        BTM_SecBondCancel(bd_addr);

      p_dev_rec->sec_rec.sec_flags &=
          ~(BTM_SEC_LINK_KEY_AUTHED | BTM_SEC_LINK_KEY_KNOWN);

      btm_sec_cb.change_pairing_state(BTM_PAIR_STATE_IDLE);
      return;
    }
  } else if (btm_sec_cb.pairing_state != BTM_PAIR_STATE_KEY_ENTRY)
    return;

  if (passkey > BTM_MAX_PASSKEY_VAL) res = BTM_ILLEGAL_VALUE;

  btm_sec_cb.change_pairing_state(BTM_PAIR_STATE_WAIT_AUTH_COMPLETE);

  if (res != BTM_SUCCESS) {
    /* use BTM_PAIR_STATE_WAIT_AUTH_COMPLETE to report authentication failed
     * event */
    acl_set_disconnect_reason(HCI_ERR_HOST_REJECT_SECURITY);
    btsnd_hcic_user_passkey_neg_reply(bd_addr);
  } else {
    acl_set_disconnect_reason(HCI_SUCCESS);
    btsnd_hcic_user_passkey_reply(bd_addr, passkey);
  }
}

/*******************************************************************************
 *
 * Function         BTM_ReadLocalOobData
 *
 * Description      This function is called to read the local OOB data from
 *                  LM
 *
 ******************************************************************************/
void BTM_ReadLocalOobData(void) { btsnd_hcic_read_local_oob_data(); }

/*******************************************************************************
 *
 * Function         BTM_RemoteOobDataReply
 *
 * Description      This function is called to provide the remote OOB data for
 *                  Simple Pairing in response to BTM_SP_RMT_OOB_EVT
 *
 * Parameters:      bd_addr     - Address of the peer device
 *                  c           - simple pairing Hash C.
 *                  r           - simple pairing Randomizer  C.
 *
 ******************************************************************************/
void BTM_RemoteOobDataReply(tBTM_STATUS res, const RawAddress& bd_addr,
                            const Octet16& c, const Octet16& r) {
  log::verbose("State: {} res: {}",
               tBTM_SEC_CB::btm_pair_state_descr(btm_sec_cb.pairing_state),
               res);

  /* If timeout already expired or has been canceled, ignore the reply */
  if (btm_sec_cb.pairing_state != BTM_PAIR_STATE_WAIT_LOCAL_OOB_RSP) return;

  btm_sec_cb.change_pairing_state(BTM_PAIR_STATE_WAIT_AUTH_COMPLETE);

  if (res != BTM_SUCCESS) {
    /* use BTM_PAIR_STATE_WAIT_AUTH_COMPLETE to report authentication failed
     * event */
    acl_set_disconnect_reason(HCI_ERR_HOST_REJECT_SECURITY);
    btsnd_hcic_rem_oob_neg_reply(bd_addr);
  } else {
    acl_set_disconnect_reason(HCI_SUCCESS);
    btsnd_hcic_rem_oob_reply(bd_addr, c, r);
  }
}

/*******************************************************************************
 *
 * Function         BTM_BothEndsSupportSecureConnections
 *
 * Description      This function is called to check if both the local device
 *                  and the peer device specified by bd_addr support BR/EDR
 *                  Secure Connections.
 *
 * Parameters:      bd_addr - address of the peer
 *
 * Returns          true if BR/EDR Secure Connections are supported by both
 *                  local and the remote device, else false.
 *
 ******************************************************************************/
bool BTM_BothEndsSupportSecureConnections(const RawAddress& bd_addr) {
  return ((bluetooth::shim::GetController()->SupportsSecureConnections()) &&
          (BTM_PeerSupportsSecureConnections(bd_addr)));
}

/*******************************************************************************
 *
 * Function         BTM_PeerSupportsSecureConnections
 *
 * Description      This function is called to check if the peer supports
 *                  BR/EDR Secure Connections.
 *
 * Parameters:      bd_addr - address of the peer
 *
 * Returns          true if BR/EDR Secure Connections are supported by the peer,
 *                  else false.
 *
 ******************************************************************************/
bool BTM_PeerSupportsSecureConnections(const RawAddress& bd_addr) {
  tBTM_SEC_DEV_REC* p_dev_rec;

  p_dev_rec = btm_find_dev(bd_addr);
  if (p_dev_rec == NULL) {
    log::warn("unknown BDA: {}", ADDRESS_TO_LOGGABLE_CSTR(bd_addr));
    return false;
  }

  return (p_dev_rec->SupportsSecureConnections());
}

/*******************************************************************************
 *
 * Function         BTM_GetPeerDeviceTypeFromFeatures
 *
 * Description      This function is called to retrieve the peer device type
 *                  by referencing the remote features.
 *
 * Parameters:      bd_addr - address of the peer
 *
 * Returns          BT_DEVICE_TYPE_DUMO if both BR/EDR and BLE transports are
 *                  supported by the peer,
 *                  BT_DEVICE_TYPE_BREDR if only BR/EDR transport is supported,
 *                  BT_DEVICE_TYPE_BLE if only BLE transport is supported.
 *
 ******************************************************************************/
tBT_DEVICE_TYPE BTM_GetPeerDeviceTypeFromFeatures(const RawAddress& bd_addr) {
  tBTM_SEC_DEV_REC* p_dev_rec = btm_find_dev(bd_addr);
  if (p_dev_rec == nullptr) {
    log::warn("Unknown BDA:{}", ADDRESS_TO_LOGGABLE_CSTR(bd_addr));
  } else {
    if (p_dev_rec->remote_supports_ble && p_dev_rec->remote_supports_bredr) {
      return BT_DEVICE_TYPE_DUMO;
    } else if (p_dev_rec->remote_supports_bredr) {
      return BT_DEVICE_TYPE_BREDR;
    } else if (p_dev_rec->remote_supports_ble) {
      return BT_DEVICE_TYPE_BLE;
    } else {
      log::warn("Device features does not support BR/EDR and BLE:{}",
                ADDRESS_TO_LOGGABLE_CSTR(bd_addr));
    }
  }
  return BT_DEVICE_TYPE_BREDR;
}

/*******************************************************************************
 *
 * Function         BTM_GetInitialSecurityMode
 *
 * Description      This function is called to retrieve the configured
 *                  security mode.
 *
 ******************************************************************************/
uint8_t BTM_GetSecurityMode() { return btm_sec_cb.security_mode; }

/************************************************************************
 *              I N T E R N A L     F U N C T I O N S
 ************************************************************************/
/*******************************************************************************
 *
 * Function         btm_sec_is_upgrade_possible
 *
 * Description      This function returns true if the existing link key
 *                  can be upgraded or if the link key does not exist.
 *
 * Returns          bool
 *
 ******************************************************************************/
static bool btm_sec_is_upgrade_possible(tBTM_SEC_DEV_REC* p_dev_rec,
                                        bool is_originator) {
  uint16_t mtm_check = is_originator ? BTM_SEC_OUT_MITM : BTM_SEC_IN_MITM;
  bool is_possible = true;

  if (p_dev_rec->sec_rec.sec_flags & BTM_SEC_LINK_KEY_KNOWN) {
    is_possible = false;
    /* Already have a link key to the connected peer. Is the link key secure
     *enough?
     ** Is a link key upgrade even possible?
     */
    if ((p_dev_rec->sec_rec.security_required & mtm_check) /* needs MITM */
        &&
        ((p_dev_rec->sec_rec.link_key_type == BTM_LKEY_TYPE_UNAUTH_COMB) ||
         (p_dev_rec->sec_rec.link_key_type == BTM_LKEY_TYPE_UNAUTH_COMB_P_256))
        /* has unauthenticated
        link key */
        && (p_dev_rec->sec_rec.rmt_io_caps <
            BTM_IO_CAP_MAX) /* a valid peer IO cap */
        && (btm_sec_io_map[p_dev_rec->sec_rec.rmt_io_caps]
                          [btm_sec_cb.devcb.loc_io_caps]))
    /* authenticated
    link key is possible */
    {
      /* upgrade is possible: check if the application wants the upgrade.
       * If the application is configured to use a global MITM flag,
       * it probably would not want to upgrade the link key based on the
       * security level database */
      is_possible = true;
    }
  }
  log::verbose("is_possible: {} sec_flags: 0x{:x}", is_possible,
               p_dev_rec->sec_rec.sec_flags);
  return is_possible;
}

/*******************************************************************************
 *
 * Function         btm_sec_check_upgrade
 *
 * Description      This function is called to check if the existing link key
 *                  needs to be upgraded.
 *
 * Returns          void
 *
 ******************************************************************************/
static void btm_sec_check_upgrade(tBTM_SEC_DEV_REC* p_dev_rec,
                                  bool is_originator) {
  log::verbose("verify whether the link key should be upgraded");

  /* Only check if link key already exists */
  if (!(p_dev_rec->sec_rec.sec_flags & BTM_SEC_LINK_KEY_KNOWN)) return;

  if (btm_sec_is_upgrade_possible(p_dev_rec, is_originator)) {
    log::verbose("need upgrade!! sec_flags:0x{:x}",
                 p_dev_rec->sec_rec.sec_flags);
    /* if the application confirms the upgrade, set the upgrade bit */
    p_dev_rec->sm4 |= BTM_SM4_UPGRADE;

    /* Clear the link key known to go through authentication/pairing again */
    p_dev_rec->sec_rec.sec_flags &=
        ~(BTM_SEC_LINK_KEY_KNOWN | BTM_SEC_LINK_KEY_AUTHED);
    p_dev_rec->sec_rec.sec_flags &= ~BTM_SEC_AUTHENTICATED;
    log::verbose("sec_flags:0x{:x}", p_dev_rec->sec_rec.sec_flags);
  }
}

tBTM_STATUS btm_sec_l2cap_access_req_by_requirement(
    const RawAddress& bd_addr, uint16_t security_required, bool is_originator,
    tBTM_SEC_CALLBACK* p_callback, void* p_ref_data) {
  log::debug(
      "Checking l2cap access requirements peer:{} security:0x{:x} "
      "is_initiator:{}",
      ADDRESS_TO_LOGGABLE_CSTR(bd_addr), security_required,
      logbool(is_originator).c_str());

  tBTM_STATUS rc = BTM_SUCCESS;
  bool chk_acp_auth_done = false;
  /* should check PSM range in LE connection oriented L2CAP connection */
  constexpr tBT_TRANSPORT transport = BT_TRANSPORT_BR_EDR;

  /* Find or get oldest record */
  tBTM_SEC_DEV_REC* p_dev_rec = btm_find_or_alloc_dev(bd_addr);

  p_dev_rec->hci_handle = BTM_GetHCIConnHandle(bd_addr, BT_TRANSPORT_BR_EDR);

  if ((!is_originator) && (security_required & BTM_SEC_MODE4_LEVEL4)) {
    bool local_supports_sc =
        bluetooth::shim::GetController()->SupportsSecureConnections();
    /* acceptor receives L2CAP Channel Connect Request for Secure Connections
     * Only service */
    if (!local_supports_sc || !p_dev_rec->SupportsSecureConnections()) {
      log::warn(
          "Policy requires mode 4 level 4, but local_support_for_sc={}, "
          "rmt_support_for_sc={}, failing connection",
          local_supports_sc,
          logbool(p_dev_rec->SupportsSecureConnections()).c_str());
      if (p_callback) {
        (*p_callback)(&bd_addr, transport, (void*)p_ref_data,
                      BTM_MODE4_LEVEL4_NOT_SUPPORTED);
      }

      return (BTM_MODE4_LEVEL4_NOT_SUPPORTED);
    }
  }

  /* there are some devices (moto KRZR) which connects to several services at
   * the same time */
  /* we will process one after another */
  if ((p_dev_rec->sec_rec.p_callback) ||
      (btm_sec_cb.pairing_state != BTM_PAIR_STATE_IDLE)) {
    log::debug("security_flags:x{:x}, sec_flags:x{:x}", security_required,
               p_dev_rec->sec_rec.sec_flags);
    rc = BTM_CMD_STARTED;
    if ((btm_sec_cb.security_mode == BTM_SEC_MODE_SERVICE) ||
        (BTM_SM4_KNOWN == p_dev_rec->sm4) ||
        (BTM_SEC_IS_SM4(p_dev_rec->sm4) &&
         (!btm_sec_is_upgrade_possible(p_dev_rec, is_originator)))) {
      /* legacy mode - local is legacy or local is lisbon/peer is legacy
       * or SM4 with no possibility of link key upgrade */
      if (is_originator) {
        if (((security_required & BTM_SEC_OUT_FLAGS) == 0) ||
            ((((security_required & BTM_SEC_OUT_FLAGS) ==
               BTM_SEC_OUT_AUTHENTICATE) &&
              btm_dev_authenticated(p_dev_rec))) ||
            ((((security_required & BTM_SEC_OUT_FLAGS) ==
               (BTM_SEC_OUT_AUTHENTICATE | BTM_SEC_OUT_ENCRYPT)) &&
              btm_dev_encrypted(p_dev_rec)))) {
          rc = BTM_SUCCESS;
        }
      } else {
        if (((security_required & BTM_SEC_IN_FLAGS) == 0) ||
            (((security_required & BTM_SEC_IN_FLAGS) ==
              BTM_SEC_IN_AUTHENTICATE) &&
             btm_dev_authenticated(p_dev_rec)) ||
            (((security_required & BTM_SEC_IN_FLAGS) ==
              (BTM_SEC_IN_AUTHENTICATE | BTM_SEC_IN_ENCRYPT)) &&
             btm_dev_encrypted(p_dev_rec))) {
          // Check for 16 digits (or MITM)
          if (((security_required & BTM_SEC_IN_MIN_16_DIGIT_PIN) == 0) ||
              (((security_required & BTM_SEC_IN_MIN_16_DIGIT_PIN) ==
                BTM_SEC_IN_MIN_16_DIGIT_PIN) &&
               btm_dev_16_digit_authenticated(p_dev_rec))) {
            rc = BTM_SUCCESS;
          }
        }
      }

      if ((rc == BTM_SUCCESS) && (security_required & BTM_SEC_MODE4_LEVEL4) &&
          (p_dev_rec->sec_rec.link_key_type != BTM_LKEY_TYPE_AUTH_COMB_P_256)) {
        rc = BTM_CMD_STARTED;
      }

      if (rc == BTM_SUCCESS) {
        if (access_secure_service_from_temp_bond(p_dev_rec, is_originator, security_required)) {
          log::error(
              "Trying to access a secure service from a temp bonding, "
              "rejecting");
          rc = BTM_FAILED_ON_SECURITY;
        }

        if (p_callback)
          (*p_callback)(&bd_addr, transport, (void*)p_ref_data, rc);
        return rc;
      }
    }

    btm_sec_cb.sec_req_pending = true;
    return (BTM_CMD_STARTED);
  }

  /* Save the security requirements in case a pairing is needed */
  p_dev_rec->sec_rec.required_security_flags_for_pairing = security_required;

  /* Modify security_required in btm_sec_l2cap_access_req for Lisbon */
  if (btm_sec_cb.security_mode == BTM_SEC_MODE_SP ||
      btm_sec_cb.security_mode == BTM_SEC_MODE_SC) {
    if (BTM_SEC_IS_SM4(p_dev_rec->sm4)) {
      if (is_originator) {
        /* SM4 to SM4 -> always encrypt */
        security_required |= BTM_SEC_OUT_ENCRYPT;
      } else /* acceptor */
      {
        /* SM4 to SM4: the acceptor needs to make sure the authentication is
         * already done */
        chk_acp_auth_done = true;
        /* SM4 to SM4 -> always encrypt */
        security_required |= BTM_SEC_IN_ENCRYPT;
      }
    } else if (!(BTM_SM4_KNOWN & p_dev_rec->sm4)) {
      /* the remote features are not known yet */
      log::debug(
          "Remote features have not yet been received sec_flags:0x{:02x} {}",
          p_dev_rec->sec_rec.sec_flags,
          (is_originator) ? "initiator" : "acceptor");

      p_dev_rec->sm4 |= BTM_SM4_REQ_PEND;
      return (BTM_CMD_STARTED);
    }
  }

  log::verbose("sm4:0x{:x}, sec_flags:0x{:x}, security_required:0x{:x} chk:{}",
               p_dev_rec->sm4, p_dev_rec->sec_rec.sec_flags, security_required,
               chk_acp_auth_done);

  p_dev_rec->sec_rec.security_required = security_required;
  p_dev_rec->sec_rec.p_ref_data = p_ref_data;
  p_dev_rec->is_originator = is_originator;

  if (chk_acp_auth_done) {
    log::verbose(
        "(SM4 to SM4) btm_sec_l2cap_access_req rspd. authenticated: x{:x}, "
        "enc: x{:x}",
        (p_dev_rec->sec_rec.sec_flags & BTM_SEC_AUTHENTICATED),
        (p_dev_rec->sec_rec.sec_flags & BTM_SEC_ENCRYPTED));
    /* SM4, but we do not know for sure which level of security we need.
     * as long as we have a link key, it's OK */
    if ((0 == (p_dev_rec->sec_rec.sec_flags & BTM_SEC_AUTHENTICATED)) ||
        (0 == (p_dev_rec->sec_rec.sec_flags & BTM_SEC_ENCRYPTED))) {
      rc = BTM_DELAY_CHECK;
      /*
      2046 may report HCI_Encryption_Change and L2C Connection Request out of
      sequence
      because of data path issues. Delay this disconnect a little bit
      */
      log::info(
          "peer should have initiated security process by now (SM4 to SM4)");
      p_dev_rec->sec_rec.p_callback = p_callback;
      p_dev_rec->sec_rec.sec_state = BTM_SEC_STATE_DELAY_FOR_ENC;
      (*p_callback)(&bd_addr, transport, p_ref_data, rc);

      return BTM_SUCCESS;
    }
  }

  p_dev_rec->sec_rec.p_callback = p_callback;

  if (BTM_SEC_IS_SM4(p_dev_rec->sm4)) {
    if ((p_dev_rec->sec_rec.security_required & BTM_SEC_MODE4_LEVEL4) &&
        (p_dev_rec->sec_rec.link_key_type != BTM_LKEY_TYPE_AUTH_COMB_P_256)) {
      /* BTM_LKEY_TYPE_AUTH_COMB_P_256 is the only acceptable key in this case
       */
      if ((p_dev_rec->sec_rec.sec_flags & BTM_SEC_LINK_KEY_KNOWN) != 0) {
        p_dev_rec->sm4 |= BTM_SM4_UPGRADE;
      }
      p_dev_rec->sec_rec.sec_flags &=
          ~(BTM_SEC_LINK_KEY_KNOWN | BTM_SEC_LINK_KEY_AUTHED |
            BTM_SEC_AUTHENTICATED);
      log::verbose("sec_flags:0x{:x}", p_dev_rec->sec_rec.sec_flags);
    } else {
      /* If we already have a link key to the connected peer, is it secure
       * enough? */
      btm_sec_check_upgrade(p_dev_rec, is_originator);
    }
  }

  rc = btm_sec_execute_procedure(p_dev_rec);
  if (rc != BTM_CMD_STARTED) {
    log::verbose("p_dev_rec={}, clearing callback. old p_callback={}",
                 fmt::ptr(p_dev_rec), fmt::ptr(p_dev_rec->sec_rec.p_callback));
    p_dev_rec->sec_rec.p_callback = NULL;
    (*p_callback)(&bd_addr, transport, p_dev_rec->sec_rec.p_ref_data, rc);
  }

  return (rc);
}

/*******************************************************************************
 *
 * Function         btm_sec_l2cap_access_req
 *
 * Description      This function is called by the L2CAP to grant permission to
 *                  establish L2CAP connection to or from the peer device.
 *
 * Parameters:      bd_addr       - Address of the peer device
 *                  psm           - L2CAP PSM
 *                  is_originator - true if protocol above L2CAP originates
 *                                  connection
 *                  p_callback    - Pointer to callback function called if
 *                                  this function returns PENDING after required
 *                                  procedures are complete. MUST NOT BE NULL.
 *
 * Returns          tBTM_STATUS
 *
 ******************************************************************************/
tBTM_STATUS btm_sec_l2cap_access_req(const RawAddress& bd_addr, uint16_t psm,
                                     bool is_originator,
                                     tBTM_SEC_CALLBACK* p_callback,
                                     void* p_ref_data) {
  // should check PSM range in LE connection oriented L2CAP connection
  constexpr tBT_TRANSPORT transport = BT_TRANSPORT_BR_EDR;

  log::debug("is_originator:{}, psm=0x{:04x}", is_originator, psm);

  // Find the service record for the PSM
  tBTM_SEC_SERV_REC* p_serv_rec =
      btm_sec_cb.find_first_serv_rec(is_originator, psm);

  // If there is no application registered with this PSM do not allow connection
  if (!p_serv_rec) {
    log::warn("PSM: 0x{:04x} no application registered", psm);
    (*p_callback)(&bd_addr, transport, p_ref_data, BTM_MODE_UNSUPPORTED);
    return (BTM_MODE_UNSUPPORTED);
  }

  /* Services level0 by default have no security */
  if (psm == BT_PSM_SDP) {
    log::debug("No security required for SDP");
    (*p_callback)(&bd_addr, transport, p_ref_data, BTM_SUCCESS_NO_SECURITY);
    return (BTM_SUCCESS);
  }

  uint16_t security_required;
  if (btm_sec_cb.security_mode == BTM_SEC_MODE_SC) {
    security_required = btm_sec_set_serv_level4_flags(
        p_serv_rec->security_flags, is_originator);
  } else {
    security_required = p_serv_rec->security_flags;
  }

  return btm_sec_l2cap_access_req_by_requirement(
      bd_addr, security_required, is_originator, p_callback, p_ref_data);
}

/*******************************************************************************
 *
 * Function         btm_sec_mx_access_request
 *
 * Description      This function is called by all Multiplexing Protocols during
 *                  establishing connection to or from peer device to grant
 *                  permission to establish application connection.
 *
 * Parameters:      bd_addr       - Address of the peer device
 *                  psm           - L2CAP PSM
 *                  is_originator - true if protocol above L2CAP originates
 *                                  connection
 *                  mx_proto_id   - protocol ID of the multiplexer
 *                  mx_chan_id    - multiplexer channel to reach application
 *                  p_callback    - Pointer to callback function called if
 *                                  this function returns PENDING after required
 *                                  procedures are completed
 *                  p_ref_data    - Pointer to any reference data needed by the
 *                                  the callback function.
 *
 * Returns          BTM_CMD_STARTED
 *
 ******************************************************************************/
tBTM_STATUS btm_sec_mx_access_request(const RawAddress& bd_addr,
                                      bool is_originator,
                                      uint16_t security_required,
                                      tBTM_SEC_CALLBACK* p_callback,
                                      void* p_ref_data) {
  tBTM_SEC_DEV_REC* p_dev_rec;
  tBTM_STATUS rc;
  bool transport = false; /* should check PSM range in LE connection oriented
                             L2CAP connection */
  log::debug("Multiplex access request device:{}",
             ADDRESS_TO_LOGGABLE_CSTR(bd_addr));

  /* Find or get oldest record */
  p_dev_rec = btm_find_or_alloc_dev(bd_addr);

  /* there are some devices (moto phone) which connects to several services at
   * the same time */
  /* we will process one after another */
  if ((p_dev_rec->sec_rec.p_callback) ||
      (btm_sec_cb.pairing_state != BTM_PAIR_STATE_IDLE)) {
    log::debug("Pairing in progress pairing_state:{}",
               tBTM_SEC_CB::btm_pair_state_descr(btm_sec_cb.pairing_state));

    rc = BTM_CMD_STARTED;

    if ((btm_sec_cb.security_mode == BTM_SEC_MODE_SERVICE) ||
        (BTM_SM4_KNOWN == p_dev_rec->sm4) ||
        (BTM_SEC_IS_SM4(p_dev_rec->sm4) &&
         (!btm_sec_is_upgrade_possible(p_dev_rec, is_originator)))) {
      /* legacy mode - local is legacy or local is lisbon/peer is legacy
       * or SM4 with no possibility of link key upgrade */
      if (is_originator) {
        if (((security_required & BTM_SEC_OUT_FLAGS) == 0) ||
            ((((security_required & BTM_SEC_OUT_FLAGS) ==
               BTM_SEC_OUT_AUTHENTICATE) &&
              btm_dev_authenticated(p_dev_rec))) ||
            ((((security_required & BTM_SEC_OUT_FLAGS) ==
               (BTM_SEC_OUT_AUTHENTICATE | BTM_SEC_OUT_ENCRYPT)) &&
              btm_dev_encrypted(p_dev_rec)))) {
          rc = BTM_SUCCESS;
        }
      } else {
        if (((security_required & BTM_SEC_IN_FLAGS) == 0) ||
            ((((security_required & BTM_SEC_IN_FLAGS) ==
               BTM_SEC_IN_AUTHENTICATE) &&
              btm_dev_authenticated(p_dev_rec))) ||
            ((((security_required & BTM_SEC_IN_FLAGS) ==
               (BTM_SEC_IN_AUTHENTICATE | BTM_SEC_IN_ENCRYPT)) &&
              btm_dev_encrypted(p_dev_rec)))) {
          // Check for 16 digits (or MITM)
          if (((security_required & BTM_SEC_IN_MIN_16_DIGIT_PIN) == 0) ||
              (((security_required & BTM_SEC_IN_MIN_16_DIGIT_PIN) ==
                BTM_SEC_IN_MIN_16_DIGIT_PIN) &&
               btm_dev_16_digit_authenticated(p_dev_rec))) {
            rc = BTM_SUCCESS;
          }
        }
      }
      if ((rc == BTM_SUCCESS) && (security_required & BTM_SEC_MODE4_LEVEL4) &&
          (p_dev_rec->sec_rec.link_key_type != BTM_LKEY_TYPE_AUTH_COMB_P_256)) {
        rc = BTM_CMD_STARTED;
      }
    }

    /* the new security request */
    if (p_dev_rec->sec_rec.sec_state != BTM_SEC_STATE_IDLE) {
      log::debug("A pending security procedure in progress");
      rc = BTM_CMD_STARTED;
    }
    if (rc == BTM_CMD_STARTED) {
      btm_sec_queue_mx_request(bd_addr, BT_PSM_RFCOMM, is_originator,
                               security_required, p_callback, p_ref_data);
    } else /* rc == BTM_SUCCESS */
    {
      if (access_secure_service_from_temp_bond(p_dev_rec,
          is_originator, security_required)) {
        log::error(
            "Trying to access a secure rfcomm service from a temp bonding, "
            "rejecting");
        rc = BTM_FAILED_ON_SECURITY;
      }
      if (p_callback) {
        log::debug("Notifying client that security access has been granted");
        (*p_callback)(&bd_addr, transport, p_ref_data, rc);
      }
    }
    return rc;
  }

  if ((!is_originator) && ((security_required & BTM_SEC_MODE4_LEVEL4) ||
                           (btm_sec_cb.security_mode == BTM_SEC_MODE_SC))) {
    bool local_supports_sc =
        bluetooth::shim::GetController()->SupportsSecureConnections();
    /* acceptor receives service connection establishment Request for */
    /* Secure Connections Only service */
    if (!(local_supports_sc) || !(p_dev_rec->SupportsSecureConnections())) {
      log::debug(
          "Secure Connection only mode unsupported local_SC_support:{} "
          "remote_SC_support:{}",
          logbool(local_supports_sc).c_str(),
          logbool(p_dev_rec->SupportsSecureConnections()).c_str());
      if (p_callback)
        (*p_callback)(&bd_addr, transport, (void*)p_ref_data,
                      BTM_MODE4_LEVEL4_NOT_SUPPORTED);

      return (BTM_MODE4_LEVEL4_NOT_SUPPORTED);
    }
  }

  if (security_required & BTM_SEC_OUT_AUTHENTICATE) {
    security_required |= BTM_SEC_OUT_MITM;
  }
  if (security_required & BTM_SEC_IN_AUTHENTICATE) {
    security_required |= BTM_SEC_IN_MITM;
  }

  p_dev_rec->sec_rec.required_security_flags_for_pairing = security_required;
  p_dev_rec->sec_rec.security_required = security_required;

  if (btm_sec_cb.security_mode == BTM_SEC_MODE_SP ||
      btm_sec_cb.security_mode == BTM_SEC_MODE_SC) {
    if (BTM_SEC_IS_SM4(p_dev_rec->sm4)) {
      if ((p_dev_rec->sec_rec.security_required & BTM_SEC_MODE4_LEVEL4) &&
          (p_dev_rec->sec_rec.link_key_type != BTM_LKEY_TYPE_AUTH_COMB_P_256)) {
        /* BTM_LKEY_TYPE_AUTH_COMB_P_256 is the only acceptable key in this case
         */
        if ((p_dev_rec->sec_rec.sec_flags & BTM_SEC_LINK_KEY_KNOWN) != 0) {
          p_dev_rec->sm4 |= BTM_SM4_UPGRADE;
        }

        p_dev_rec->sec_rec.sec_flags &=
            ~(BTM_SEC_LINK_KEY_KNOWN | BTM_SEC_LINK_KEY_AUTHED |
              BTM_SEC_AUTHENTICATED);
        log::verbose("sec_flags:0x{:x}", p_dev_rec->sec_rec.sec_flags);
      } else {
        log::debug("Already have link key; checking if link key is sufficient");
        btm_sec_check_upgrade(p_dev_rec, is_originator);
      }
    }
  }

  p_dev_rec->is_originator = is_originator;
  p_dev_rec->sec_rec.p_callback = p_callback;
  p_dev_rec->sec_rec.p_ref_data = p_ref_data;

  rc = btm_sec_execute_procedure(p_dev_rec);
  log::debug("Started security procedure peer:{} btm_status:{}",
             ADDRESS_TO_LOGGABLE_CSTR(p_dev_rec->RemoteAddress()),
             btm_status_text(rc).c_str());
  if (rc != BTM_CMD_STARTED) {
    if (p_callback) {
      p_dev_rec->sec_rec.p_callback = NULL;
      (*p_callback)(&bd_addr, transport, p_ref_data, rc);
    }
  }

  return rc;
}

/*******************************************************************************
 *
 * Function         btm_sec_conn_req
 *
 * Description      This function is when the peer device is requesting
 *                  connection
 *
 * Returns          void
 *
 ******************************************************************************/
void btm_sec_conn_req(const RawAddress& bda, const DEV_CLASS dc) {
  tBTM_SEC_DEV_REC* p_dev_rec = nullptr;

  if ((btm_sec_cb.pairing_state != BTM_PAIR_STATE_IDLE) &&
      (btm_sec_cb.pairing_flags & BTM_PAIR_FLAGS_WE_STARTED_DD) &&
      (btm_sec_cb.pairing_bda == bda)) {
    log::verbose(
        "Security Manager: reject connect request from bonding device");

    /* incoming connection from bonding device is rejected */
    btm_sec_cb.pairing_flags |= BTM_PAIR_FLAGS_REJECTED_CONNECT;
    btsnd_hcic_reject_conn(bda, HCI_ERR_HOST_REJECT_DEVICE);
    return;
  }

  /* Host is not interested or approved connection.  Save BDA and DC and */
  /* pass request to L2CAP */
  btm_sec_cb.connecting_bda = bda;
<<<<<<< HEAD
  memcpy(btm_sec_cb.connecting_dc, dc, DEV_CLASS_LEN);
=======
  btm_sec_cb.connecting_dc = dc;
>>>>>>> 8786b78c

  p_dev_rec = btm_find_or_alloc_dev(bda);
  p_dev_rec->sm4 |= BTM_SM4_CONN_PEND;
}

/*******************************************************************************
 *
 * Function         btm_sec_bond_cancel_complete
 *
 * Description      This function is called to report bond cancel complete
 *                  event.
 *
 * Returns          void
 *
 ******************************************************************************/
static void btm_sec_bond_cancel_complete(void) {
  tBTM_SEC_DEV_REC* p_dev_rec;

  if ((btm_sec_cb.pairing_flags & BTM_PAIR_FLAGS_DISC_WHEN_DONE) ||
      (BTM_PAIR_STATE_WAIT_LOCAL_PIN == btm_sec_cb.pairing_state &&
       BTM_PAIR_FLAGS_WE_STARTED_DD & btm_sec_cb.pairing_flags) ||
      (btm_sec_cb.pairing_state == BTM_PAIR_STATE_GET_REM_NAME &&
       BTM_PAIR_FLAGS_WE_CANCEL_DD & btm_sec_cb.pairing_flags)) {
    /* for dedicated bonding in legacy mode, authentication happens at "link
     * level"
     * btm_sec_connected is called with failed status.
     * In theory, the code that handles is_pairing_device/true should clean out
     * security related code.
     * However, this function may clean out the security related flags and
     * btm_sec_connected would not know
     * this function also needs to do proper clean up.
     */
    p_dev_rec = btm_find_dev(btm_sec_cb.pairing_bda);
    if (p_dev_rec != NULL) p_dev_rec->sec_rec.security_required = BTM_SEC_NONE;
    btm_sec_cb.change_pairing_state(BTM_PAIR_STATE_IDLE);

    /* Notify application that the cancel succeeded */
    if (btm_sec_cb.api.p_bond_cancel_cmpl_callback)
      btm_sec_cb.api.p_bond_cancel_cmpl_callback(BTM_SUCCESS);
  }
}

/*******************************************************************************
 *
 * Function         btm_create_conn_cancel_complete
 *
 * Description      This function is called when the command complete message
 *                  is received from the HCI for the create connection cancel
 *                  command.
 *
 * Returns          void
 *
 ******************************************************************************/
void btm_create_conn_cancel_complete(uint8_t status, const RawAddress bd_addr) {
  log::verbose("btm_create_conn_cancel_complete(): in State: {}  status:{}",
               tBTM_SEC_CB::btm_pair_state_descr(btm_sec_cb.pairing_state),
               status);
  log_link_layer_connection_event(
      &bd_addr, bluetooth::common::kUnknownConnectionHandle,
      android::bluetooth::DIRECTION_OUTGOING, android::bluetooth::LINK_TYPE_ACL,
      android::bluetooth::hci::CMD_CREATE_CONNECTION_CANCEL,
      android::bluetooth::hci::EVT_COMMAND_COMPLETE,
      android::bluetooth::hci::BLE_EVT_UNKNOWN, status,
      android::bluetooth::hci::STATUS_UNKNOWN);

  /* if the create conn cancel cmd was issued by the bond cancel,
  ** the application needs to be notified that bond cancel succeeded
  */
  switch (status) {
    case HCI_SUCCESS:
      btm_sec_bond_cancel_complete();
      break;
    case HCI_ERR_CONNECTION_EXISTS:
    case HCI_ERR_NO_CONNECTION:
    default:
      /* Notify application of the error */
      if (btm_sec_cb.api.p_bond_cancel_cmpl_callback)
        btm_sec_cb.api.p_bond_cancel_cmpl_callback(BTM_ERR_PROCESSING);
      break;
  }
}

/*******************************************************************************
 *
 * Function         btm_sec_check_pending_reqs
 *
 * Description      This function is called at the end of the security procedure
 *                  to let L2CAP and RFCOMM know to re-submit any pending
 *                  requests
 *
 * Returns          void
 *
 ******************************************************************************/
void btm_sec_check_pending_reqs(void) {
  if (btm_sec_cb.pairing_state == BTM_PAIR_STATE_IDLE) {
    /* First, resubmit L2CAP requests */
    if (btm_sec_cb.sec_req_pending) {
      btm_sec_cb.sec_req_pending = false;
      l2cu_resubmit_pending_sec_req(nullptr);
    }

    /* Now, re-submit anything in the mux queue */
    fixed_queue_t* bq = btm_sec_cb.sec_pending_q;

    btm_sec_cb.sec_pending_q = fixed_queue_new(SIZE_MAX);

    tBTM_SEC_QUEUE_ENTRY* p_e;
    while ((p_e = (tBTM_SEC_QUEUE_ENTRY*)fixed_queue_try_dequeue(bq)) != NULL) {
      /* Check that the ACL is still up before starting security procedures */
      if (BTM_IsAclConnectionUp(p_e->bd_addr, p_e->transport)) {
        if (p_e->psm != 0) {
          log::verbose("PSM:0x{:04x} Is_Orig:{}", p_e->psm, p_e->is_orig);

          btm_sec_mx_access_request(p_e->bd_addr, p_e->is_orig,
                                    p_e->rfcomm_security_requirement,
                                    p_e->p_callback, p_e->p_ref_data);
        } else {
          BTM_SetEncryption(p_e->bd_addr, p_e->transport, p_e->p_callback,
                            p_e->p_ref_data, p_e->sec_act);
        }
      }

      osi_free(p_e);
    }
    fixed_queue_free(bq, NULL);
  }
}

/*******************************************************************************
 *
 * Function         btm_sec_dev_reset
 *
 * Description      This function should be called after device reset
 *
 * Returns          void
 *
 ******************************************************************************/
void btm_sec_dev_reset(void) {
  ASSERT_LOG(bluetooth::shim::GetController()->SupportsSimplePairing(),
             "only controllers with SSP is supported");

  /* set the default IO capabilities */
  btm_sec_cb.devcb.loc_io_caps = btif_storage_get_local_io_caps();
  /* add mx service to use no security */
  BTM_SetSecurityLevel(false, "RFC_MUX", BTM_SEC_SERVICE_RFC_MUX,
                       BTM_SEC_NONE, BT_PSM_RFCOMM, BTM_SEC_PROTO_RFCOMM, 0);
  BTM_SetSecurityLevel(true, "RFC_MUX", BTM_SEC_SERVICE_RFC_MUX, BTM_SEC_NONE,
                       BT_PSM_RFCOMM, BTM_SEC_PROTO_RFCOMM, 0);
  log::verbose("btm_sec_dev_reset sec mode: {}", btm_sec_cb.security_mode);
}

/*******************************************************************************
 *
 * Function         btm_sec_abort_access_req
 *
 * Description      This function is called by the L2CAP or RFCOMM to abort
 *                  the pending operation.
 *
 * Parameters:      bd_addr       - Address of the peer device
 *
 * Returns          void
 *
 ******************************************************************************/
void btm_sec_abort_access_req(const RawAddress& bd_addr) {
  tBTM_SEC_DEV_REC* p_dev_rec = btm_find_dev(bd_addr);

  if (!p_dev_rec) return;

  if ((p_dev_rec->sec_rec.sec_state != BTM_SEC_STATE_AUTHORIZING) &&
      (p_dev_rec->sec_rec.sec_state != BTM_SEC_STATE_AUTHENTICATING))
    return;

  p_dev_rec->sec_rec.sec_state = BTM_SEC_STATE_IDLE;

  log::verbose("clearing callback. p_dev_rec={}, p_callback={}",
               fmt::ptr(p_dev_rec), fmt::ptr(p_dev_rec->sec_rec.p_callback));
  p_dev_rec->sec_rec.p_callback = NULL;
}

/*******************************************************************************
 *
 * Function         btm_sec_dd_create_conn
 *
 * Description      This function is called to create an ACL connection for
 *                  the dedicated bonding process
 *
 * Returns          BTM_SUCCESS if an ACL connection is already up
 *                  BTM_CMD_STARTED if the ACL connection has been requested
 *                  BTM_NO_RESOURCES if failed to start the ACL connection
 *
 ******************************************************************************/
static tBTM_STATUS btm_sec_dd_create_conn(tBTM_SEC_DEV_REC* p_dev_rec) {
  tBTM_STATUS status = l2cu_ConnectAclForSecurity(p_dev_rec->bd_addr);
  if (status == BTM_CMD_STARTED) {
    /* If already connected, start pending security procedure */
    if (BTM_IsAclConnectionUp(p_dev_rec->bd_addr, BT_TRANSPORT_BR_EDR)) {
      return BTM_SUCCESS;
    }
    btm_sec_cb.change_pairing_state(BTM_PAIR_STATE_WAIT_PIN_REQ);
    return BTM_CMD_STARTED;
  } else if (status == BTM_NO_RESOURCES) {
    return BTM_NO_RESOURCES;
  }

  /* set up the control block to indicated dedicated bonding */
  btm_sec_cb.pairing_flags |= BTM_PAIR_FLAGS_DISC_WHEN_DONE;

  log::info("Security Manager: {}",
            ADDRESS_TO_LOGGABLE_CSTR(p_dev_rec->bd_addr));

  btm_sec_cb.change_pairing_state(BTM_PAIR_STATE_WAIT_PIN_REQ);

  return (BTM_CMD_STARTED);
}

static void call_registered_rmt_name_callbacks(const RawAddress* p_bd_addr,
                                               const DEV_CLASS& dev_class,
                                               uint8_t* p_bd_name,
                                               tHCI_STATUS status) {
  int i;

  if (p_bd_addr == nullptr) {
    // TODO Still need to send status back to get SDP state machine
    // running
    log::error("Unable to issue callback with unknown address status:{}",
               hci_status_code_text(status).c_str());
    return;
  }

  if (p_bd_name == nullptr) {
    p_bd_name = (uint8_t*)kBtmBdNameEmpty;
  }

  /* Notify all clients waiting for name to be resolved even if not found so
   * clients can continue */
  for (i = 0; i < BTM_SEC_MAX_RMT_NAME_CALLBACKS; i++) {
    if (btm_cb.p_rmt_name_callback[i]) {
      (*btm_cb.p_rmt_name_callback[i])(*p_bd_addr, dev_class, p_bd_name);
    }
  }
}

/*******************************************************************************
 *
 * Function         btm_sec_rmt_name_request_complete
 *
 * Description      This function is called when remote name was obtained from
 *                  the peer device
 *
 * Returns          void
 *
 ******************************************************************************/
void btm_sec_rmt_name_request_complete(const RawAddress* p_bd_addr,
                                       const uint8_t* p_bd_name,
                                       tHCI_STATUS status) {
  tBTM_SEC_DEV_REC* p_dev_rec = nullptr;
  uint8_t old_sec_state;

  log::info("btm_sec_rmt_name_request_complete for {}",
            p_bd_addr ? ADDRESS_TO_LOGGABLE_CSTR(*p_bd_addr) : "null");

  if ((!p_bd_addr && !BTM_IsAclConnectionUp(btm_sec_cb.connecting_bda,
                                            BT_TRANSPORT_BR_EDR)) ||
      (p_bd_addr && !BTM_IsAclConnectionUp(*p_bd_addr, BT_TRANSPORT_BR_EDR))) {
    log::warn(
        "Remote read request complete with no underlying link connection");
  }

  /* If remote name request failed, p_bd_addr is null and we need to search */
  /* based on state assuming that we are doing 1 at a time */
  if (p_bd_addr)
    p_dev_rec = btm_find_dev(*p_bd_addr);
  else {
    log::info(
        "Remote read request complete with no address so searching device "
        "database");
    p_dev_rec = btm_sec_find_dev_by_sec_state(BTM_SEC_STATE_GETTING_NAME);
    if (p_dev_rec) {
      p_bd_addr = &p_dev_rec->bd_addr;
    }
  }

  if (!p_bd_name) p_bd_name = (const uint8_t*)"";

  if (p_dev_rec == nullptr) {
    log::debug(
        "Remote read request complete for unknown device pairing_state:{} "
        "status:{} name:{}",
        tBTM_SEC_CB::btm_pair_state_descr(btm_sec_cb.pairing_state),
        hci_status_code_text(status).c_str(),
        reinterpret_cast<char const*>(p_bd_name));

    call_registered_rmt_name_callbacks(p_bd_addr, kDevClassEmpty, nullptr,
                                       status);
    return;
  }

  old_sec_state = p_dev_rec->sec_rec.sec_state;
  if (status == HCI_SUCCESS) {
    log::debug(
        "Remote read request complete for known device pairing_state:{} "
        "name:{} sec_state:{}",
        tBTM_SEC_CB::btm_pair_state_descr(btm_sec_cb.pairing_state),
        reinterpret_cast<char const*>(p_bd_name),
        security_state_text(p_dev_rec->sec_rec.sec_state).c_str());

    strlcpy((char*)p_dev_rec->sec_bd_name, (const char*)p_bd_name,
            BTM_MAX_REM_BD_NAME_LEN + 1);
    p_dev_rec->sec_rec.sec_flags |= BTM_SEC_NAME_KNOWN;
    log::verbose("setting BTM_SEC_NAME_KNOWN sec_flags:0x{:x}",
                 p_dev_rec->sec_rec.sec_flags);
  } else {
    log::warn(
        "Remote read request failed for known device pairing_state:{} "
        "status:{} name:{} sec_state:{}",
        tBTM_SEC_CB::btm_pair_state_descr(btm_sec_cb.pairing_state),
        hci_status_code_text(status).c_str(),
        reinterpret_cast<char const*>(p_bd_name),
        security_state_text(p_dev_rec->sec_rec.sec_state).c_str());

    /* Notify all clients waiting for name to be resolved even if it failed so
     * clients can continue */
    p_dev_rec->sec_bd_name[0] = 0;
  }

  if (p_dev_rec->sec_rec.sec_state == BTM_SEC_STATE_GETTING_NAME)
    p_dev_rec->sec_rec.sec_state = BTM_SEC_STATE_IDLE;

  /* Notify all clients waiting for name to be resolved */
  call_registered_rmt_name_callbacks(p_bd_addr, p_dev_rec->dev_class,
                                     p_dev_rec->sec_bd_name, status);

  /* If we were delaying asking UI for a PIN because name was not resolved,
   * ask now */
  if ((btm_sec_cb.pairing_state == BTM_PAIR_STATE_WAIT_LOCAL_PIN) &&
      p_bd_addr && (btm_sec_cb.pairing_bda == *p_bd_addr)) {
    log::verbose(
        "delayed pin now being requested flags:0x{:x}, (p_pin_callback=0x{})",
        btm_sec_cb.pairing_flags, fmt::ptr(btm_sec_cb.api.p_pin_callback));

    if ((btm_sec_cb.pairing_flags & BTM_PAIR_FLAGS_PIN_REQD) == 0 &&
        btm_sec_cb.api.p_pin_callback) {
      log::verbose("calling pin_callback");
      btm_sec_cb.pairing_flags |= BTM_PAIR_FLAGS_PIN_REQD;
      (*btm_sec_cb.api.p_pin_callback)(
          p_dev_rec->bd_addr, p_dev_rec->dev_class, p_bd_name,
          (p_dev_rec->sec_rec.required_security_flags_for_pairing &
           BTM_SEC_IN_MIN_16_DIGIT_PIN));
    }

    /* Set the same state again to force the timer to be restarted */
    btm_sec_cb.change_pairing_state(BTM_PAIR_STATE_WAIT_LOCAL_PIN);
    return;
  }

  /* Check if we were delaying bonding because name was not resolved */
  if (btm_sec_cb.pairing_state == BTM_PAIR_STATE_GET_REM_NAME) {
    if (p_bd_addr && btm_sec_cb.pairing_bda == *p_bd_addr) {
      log::verbose("continue bonding sm4: 0x{:04x}, status:0x{:x}",
                   p_dev_rec->sm4, status);
      if (btm_sec_cb.pairing_flags & BTM_PAIR_FLAGS_WE_CANCEL_DD) {
        btm_sec_bond_cancel_complete();
        return;
      }

      if (status != HCI_SUCCESS) {
        btm_sec_cb.change_pairing_state(BTM_PAIR_STATE_IDLE);

        return NotifyBondingChange(*p_dev_rec, status);
      }

      /* if peer is very old legacy devices, HCI_RMT_HOST_SUP_FEAT_NOTIFY_EVT is
       * not reported */
      if (BTM_SEC_IS_SM4_UNKNOWN(p_dev_rec->sm4)) {
        /* set the KNOWN flag only if BTM_PAIR_FLAGS_REJECTED_CONNECT is not
         * set.*/
        /* If it is set, there may be a race condition */
        log::verbose("IS_SM4_UNKNOWN Flags:0x{:04x}", btm_sec_cb.pairing_flags);
        if ((btm_sec_cb.pairing_flags & BTM_PAIR_FLAGS_REJECTED_CONNECT) == 0)
          p_dev_rec->sm4 |= BTM_SM4_KNOWN;
      }

      log::verbose("SM4 Value: {:x}, Legacy:{},IS SM4:{}, Unknown:{}",
                   p_dev_rec->sm4, BTM_SEC_IS_SM4_LEGACY(p_dev_rec->sm4),
                   BTM_SEC_IS_SM4(p_dev_rec->sm4),
                   BTM_SEC_IS_SM4_UNKNOWN(p_dev_rec->sm4));

      bool await_connection = true;
      /* BT 2.1 or carkit, bring up the connection to force the peer to request
       *PIN.
       ** Else prefetch (btm_sec_check_prefetch_pin will do the prefetching if
       *needed)
       */
      if ((p_dev_rec->sm4 != BTM_SM4_KNOWN) ||
          !btm_sec_check_prefetch_pin(p_dev_rec)) {
        /* if we rejected incoming connection request, we have to wait
         * HCI_Connection_Complete event */
        /*  before originating  */
        if (btm_sec_cb.pairing_flags & BTM_PAIR_FLAGS_REJECTED_CONNECT) {
          log::warn(
              "waiting HCI_Connection_Complete after rejecting connection");
        }
        /* Both we and the peer are 2.1 - continue to create connection */
        else {
          tBTM_STATUS req_status = btm_sec_dd_create_conn(p_dev_rec);
          if (req_status == BTM_SUCCESS) {
            await_connection = false;
          } else if (req_status != BTM_CMD_STARTED) {
            log::warn("failed to start connection");

            btm_sec_cb.change_pairing_state(BTM_PAIR_STATE_IDLE);

            NotifyBondingChange(*p_dev_rec, HCI_ERR_MEMORY_FULL);
          }
        }
      }

      if (await_connection) {
        log::debug("Wait for connection to begin pairing");
        return;
      }
    } else {
      log::warn("wrong BDA, retry with pairing BDA");
      if (BTM_ReadRemoteDeviceName(btm_sec_cb.pairing_bda, NULL,
                                   BT_TRANSPORT_BR_EDR) != BTM_CMD_STARTED) {
        log::error("failed to start remote name request");
        NotifyBondingChange(*p_dev_rec, HCI_ERR_MEMORY_FULL);
      };
      return;
    }
  }

  /* check if we were delaying link_key_callback because name was not resolved
   */
  if (p_dev_rec->sec_rec.link_key_not_sent) {
    /* If HCI connection complete has not arrived, wait for it */
    if (p_dev_rec->hci_handle == HCI_INVALID_HANDLE) return;

    p_dev_rec->sec_rec.link_key_not_sent = false;
    btm_send_link_key_notif(p_dev_rec);
  }

  /* If this is a bonding procedure can disconnect the link now */
  if ((btm_sec_cb.pairing_flags & BTM_PAIR_FLAGS_WE_STARTED_DD) &&
      (p_dev_rec->sec_rec.sec_flags & BTM_SEC_AUTHENTICATED)) {
    log::warn("btm_sec_rmt_name_request_complete (none/ce)");
    p_dev_rec->sec_rec.security_required &= ~(BTM_SEC_OUT_AUTHENTICATE);
    l2cu_start_post_bond_timer(p_dev_rec->hci_handle);
    return;
  }

  if (old_sec_state != BTM_SEC_STATE_GETTING_NAME) return;

  /* If get name failed, notify the waiting layer */
  if (status != HCI_SUCCESS) {
    btm_sec_dev_rec_cback_event(p_dev_rec, BTM_ERR_PROCESSING, false);
    return;
  }

  if (p_dev_rec->sm4 & BTM_SM4_REQ_PEND) {
    log::verbose("waiting for remote features!!");
    return;
  }

  /* Remote Name succeeded, execute the next security procedure, if any */
  tBTM_STATUS btm_status = btm_sec_execute_procedure(p_dev_rec);

  /* If result is pending reply from the user or from the device is pending */
  if (btm_status == BTM_CMD_STARTED) return;

  /* There is no next procedure or start of procedure failed, notify the waiting
   * layer */
  btm_sec_dev_rec_cback_event(p_dev_rec, btm_status, false);
}

/*******************************************************************************
 *
 * Function         btm_sec_rmt_host_support_feat_evt
 *
 * Description      This function is called when the
 *                  HCI_RMT_HOST_SUP_FEAT_NOTIFY_EVT is received
 *
 * Returns          void
 *
 ******************************************************************************/
void btm_sec_rmt_host_support_feat_evt(const RawAddress bd_addr,
                                       uint8_t features_0) {
  tBTM_SEC_DEV_REC* p_dev_rec;

  p_dev_rec = btm_find_or_alloc_dev(bd_addr);

  log::info("Got btm_sec_rmt_host_support_feat_evt from {}",
            ADDRESS_TO_LOGGABLE_CSTR(bd_addr));

  log::verbose("btm_sec_rmt_host_support_feat_evt  sm4: 0x{:x}  p[0]: 0x{:x}",
               p_dev_rec->sm4, features_0);

  if (BTM_SEC_IS_SM4_UNKNOWN(p_dev_rec->sm4)) {
    p_dev_rec->sm4 = BTM_SM4_KNOWN;
    if (HCI_SSP_HOST_SUPPORTED((std::array<uint8_t, 1>({features_0})))) {
      p_dev_rec->sm4 = BTM_SM4_TRUE;
    }
    log::verbose(
        "btm_sec_rmt_host_support_feat_evt sm4: 0x{:x} features[0]: 0x{:x}",
        p_dev_rec->sm4, features_0);
  }
}

/*******************************************************************************
 *
 * Function         btm_io_capabilities_req
 *
 * Description      This function is called when LM request for the IO
 *                  capability of the local device and
 *                  if the OOB data is present for the device in the event
 *
 * Returns          void
 *
 ******************************************************************************/
void btm_io_capabilities_req(RawAddress p) {
  if (btm_sec_is_a_bonded_dev(p)) {
    log::warn("Incoming bond request, but {} is already bonded (removing)",
              ADDRESS_TO_LOGGABLE_CSTR(p));
    bta_dm_process_remove_device(p);
  }

  tBTM_SEC_DEV_REC* p_dev_rec = btm_find_or_alloc_dev(p);

  if ((btm_sec_cb.security_mode == BTM_SEC_MODE_SC) &&
      (!p_dev_rec->remote_feature_received)) {
    log::verbose(
        "Device security mode is SC only.To continue need to know remote "
        "features.");

    // ACL calls back to btm_sec_set_peer_sec_caps after it gets data
    p_dev_rec->remote_features_needed = true;
    return;
  }

  tBTM_SP_IO_REQ evt_data;
  evt_data.bd_addr = p;

  /* setup the default response according to compile options */
  /* assume that the local IO capability does not change
   * loc_io_caps is initialized with the default value */
  evt_data.io_cap = btm_sec_cb.devcb.loc_io_caps;
  // TODO(optedoblivion): Inject OOB_DATA_PRESENT Flag
  evt_data.oob_data = BTM_OOB_NONE;
  evt_data.auth_req = BTM_AUTH_SP_NO;

  p_dev_rec->sm4 |= BTM_SM4_TRUE;

  log::verbose("State: {}, Security Mode: {}, Device security Flags: 0x{:04x}",
               tBTM_SEC_CB::btm_pair_state_descr(btm_sec_cb.pairing_state),
               btm_sec_cb.security_mode, btm_sec_cb.pairing_flags);

  uint8_t err_code = 0;
  bool is_orig = true;
  switch (btm_sec_cb.pairing_state) {
    /* initiator connecting */
    case BTM_PAIR_STATE_IDLE:
      // TODO: Handle Idle pairing state
      // security_required = p_dev_rec->sec_rec.security_required;
      break;

    /* received IO capability response already->acceptor */
    case BTM_PAIR_STATE_INCOMING_SSP:
      is_orig = false;

      if (btm_sec_cb.pairing_flags & BTM_PAIR_FLAGS_PEER_STARTED_DD) {
        /* acceptor in dedicated bonding */
        evt_data.auth_req = BTM_AUTH_AP_YES;
      }
      break;

    /* initiator, at this point it is expected to be dedicated bonding
    initiated by local device */
    case BTM_PAIR_STATE_WAIT_PIN_REQ:
      if (evt_data.bd_addr == btm_sec_cb.pairing_bda) {
        evt_data.auth_req = BTM_AUTH_AP_YES;
      } else {
        err_code = HCI_ERR_HOST_BUSY_PAIRING;
      }
      break;

    /* any other state is unexpected */
    default:
      err_code = HCI_ERR_HOST_BUSY_PAIRING;
      log::error("Unexpected Pairing state received {}",
                 btm_sec_cb.pairing_state);
      break;
  }

  if (btm_sec_cb.pairing_disabled) {
    /* pairing is not allowed */
    log::verbose("Pairing is not allowed -> fail pairing.");
    err_code = HCI_ERR_PAIRING_NOT_ALLOWED;
  } else if (btm_sec_cb.security_mode == BTM_SEC_MODE_SC) {
    bool local_supports_sc =
        bluetooth::shim::GetController()->SupportsSecureConnections();
    /* device in Secure Connections Only mode */
    if (!(local_supports_sc) || !(p_dev_rec->SupportsSecureConnections())) {
      log::debug(
          "SC only service, local_support_for_sc:{}, remote_support_for_sc:{} "
          "-> fail pairing",
          logbool(local_supports_sc).c_str(),
          logbool(p_dev_rec->SupportsSecureConnections()).c_str());
      err_code = HCI_ERR_PAIRING_NOT_ALLOWED;
    }
  }

  if (err_code != 0) {
    btsnd_hcic_io_cap_req_neg_reply(evt_data.bd_addr, err_code);
    return;
  }

  evt_data.is_orig = is_orig;

  if (is_orig) {
    /* local device initiated the pairing non-bonding -> use
     * required_security_flags_for_pairing */
    if (!(btm_sec_cb.pairing_flags & BTM_PAIR_FLAGS_WE_STARTED_DD) &&
        (p_dev_rec->sec_rec.required_security_flags_for_pairing &
         BTM_SEC_OUT_AUTHENTICATE)) {
      if (btm_sec_cb.security_mode == BTM_SEC_MODE_SC) {
        /* SC only mode device requires MITM protection */
        evt_data.auth_req = BTM_AUTH_SP_YES;
      } else {
        evt_data.auth_req =
            (p_dev_rec->sec_rec.required_security_flags_for_pairing &
             BTM_SEC_OUT_MITM)
                ? BTM_AUTH_SP_YES
                : BTM_AUTH_SP_NO;
      }
    }
  }

  /* Notify L2CAP to increase timeout */
  l2c_pin_code_request(evt_data.bd_addr);

  btm_sec_cb.pairing_bda = evt_data.bd_addr;

  if (evt_data.bd_addr == btm_sec_cb.connecting_bda)
    p_dev_rec->dev_class = btm_sec_cb.connecting_dc;

  btm_sec_cb.change_pairing_state(BTM_PAIR_STATE_WAIT_LOCAL_IOCAPS);

  if (p_dev_rec->sm4 & BTM_SM4_UPGRADE) {
    p_dev_rec->sm4 &= ~BTM_SM4_UPGRADE;

    /* link key upgrade: always use SPGB_YES - assuming we want to save the link
     * key */
    evt_data.auth_req = BTM_AUTH_SPGB_YES;
  } else if (btm_sec_cb.api.p_sp_callback) {
    /* the callback function implementation may change the IO capability... */
    (*btm_sec_cb.api.p_sp_callback)(BTM_SP_IO_REQ_EVT,
                                    (tBTM_SP_EVT_DATA*)&evt_data);
  }

  if ((btm_sec_cb.pairing_flags & BTM_PAIR_FLAGS_WE_STARTED_DD)) {
    evt_data.auth_req =
        (BTM_AUTH_DD_BOND | (evt_data.auth_req & BTM_AUTH_YN_BIT));
  }

  if (btm_sec_cb.security_mode == BTM_SEC_MODE_SC) {
    /* At this moment we know that both sides are SC capable, device in */
    /* SC only mode requires MITM for any service so let's set MITM bit */
    evt_data.auth_req |= BTM_AUTH_YN_BIT;
    log::verbose("for device in \"SC only\" mode set auth_req to 0x{:02x}",
                 evt_data.auth_req);
  }

  /* if the user does not indicate "reply later" by setting the oob_data to
   * unknown */
  /* send the response right now. Save the current IO capability in the
   * control block */
  btm_sec_cb.devcb.loc_auth_req = evt_data.auth_req;
  btm_sec_cb.devcb.loc_io_caps = evt_data.io_cap;

  log::verbose("State: {}  IO_CAP:{} oob_data:{} auth_req:{}",
               tBTM_SEC_CB::btm_pair_state_descr(btm_sec_cb.pairing_state),
               evt_data.io_cap, evt_data.oob_data, evt_data.auth_req);

  btsnd_hcic_io_cap_req_reply(evt_data.bd_addr, evt_data.io_cap,
                              evt_data.oob_data, evt_data.auth_req);
}

/*******************************************************************************
 *
 * Function         btm_io_capabilities_rsp
 *
 * Description      This function is called when the IO capability of the
 *                  specified device is received
 *
 * Returns          void
 *
 ******************************************************************************/
void btm_io_capabilities_rsp(const tBTM_SP_IO_RSP evt_data) {
  tBTM_SEC_DEV_REC* p_dev_rec;

  /* Allocate a new device record or reuse the oldest one */
  p_dev_rec = btm_find_or_alloc_dev(evt_data.bd_addr);

  /* If no security is in progress, this indicates incoming security */
  if (btm_sec_cb.pairing_state == BTM_PAIR_STATE_IDLE) {
    btm_sec_cb.pairing_bda = evt_data.bd_addr;

    btm_sec_cb.change_pairing_state(BTM_PAIR_STATE_INCOMING_SSP);

    /* work around for FW bug */
    btm_inq_stop_on_ssp();
  }

  /* Notify L2CAP to increase timeout */
  l2c_pin_code_request(evt_data.bd_addr);

  /* We must have a device record here.
   * Use the connecting device's CoD for the connection */
  if (evt_data.bd_addr == btm_sec_cb.connecting_bda)
    p_dev_rec->dev_class = btm_sec_cb.connecting_dc;

  /* peer sets dedicated bonding bit and we did not initiate dedicated bonding
   */
  if (btm_sec_cb.pairing_state ==
          BTM_PAIR_STATE_INCOMING_SSP /* peer initiated bonding */
      && (evt_data.auth_req &
          BTM_AUTH_DD_BOND)) /* and dedicated bonding bit is set */
  {
    btm_sec_cb.pairing_flags |= BTM_PAIR_FLAGS_PEER_STARTED_DD;
  }

  /* save the IO capability in the device record */
  p_dev_rec->sec_rec.rmt_io_caps = evt_data.io_cap;
  p_dev_rec->sec_rec.rmt_auth_req = evt_data.auth_req;

  if (btm_sec_cb.api.p_sp_callback)
    (*btm_sec_cb.api.p_sp_callback)(BTM_SP_IO_RSP_EVT,
                                    (tBTM_SP_EVT_DATA*)&evt_data);
}

/*******************************************************************************
 *
 * Function         btm_proc_sp_req_evt
 *
 * Description      This function is called to process/report
 *                  HCI_USER_CONFIRMATION_REQUEST_EVT
 *                  or HCI_USER_PASSKEY_REQUEST_EVT
 *                  or HCI_USER_PASSKEY_NOTIFY_EVT
 *
 * Returns          void
 *
 ******************************************************************************/
void btm_proc_sp_req_evt(tBTM_SP_EVT event, const RawAddress bda,
                         const uint32_t value) {
  tBTM_STATUS status = BTM_ERR_PROCESSING;
  tBTM_SP_EVT_DATA evt_data;
  RawAddress& p_bda = evt_data.cfm_req.bd_addr;
  tBTM_SEC_DEV_REC* p_dev_rec;

  p_bda = bda;
  log::debug("BDA:{}, event:{}, state:{}", ADDRESS_TO_LOGGABLE_CSTR(p_bda),
             sp_evt_to_text(event).c_str(),
             tBTM_SEC_CB::btm_pair_state_descr(btm_sec_cb.pairing_state));

  p_dev_rec = btm_find_dev(p_bda);
  if ((p_dev_rec != NULL) &&
      (btm_sec_cb.pairing_state != BTM_PAIR_STATE_IDLE) &&
      (btm_sec_cb.pairing_bda == p_bda)) {
    evt_data.cfm_req.bd_addr = p_dev_rec->bd_addr;
    evt_data.cfm_req.dev_class = p_dev_rec->dev_class;

    strlcpy((char*)evt_data.cfm_req.bd_name, (char*)p_dev_rec->sec_bd_name,
            BTM_MAX_REM_BD_NAME_LEN + 1);

    switch (event) {
      case BTM_SP_CFM_REQ_EVT:
        /* Numeric confirmation. Need user to conf the passkey */
        btm_sec_cb.change_pairing_state(BTM_PAIR_STATE_WAIT_NUMERIC_CONFIRM);

        /* The device record must be allocated in the "IO cap exchange" step */
        evt_data.cfm_req.num_val = value;
        log::verbose("num_val:{}", evt_data.cfm_req.num_val);

        evt_data.cfm_req.just_works = true;

        /* process user confirm req in association with the auth_req param */
        if (btm_sec_cb.devcb.loc_io_caps == BTM_IO_CAP_IO) {
          if (p_dev_rec->sec_rec.rmt_io_caps == BTM_IO_CAP_UNKNOWN) {
            log::error(
                "did not receive IO cap response prior to BTM_SP_CFM_REQ_EVT, "
                "failing pairing request");
            status = BTM_WRONG_MODE;
            BTM_ConfirmReqReply(status, p_bda);
            return;
          }

          if ((p_dev_rec->sec_rec.rmt_io_caps == BTM_IO_CAP_IO ||
               p_dev_rec->sec_rec.rmt_io_caps == BTM_IO_CAP_OUT) &&
              (btm_sec_cb.devcb.loc_io_caps == BTM_IO_CAP_IO) &&
              ((p_dev_rec->sec_rec.rmt_auth_req & BTM_AUTH_SP_YES) ||
               (btm_sec_cb.devcb.loc_auth_req & BTM_AUTH_SP_YES))) {
            /* Use Numeric Comparison if
             * 1. Local IO capability is DisplayYesNo,
             * 2. Remote IO capability is DisplayOnly or DiaplayYesNo, and
             * 3. Either of the devices have requested authenticated link key */
            evt_data.cfm_req.just_works = false;
          }
        }

        log::verbose("just_works:{}, io loc:{}, rmt:{}, auth loc:{}, rmt:{}",
                     evt_data.cfm_req.just_works, btm_sec_cb.devcb.loc_io_caps,
                     p_dev_rec->sec_rec.rmt_io_caps,
                     btm_sec_cb.devcb.loc_auth_req,
                     p_dev_rec->sec_rec.rmt_auth_req);

        evt_data.cfm_req.loc_auth_req = btm_sec_cb.devcb.loc_auth_req;
        evt_data.cfm_req.rmt_auth_req = p_dev_rec->sec_rec.rmt_auth_req;
        evt_data.cfm_req.loc_io_caps = btm_sec_cb.devcb.loc_io_caps;
        evt_data.cfm_req.rmt_io_caps = p_dev_rec->sec_rec.rmt_io_caps;
        break;

      case BTM_SP_KEY_NOTIF_EVT:
        /* Passkey notification (other side is a keyboard) */
        evt_data.key_notif.passkey = value;
        log::verbose("passkey:{}", evt_data.key_notif.passkey);

        btm_sec_cb.change_pairing_state(BTM_PAIR_STATE_WAIT_AUTH_COMPLETE);
        break;

      case BTM_SP_KEY_REQ_EVT:
        if (btm_sec_cb.devcb.loc_io_caps != BTM_IO_CAP_NONE) {
          /* HCI_USER_PASSKEY_REQUEST_EVT */
          btm_sec_cb.change_pairing_state(BTM_PAIR_STATE_KEY_ENTRY);
        }
        break;
      default:
        log::warn("unhandled event:{}", sp_evt_to_text(event).c_str());
        break;
    }

    if (btm_sec_cb.api.p_sp_callback) {
      status = (*btm_sec_cb.api.p_sp_callback)(event, &evt_data);
      if (status != BTM_NOT_AUTHORIZED) {
        return;
      }
      /* else BTM_NOT_AUTHORIZED means when the app wants to reject the req
       * right now */
    } else if ((event == BTM_SP_CFM_REQ_EVT) && (evt_data.cfm_req.just_works)) {
      /* automatically reply with just works if no sp_cback */
      status = BTM_SUCCESS;
    }

    if (event == BTM_SP_CFM_REQ_EVT) {
      log::verbose("calling BTM_ConfirmReqReply with status: {}", status);
      BTM_ConfirmReqReply(status, p_bda);
    } else if (btm_sec_cb.devcb.loc_io_caps != BTM_IO_CAP_NONE &&
               event == BTM_SP_KEY_REQ_EVT) {
      BTM_PasskeyReqReply(status, p_bda, 0);
    }
    return;
  }

  /* Something bad. we can only fail this connection */
  acl_set_disconnect_reason(HCI_ERR_HOST_REJECT_SECURITY);

  if (BTM_SP_CFM_REQ_EVT == event) {
    btsnd_hcic_user_conf_reply(p_bda, false);
  } else if (BTM_SP_KEY_NOTIF_EVT == event) {
    /* do nothing -> it very unlikely to happen.
    This event is most likely to be received by a HID host when it first
    connects to a HID device.
    Usually the Host initiated the connection in this case.
    On Mobile platforms, if there's a security process happening,
    the host probably can not initiate another connection.
    BTW (PC) is another story.  */
    p_dev_rec = btm_find_dev(p_bda);
    if (p_dev_rec != NULL) {
      btm_sec_disconnect(
          p_dev_rec->hci_handle, HCI_ERR_AUTH_FAILURE,
          "stack::btm::btm_sec::btm_proc_sp_req_evt Security failure");
    }
  } else if (btm_sec_cb.devcb.loc_io_caps != BTM_IO_CAP_NONE) {
    btsnd_hcic_user_passkey_neg_reply(p_bda);
  }
}

/*******************************************************************************
 *
 * Function         btm_simple_pair_complete
 *
 * Description      This function is called when simple pairing process is
 *                  complete
 *
 * Returns          void
 *
 ******************************************************************************/
void btm_simple_pair_complete(const RawAddress bd_addr, uint8_t status) {
  tBTM_SEC_DEV_REC* p_dev_rec;
  bool disc = false;

  p_dev_rec = btm_find_dev(bd_addr);
  if (p_dev_rec == NULL) {
    log::error("unknown BDA: {}", ADDRESS_TO_LOGGABLE_CSTR(bd_addr));
    return;
  }

  log::verbose(
      "btm_simple_pair_complete()  Pair State: {}  Status:{}  sec_state: {}",
      tBTM_SEC_CB::btm_pair_state_descr(btm_sec_cb.pairing_state), status,
      p_dev_rec->sec_rec.sec_state);

  if (status == HCI_SUCCESS) {
    p_dev_rec->sec_rec.sec_flags |= BTM_SEC_AUTHENTICATED;
  } else if (status == HCI_ERR_PAIRING_NOT_ALLOWED) {
    /* The test spec wants the peer device to get this failure code. */
    btm_sec_cb.change_pairing_state(BTM_PAIR_STATE_WAIT_DISCONNECT);

    /* Change the timer to 1 second */
    alarm_set_on_mloop(btm_sec_cb.pairing_timer, BT_1SEC_TIMEOUT_MS,
                       btm_sec_pairing_timeout, NULL);
  } else if (btm_sec_cb.pairing_bda == bd_addr) {
    /* stop the timer */
    alarm_cancel(btm_sec_cb.pairing_timer);

    if (p_dev_rec->sec_rec.sec_state != BTM_SEC_STATE_AUTHENTICATING) {
      /* the initiating side: will receive auth complete event. disconnect ACL
       * at that time */
      disc = true;
    }
  } else {
    disc = true;
  }

  if (disc) {
    /* simple pairing failed */
    /* Avoid sending disconnect on HCI_ERR_PEER_USER */
    if ((status != HCI_ERR_PEER_USER) &&
        (status != HCI_ERR_CONN_CAUSE_LOCAL_HOST)) {
      btm_sec_send_hci_disconnect(
          p_dev_rec, HCI_ERR_AUTH_FAILURE, p_dev_rec->hci_handle,
          "stack::btm::btm_sec::btm_simple_pair_complete Auth fail");
    }
  }
}

/*******************************************************************************
 *
 * Function         btm_rem_oob_req
 *
 * Description      This function is called to process/report
 *                  HCI_REMOTE_OOB_DATA_REQUEST_EVT
 *
 * Returns          void
 *
 ******************************************************************************/
void btm_rem_oob_req(const RawAddress bd_addr) {
  tBTM_SP_RMT_OOB evt_data;
  tBTM_SEC_DEV_REC* p_dev_rec;
  Octet16 c;
  Octet16 r;

  evt_data.bd_addr = bd_addr;
  RawAddress& p_bda = evt_data.bd_addr;

  log::verbose("BDA: {}", ADDRESS_TO_LOGGABLE_CSTR(p_bda));
  p_dev_rec = btm_find_dev(p_bda);
  if ((p_dev_rec != NULL) && btm_sec_cb.api.p_sp_callback) {
    evt_data.bd_addr = p_dev_rec->bd_addr;
    evt_data.dev_class = p_dev_rec->dev_class;
    strlcpy((char*)evt_data.bd_name, (char*)p_dev_rec->sec_bd_name,
            BTM_MAX_REM_BD_NAME_LEN + 1);

    btm_sec_cb.change_pairing_state(BTM_PAIR_STATE_WAIT_LOCAL_OOB_RSP);
    if ((*btm_sec_cb.api.p_sp_callback)(BTM_SP_RMT_OOB_EVT,
                                        (tBTM_SP_EVT_DATA*)&evt_data) ==
        BTM_NOT_AUTHORIZED) {
      BTM_RemoteOobDataReply(static_cast<tBTM_STATUS>(true), p_bda, c, r);
    }
    return;
  }

  /* something bad. we can only fail this connection */
  acl_set_disconnect_reason(HCI_ERR_HOST_REJECT_SECURITY);
  btsnd_hcic_rem_oob_neg_reply(p_bda);
}

/*******************************************************************************
 *
 * Function         btm_read_local_oob_complete
 *
 * Description      This function is called when read local oob data is
 *                  completed by the LM
 *
 * Returns          void
 *
 ******************************************************************************/
void btm_read_local_oob_complete(const tBTM_SP_LOC_OOB evt_data) {
  log::verbose("btm_read_local_oob_complete:{}", evt_data.status);

  if (btm_sec_cb.api.p_sp_callback) {
    tBTM_SP_EVT_DATA btm_sp_evt_data;
    btm_sp_evt_data.loc_oob = evt_data;
    (*btm_sec_cb.api.p_sp_callback)(BTM_SP_LOC_OOB_EVT, &btm_sp_evt_data);
  }
}

/*******************************************************************************
 *
 * Function         btm_sec_auth_collision
 *
 * Description      This function is called when authentication or encryption
 *                  needs to be retried at a later time.
 *
 * Returns          void
 *
 ******************************************************************************/
static void btm_sec_auth_collision(uint16_t handle) {
  tBTM_SEC_DEV_REC* p_dev_rec;

  if (!btm_sec_cb.collision_start_time)
    btm_sec_cb.collision_start_time =
        bluetooth::common::time_get_os_boottime_ms();

  if ((bluetooth::common::time_get_os_boottime_ms() -
       btm_sec_cb.collision_start_time) < BTM_SEC_MAX_COLLISION_DELAY) {
    if (handle == HCI_INVALID_HANDLE) {
      p_dev_rec = btm_sec_find_dev_by_sec_state(BTM_SEC_STATE_AUTHENTICATING);
      if (p_dev_rec == NULL)
        p_dev_rec = btm_sec_find_dev_by_sec_state(BTM_SEC_STATE_ENCRYPTING);
    } else
      p_dev_rec = btm_find_dev_by_handle(handle);

    if (p_dev_rec != NULL) {
      log::verbose("btm_sec_auth_collision: state {} (retrying in a moment...)",
                   p_dev_rec->sec_rec.sec_state);
      /* We will restart authentication after timeout */
      if (p_dev_rec->sec_rec.sec_state == BTM_SEC_STATE_AUTHENTICATING ||
          p_dev_rec->sec_rec.is_security_state_bredr_encrypting())
        p_dev_rec->sec_rec.sec_state = BTM_SEC_STATE_IDLE;

      btm_sec_cb.p_collided_dev_rec = p_dev_rec;
      alarm_set_on_mloop(btm_sec_cb.sec_collision_timer, BT_1SEC_TIMEOUT_MS,
                         btm_sec_collision_timeout, NULL);
    }
  }
}

/******************************************************************************
 *
 * Function         btm_sec_auth_retry
 *
 * Description      This function is called when authentication or encryption
 *                  needs to be retried at a later time.
 *
 * Returns          TRUE if a security retry required
 *
 *****************************************************************************/
static bool btm_sec_auth_retry(uint16_t handle, uint8_t status) {
  tBTM_SEC_DEV_REC* p_dev_rec = btm_find_dev_by_handle(handle);
  if (!p_dev_rec) return false;

  /* keep the old sm4 flag and clear the retry bit in control block */
  uint8_t old_sm4 = p_dev_rec->sm4;
  p_dev_rec->sm4 &= ~BTM_SM4_RETRY;

  if ((btm_sec_cb.pairing_state == BTM_PAIR_STATE_IDLE) &&
      ((old_sm4 & BTM_SM4_RETRY) == 0) && (HCI_ERR_KEY_MISSING == status) &&
      BTM_SEC_IS_SM4(p_dev_rec->sm4)) {
    /* This retry for missing key is for Lisbon or later only.
       Legacy device do not need this. the controller will drive the retry
       automatically
       set the retry bit */
    btm_sec_cb.collision_start_time = 0;
    btm_restore_mode();
    p_dev_rec->sm4 |= BTM_SM4_RETRY;
    p_dev_rec->sec_rec.sec_flags &= ~BTM_SEC_LINK_KEY_KNOWN;
    log::verbose("Retry for missing key sm4:x{:x} sec_flags:0x{:x}",
                 p_dev_rec->sm4, p_dev_rec->sec_rec.sec_flags);

    /* With BRCM controller, we do not need to delete the stored link key in
       controller.
       If the stack may sit on top of other controller, we may need this
       BTM_DeleteStoredLinkKey (bd_addr, NULL); */
    p_dev_rec->sec_rec.sec_state = BTM_SEC_STATE_IDLE;
    btm_sec_execute_procedure(p_dev_rec);
    return true;
  }

  return false;
}

void btm_sec_auth_complete(uint16_t handle, tHCI_STATUS status) {
  tBTM_PAIRING_STATE old_state = btm_sec_cb.pairing_state;
  tBTM_SEC_DEV_REC* p_dev_rec = btm_find_dev_by_handle(handle);
  bool are_bonding = false;
  bool was_authenticating = false;

  if (p_dev_rec) {
    log::verbose(
        "Security Manager: in state: {}, handle: {}, status: {}, "
        "dev->sec_rec.sec_state:{}, bda: {}, RName: {}",
        tBTM_SEC_CB::btm_pair_state_descr(btm_sec_cb.pairing_state), handle,
        status, p_dev_rec->sec_rec.sec_state,
        ADDRESS_TO_LOGGABLE_CSTR(p_dev_rec->bd_addr),
        reinterpret_cast<char const*>(p_dev_rec->sec_bd_name));
  } else {
    log::verbose("Security Manager: in state: {}, handle: {}, status: {}",
                 tBTM_SEC_CB::btm_pair_state_descr(btm_sec_cb.pairing_state),
                 handle, status);
  }

  /* For transaction collision we need to wait and repeat.  There is no need */
  /* for random timeout because only peripheral should receive the result */
  if ((status == HCI_ERR_LMP_ERR_TRANS_COLLISION) ||
      (status == HCI_ERR_DIFF_TRANSACTION_COLLISION)) {
    btm_sec_auth_collision(handle);
    return;
  } else if (btm_sec_auth_retry(handle, status)) {
    return;
  }

  btm_sec_cb.collision_start_time = 0;

  btm_restore_mode();

  /* Check if connection was made just to do bonding.  If we authenticate
     the connection that is up, this is the last event received.
  */
  if (p_dev_rec && (btm_sec_cb.pairing_flags & BTM_PAIR_FLAGS_WE_STARTED_DD) &&
      !(btm_sec_cb.pairing_flags & BTM_PAIR_FLAGS_DISC_WHEN_DONE)) {
    p_dev_rec->sec_rec.security_required &= ~BTM_SEC_OUT_AUTHENTICATE;

    l2cu_start_post_bond_timer(p_dev_rec->hci_handle);
  }

  if (!p_dev_rec) return;

  if (p_dev_rec->sec_rec.sec_state == BTM_SEC_STATE_AUTHENTICATING) {
    p_dev_rec->sec_rec.sec_state = BTM_SEC_STATE_IDLE;
    was_authenticating = true;
    /* There can be a race condition, when we are starting authentication
     * and the peer device is doing encryption.
     * If first we receive encryption change up, then initiated
     * authentication can not be performed.
     * According to the spec we can not do authentication on the
     * encrypted link, so device is correct.
     */
    if ((status == HCI_ERR_COMMAND_DISALLOWED) &&
        ((p_dev_rec->sec_rec.sec_flags &
          (BTM_SEC_AUTHENTICATED | BTM_SEC_ENCRYPTED)) ==
         (BTM_SEC_AUTHENTICATED | BTM_SEC_ENCRYPTED))) {
      status = HCI_SUCCESS;
    }
    if (status == HCI_SUCCESS) {
      p_dev_rec->sec_rec.sec_flags |= BTM_SEC_AUTHENTICATED;
    }
  }

  if ((btm_sec_cb.pairing_state != BTM_PAIR_STATE_IDLE) &&
      (p_dev_rec->bd_addr == btm_sec_cb.pairing_bda)) {
    if (btm_sec_cb.pairing_flags & BTM_PAIR_FLAGS_WE_STARTED_DD) {
      are_bonding = true;
    }
    btm_sec_cb.change_pairing_state(BTM_PAIR_STATE_IDLE);
  }

  if (was_authenticating == false) {
    if (status != HCI_SUCCESS && old_state != BTM_PAIR_STATE_IDLE) {
      NotifyBondingChange(*p_dev_rec, status);
    }
    return;
  }

  /* Currently we do not notify user if it is a keyboard which connects */
  /* User probably Disabled the keyboard while it was asleap.  Let them try */
  if (btm_sec_cb.api.p_auth_complete_callback) {
    /* report the suthentication status */
    if ((old_state != BTM_PAIR_STATE_IDLE) || (status != HCI_SUCCESS))
      (*btm_sec_cb.api.p_auth_complete_callback)(
          p_dev_rec->bd_addr, p_dev_rec->dev_class, p_dev_rec->sec_bd_name,
          status);
  }

  /* If this is a bonding procedure can disconnect the link now */
  if (are_bonding) {
    p_dev_rec->sec_rec.security_required &= ~BTM_SEC_OUT_AUTHENTICATE;

    if (status != HCI_SUCCESS) {
      if (((status != HCI_ERR_PEER_USER) &&
           (status != HCI_ERR_CONN_CAUSE_LOCAL_HOST)))
        btm_sec_send_hci_disconnect(
            p_dev_rec, HCI_ERR_PEER_USER, p_dev_rec->hci_handle,
            "stack::btm::btm_sec::btm_sec_auth_retry Auth fail while bonding");
    } else {
      BTM_LogHistory(kBtmLogTag, p_dev_rec->bd_addr, "Bonding completed",
                     hci_error_code_text(status));

      tHCI_ROLE role = HCI_ROLE_UNKNOWN;
      BTM_GetRole(p_dev_rec->bd_addr, &role);
      if (role == HCI_ROLE_CENTRAL) {
        // Encryption is required to start SM over BR/EDR
        // indicate that this is encryption after authentication
        BTM_SetEncryption(p_dev_rec->bd_addr, BT_TRANSPORT_BR_EDR, NULL, NULL,
                          BTM_BLE_SEC_NONE);
      } else if (p_dev_rec->IsLocallyInitiated()) {
        // Encryption will be set in role_changed callback
        log::info(
            "auth completed in role=peripheral, try to switch role and "
            "encrypt");
        BTM_SwitchRoleToCentral(p_dev_rec->RemoteAddress());
      }

      l2cu_start_post_bond_timer(p_dev_rec->hci_handle);
    }

    return;
  }

  /* If authentication failed, notify the waiting layer */
  if (status != HCI_SUCCESS) {
    btm_sec_dev_rec_cback_event(p_dev_rec, BTM_ERR_PROCESSING, false);

    if (btm_sec_cb.pairing_flags & BTM_PAIR_FLAGS_DISC_WHEN_DONE) {
      btm_sec_send_hci_disconnect(
          p_dev_rec, HCI_ERR_AUTH_FAILURE, p_dev_rec->hci_handle,
          "stack::btm::btm_sec::btm_sec_auth_retry Auth failed");
    }
    return;
  }

  if (p_dev_rec->sec_rec.pin_code_length >= 16 ||
      p_dev_rec->sec_rec.link_key_type == BTM_LKEY_TYPE_AUTH_COMB ||
      p_dev_rec->sec_rec.link_key_type == BTM_LKEY_TYPE_AUTH_COMB_P_256) {
    // If we have MITM protection we have a higher level of security than
    // provided by 16 digits PIN
    p_dev_rec->sec_rec.sec_flags |= BTM_SEC_16_DIGIT_PIN_AUTHED;
  }

  /* Authentication succeeded, execute the next security procedure, if any */
  tBTM_STATUS btm_status = btm_sec_execute_procedure(p_dev_rec);

  /* If there is no next procedure, or procedure failed to start, notify the
   * caller */
  if (btm_status != BTM_CMD_STARTED)
    btm_sec_dev_rec_cback_event(p_dev_rec, btm_status, false);
}

/*******************************************************************************
 *
 * Function         btm_sec_encrypt_change
 *
 * Description      This function is when encryption of the connection is
 *                  completed by the LM
 *
 * Returns          void
 *
 ******************************************************************************/
void btm_sec_encrypt_change(uint16_t handle, tHCI_STATUS status,
                            uint8_t encr_enable) {
  /* For transaction collision we need to wait and repeat.  There is no need */
  /* for random timeout because only peripheral should receive the result */
  if ((status == HCI_ERR_LMP_ERR_TRANS_COLLISION) ||
      (status == HCI_ERR_DIFF_TRANSACTION_COLLISION)) {
    log::error("Encryption collision failed status:{}",
               hci_error_code_text(status).c_str());
    btm_sec_auth_collision(handle);
    return;
  }
  btm_sec_cb.collision_start_time = 0;

  tBTM_SEC_DEV_REC* p_dev_rec = btm_find_dev_by_handle(handle);
  if (p_dev_rec == nullptr) {
    log::warn(
        "Received encryption change for unknown device handle:0x{:04x} "
        "status:{} enable:0x{:x}",
        handle, hci_status_code_text(status).c_str(), encr_enable);
    return;
  }

  const tBT_TRANSPORT transport =
      BTM_IsBleConnection(handle) ? BT_TRANSPORT_LE : BT_TRANSPORT_BR_EDR;

  log::debug(
      "Security Manager encryption change request hci_status:{} request:{} "
      "state:{} sec_flags:0x{:x}",
      hci_status_code_text(status).c_str(),
      (encr_enable) ? "encrypt" : "unencrypt",
      (p_dev_rec->sec_rec.sec_state) ? "encrypted" : "unencrypted",
      p_dev_rec->sec_rec.sec_flags);

  if (status == HCI_SUCCESS) {
    if (encr_enable) {
      if (p_dev_rec->hci_handle == handle) {  // classic
        p_dev_rec->sec_rec.sec_flags |=
            (BTM_SEC_AUTHENTICATED | BTM_SEC_ENCRYPTED);
        if (p_dev_rec->sec_rec.pin_code_length >= 16 ||
            p_dev_rec->sec_rec.link_key_type == BTM_LKEY_TYPE_AUTH_COMB ||
            p_dev_rec->sec_rec.link_key_type == BTM_LKEY_TYPE_AUTH_COMB_P_256) {
          p_dev_rec->sec_rec.sec_flags |= BTM_SEC_16_DIGIT_PIN_AUTHED;
        }
      } else if (p_dev_rec->ble_hci_handle == handle) {  // BLE
        p_dev_rec->sec_rec.set_le_device_encrypted();
        if (p_dev_rec->sec_rec.is_le_link_key_authenticated()) {
          p_dev_rec->sec_rec.set_le_device_authenticated();
        }
      } else {
        log::error(
            "Received encryption change for unknown device handle:0x{:04x} "
            "status:{} enable:0x{:x}",
            handle, hci_status_code_text(status).c_str(), encr_enable);
      }
    } else {
      log::info(
          "Encryption was not enabled locally resetting encryption state");
      /* It is possible that we decrypted the link to perform role switch */
      /* mark link not to be encrypted, so that when we execute security next
       * time it will kick in again */
      if (p_dev_rec->hci_handle == handle) {  // clasic
        p_dev_rec->sec_rec.sec_flags &= ~BTM_SEC_ENCRYPTED;
      } else if (p_dev_rec->ble_hci_handle == handle) {  // BLE
        p_dev_rec->sec_rec.sec_flags &= ~BTM_SEC_LE_ENCRYPTED;
      } else {
        log::error(
            "Received encryption change for unknown device handle:0x{:04x} "
            "status:{} enable:0x{:x}",
            handle, hci_status_code_text(status).c_str(), encr_enable);
      }
    }
  }

  const bool is_encrypted = p_dev_rec->sec_rec.is_le_device_encrypted() ||
                            p_dev_rec->sec_rec.is_device_encrypted();
  BTM_LogHistory(
      kBtmLogTag,
      (transport == BT_TRANSPORT_LE) ? p_dev_rec->ble.pseudo_addr
                                     : p_dev_rec->bd_addr,
      (status == HCI_SUCCESS) ? "Encryption success" : "Encryption failed",
      base::StringPrintf("status:%s transport:%s is_encrypted:%c",
                         hci_status_code_text(status).c_str(),
                         bt_transport_text(transport).c_str(),
                         is_encrypted ? 'T' : 'F'));

  log::debug("after update p_dev_rec->sec_rec.sec_flags=0x{:x}",
             p_dev_rec->sec_rec.sec_flags);

  btm_sec_check_pending_enc_req(p_dev_rec, transport, encr_enable);

  if (transport == BT_TRANSPORT_LE) {
    if (status == HCI_ERR_KEY_MISSING || status == HCI_ERR_AUTH_FAILURE ||
        status == HCI_ERR_ENCRY_MODE_NOT_ACCEPTABLE) {
      p_dev_rec->sec_rec.sec_flags &= ~(BTM_SEC_LE_LINK_KEY_KNOWN);
      p_dev_rec->sec_rec.ble_keys.key_type = BTM_LE_KEY_NONE;
    }
    p_dev_rec->sec_rec.sec_status = status;
    btm_ble_link_encrypted(p_dev_rec->ble.pseudo_addr, encr_enable);

    if (status == HCI_ERR_KEY_MISSING) {
      log::info("Remote key missing - will report");
      bta_dm_remote_key_missing(p_dev_rec->ble.pseudo_addr);
      return;
    }

    return;
  } else {
    /* BR/EDR connection, update the encryption key size to be 16 as always */
    p_dev_rec->sec_rec.enc_key_size = 16;
  }

  log::debug("in new_encr_key_256 is {}",
             p_dev_rec->sec_rec.new_encryption_key_is_p256);

  if ((status == HCI_SUCCESS) && encr_enable &&
      (p_dev_rec->hci_handle == handle)) {
    /* if BR key is temporary no need for LE LTK derivation */
    bool derive_ltk = true;
    if (p_dev_rec->sec_rec.rmt_auth_req == BTM_AUTH_SP_NO &&
        btm_sec_cb.devcb.loc_auth_req == BTM_AUTH_SP_NO) {
      derive_ltk = false;
      log::verbose("BR key is temporary, skip derivation of LE LTK");
    }
    tHCI_ROLE role = HCI_ROLE_UNKNOWN;
    BTM_GetRole(p_dev_rec->bd_addr, &role);
    if (p_dev_rec->sec_rec.new_encryption_key_is_p256) {
      if (btm_sec_use_smp_br_chnl(p_dev_rec) && role == HCI_ROLE_CENTRAL &&
          /* if LE key is not known, do deriving */
          (!(p_dev_rec->sec_rec.sec_flags & BTM_SEC_LE_LINK_KEY_KNOWN) ||
           /* or BR key is higher security than existing LE keys */
           (!(p_dev_rec->sec_rec.sec_flags & BTM_SEC_LE_LINK_KEY_AUTHED) &&
            (p_dev_rec->sec_rec.sec_flags & BTM_SEC_LINK_KEY_AUTHED))) &&
          derive_ltk) {
        /* BR/EDR is encrypted with LK that can be used to derive LE LTK */
        p_dev_rec->sec_rec.new_encryption_key_is_p256 = false;

        log::verbose("start SM over BR/EDR");
        SMP_BR_PairWith(p_dev_rec->bd_addr);
      }
    }
  }

  /* If this encryption was started by peer do not need to do anything */
  if (!p_dev_rec->sec_rec.is_security_state_bredr_encrypting()) {
    if (BTM_SEC_STATE_DELAY_FOR_ENC == p_dev_rec->sec_rec.sec_state) {
      p_dev_rec->sec_rec.sec_state = BTM_SEC_STATE_IDLE;
      log::verbose("clearing callback. p_dev_rec={}, p_callback={}",
                   fmt::ptr(p_dev_rec),
                   fmt::ptr(p_dev_rec->sec_rec.p_callback));
      p_dev_rec->sec_rec.p_callback = NULL;
      l2cu_resubmit_pending_sec_req(&p_dev_rec->bd_addr);
      return;
    } else if (!concurrentPeerAuthIsEnabled() &&
               p_dev_rec->sec_rec.sec_state == BTM_SEC_STATE_AUTHENTICATING) {
      p_dev_rec->sec_rec.sec_state = BTM_SEC_STATE_IDLE;
      return;
    }
    if (!handleUnexpectedEncryptionChange()) {
      return;
    }
  }

  p_dev_rec->sec_rec.sec_state = BTM_SEC_STATE_IDLE;
  /* If encryption setup failed, notify the waiting layer */
  if (status != HCI_SUCCESS) {
    btm_sec_dev_rec_cback_event(p_dev_rec, BTM_ERR_PROCESSING, false);
    return;
  }

  /* Encryption setup succeeded, execute the next security procedure, if any */
  tBTM_STATUS btm_status = btm_sec_execute_procedure(p_dev_rec);
  /* If there is no next procedure, or procedure failed to start, notify the
   * caller */
  if (static_cast<std::underlying_type_t<tHCI_STATUS>>(status) !=
      BTM_CMD_STARTED)
    btm_sec_dev_rec_cback_event(p_dev_rec, btm_status, false);
}

constexpr uint8_t MIN_KEY_SIZE = 7;

static void read_encryption_key_size_complete_after_encryption_change(
    uint8_t status, uint16_t handle, uint8_t key_size) {
  if (status == HCI_ERR_INSUFFCIENT_SECURITY) {
    /* If remote device stop the encryption before we call "Read Encryption Key
     * Size", we might receive Insufficient Security, which means that link is
     * no longer encrypted. */
    log::info("encryption stopped on link:0x{:x}", handle);
    return;
  }

  if (status != HCI_SUCCESS) {
    log::error("disconnecting, status:0x{:x}", status);
    acl_disconnect_from_handle(handle, HCI_ERR_PEER_USER,
                               "stack::btu::btu_hcif::read_encryption_key_size_"
                               "complete_after_encryption_change Bad key size");
    return;
  }

  if (key_size < MIN_KEY_SIZE) {
    log::error(
        "encryption key too short, disconnecting. handle:0x{:x},key_size:{}",
        handle, key_size);

    acl_disconnect_from_handle(
        handle, HCI_ERR_HOST_REJECT_SECURITY,
        "stack::btu::btu_hcif::read_encryption_key_size_complete_after_"
        "encryption_change Key Too Short");
    return;
  }

  if (IS_FLAG_ENABLED(bluffs_mitigation)) {
    if (btm_sec_is_session_key_size_downgrade(handle, key_size)) {
      LOG_ERROR(
          "encryption key size lower than cached value, disconnecting. "
          "handle: 0x%x attempted key size: %d",
          handle, key_size);
      acl_disconnect_from_handle(
          handle, HCI_ERR_HOST_REJECT_SECURITY,
          "stack::btu::btu_hcif::read_encryption_key_size_complete_after_"
          "encryption_change Key Size Downgrade");
      return;
    }

    btm_sec_update_session_key_size(handle, key_size);
  }

  // good key size - succeed
  btm_acl_encrypt_change(handle, static_cast<tHCI_STATUS>(status),
                         1 /* enable */);
  btm_sec_encrypt_change(handle, static_cast<tHCI_STATUS>(status),
                         1 /* enable */);
}

// TODO: Remove
void smp_cancel_start_encryption_attempt();

/*******************************************************************************
 *
 * Function         btm_encryption_change_evt
 *
 * Description      Process event HCI_ENCRYPTION_CHANGE_EVT
 *
 * Returns          void
 *
 ******************************************************************************/
void btm_sec_encryption_change_evt(uint16_t handle, tHCI_STATUS status,
                                   uint8_t encr_enable) {
  if (IS_FLAG_ENABLED(bluffs_mitigation)) {
    if (status != HCI_SUCCESS || encr_enable == 0 ||
        BTM_IsBleConnection(handle) ||
        !bluetooth::shim::GetController()->IsSupported(
            bluetooth::hci::OpCode::READ_ENCRYPTION_KEY_SIZE)) {
      if (status == HCI_ERR_CONNECTION_TOUT) {
        smp_cancel_start_encryption_attempt();
        return;
      }

      btm_acl_encrypt_change(handle, static_cast<tHCI_STATUS>(status),
                             encr_enable);
      btm_sec_encrypt_change(handle, static_cast<tHCI_STATUS>(status),
                             encr_enable);
    } else {
      btsnd_hcic_read_encryption_key_size(
          handle,
          base::Bind(
              &read_encryption_key_size_complete_after_encryption_change));
    }
  } else {
    // This block added to ensure matching code flow with the bluffs_mitigation
    // flag off.  The entire block should be removed when the flag is.
    if (status != HCI_SUCCESS || encr_enable == 0 ||
        BTM_IsBleConnection(handle) ||
        !bluetooth::shim::GetController()->IsSupported(
            bluetooth::hci::OpCode::READ_ENCRYPTION_KEY_SIZE) ||
        // Skip encryption key size check when using set_min_encryption_key_size
        (bluetooth::common::init_flags::set_min_encryption_is_enabled() &&
         bluetooth::shim::GetController()->IsSupported(
             bluetooth::hci::OpCode::SET_MIN_ENCRYPTION_KEY_SIZE))) {
      if (status == HCI_ERR_CONNECTION_TOUT) {
        smp_cancel_start_encryption_attempt();
        return;
      }

      btm_acl_encrypt_change(handle, static_cast<tHCI_STATUS>(status),
                             encr_enable);
      btm_sec_encrypt_change(handle, static_cast<tHCI_STATUS>(status),
                             encr_enable);
    } else {
      btsnd_hcic_read_encryption_key_size(
          handle,
          base::Bind(
              &read_encryption_key_size_complete_after_encryption_change));
    }
  }
}
/*******************************************************************************
 *
 * Function         btm_sec_connect_after_reject_timeout
 *
 * Description      This function is used to re-initiate an outgoing ACL
 *                  connection in case the ACL connection for bonding failed,
 *                  e.g., because of the collision.
 *
 * Returns          void
 *
 ******************************************************************************/
static void btm_sec_connect_after_reject_timeout(void* /* data */) {
  tBTM_SEC_DEV_REC* p_dev_rec = btm_sec_cb.p_collided_dev_rec;

  log::verbose("restarting ACL connection");
  btm_sec_cb.p_collided_dev_rec = 0;

  if (btm_sec_dd_create_conn(p_dev_rec) != BTM_CMD_STARTED) {
    log::warn("Security Manager: failed to start connection");

    btm_sec_cb.change_pairing_state(BTM_PAIR_STATE_IDLE);

    NotifyBondingChange(*p_dev_rec, HCI_ERR_MEMORY_FULL);
  }
}

/*******************************************************************************
 *
 * Function         btm_sec_connected
 *
 * Description      This function is called when a (BR/EDR) ACL connection to
 *                  the peer device is established
 *
 * Returns          void
 *
 ******************************************************************************/
void btm_sec_connected(const RawAddress& bda, uint16_t handle,
                       tHCI_STATUS status, uint8_t enc_mode,
                       tHCI_ROLE assigned_role) {
  tBTM_STATUS res;
  bool is_pairing_device = false;
  bool addr_matched;
  uint8_t bit_shift = 0;

  tBTM_SEC_DEV_REC* p_dev_rec = btm_find_dev(bda);
  if (!p_dev_rec) {
    log::debug(
        "Connected to new device state:{} handle:0x{:04x} status:{} "
        "enc_mode:{} bda:{}",
        tBTM_SEC_CB::btm_pair_state_descr(btm_sec_cb.pairing_state), handle,
        hci_status_code_text(status).c_str(), enc_mode,
        ADDRESS_TO_LOGGABLE_CSTR(bda));

    if (status == HCI_SUCCESS) {
      p_dev_rec = btm_sec_alloc_dev(bda);
      log::debug("Allocated new device record for new connection peer:{}",
                 ADDRESS_TO_LOGGABLE_CSTR(bda));
    } else {
      /* If the device matches with stored paring address
       * reset the paring state to idle */
      if ((btm_sec_cb.pairing_state != BTM_PAIR_STATE_IDLE) &&
          btm_sec_cb.pairing_bda == bda) {
        log::warn("Connection failed during bonding attempt peer:{} reason:{}",
                  ADDRESS_TO_LOGGABLE_CSTR(bda),
                  hci_error_code_text(status).c_str());
        btm_sec_cb.change_pairing_state(BTM_PAIR_STATE_IDLE);
      }

      log::debug("Ignoring failed device connection peer:{} reason:{}",
                 ADDRESS_TO_LOGGABLE_CSTR(bda),
                 hci_error_code_text(status).c_str());
      return;
    }
  } else {
    log::debug(
        "Connected to known device state:{} handle:0x{:04x} status:{} "
        "enc_mode:{} bda:{} RName:{}",
        tBTM_SEC_CB::btm_pair_state_descr(btm_sec_cb.pairing_state), handle,
        hci_status_code_text(status).c_str(), enc_mode,
        ADDRESS_TO_LOGGABLE_CSTR(bda),
        reinterpret_cast<char const*>(p_dev_rec->sec_bd_name));

    bit_shift = (handle == p_dev_rec->ble_hci_handle) ? 8 : 0;
    /* Update the timestamp for this device */
    p_dev_rec->timestamp = btm_sec_cb.dev_rec_count++;
    if (p_dev_rec->sm4 & BTM_SM4_CONN_PEND) {
      if ((btm_sec_cb.pairing_state != BTM_PAIR_STATE_IDLE) &&
          (btm_sec_cb.pairing_bda == p_dev_rec->bd_addr) &&
          (btm_sec_cb.pairing_flags & BTM_PAIR_FLAGS_WE_STARTED_DD)) {
        /* if incoming acl connection failed while pairing, then try to connect
         * and continue */
        /* Motorola S9 disconnects without asking pin code */
        if ((status != HCI_SUCCESS) &&
            (btm_sec_cb.pairing_state == BTM_PAIR_STATE_WAIT_PIN_REQ)) {
          log::warn(
              "Security Manager: btm_sec_connected: incoming connection failed "
              "without asking PIN");

          p_dev_rec->sm4 &= ~BTM_SM4_CONN_PEND;
          if (p_dev_rec->sec_rec.sec_flags & BTM_SEC_NAME_KNOWN) {
            /* remote device name is known, start a new acl connection */

            /* Start timer with 0 to initiate connection with new LCB */
            /* because L2CAP will delete current LCB with this event  */
            btm_sec_cb.p_collided_dev_rec = p_dev_rec;
            alarm_set_on_mloop(btm_sec_cb.sec_collision_timer, 0,
                               btm_sec_connect_after_reject_timeout, NULL);
          } else {
            /* remote device name is unknowm, start getting remote name first */

            btm_sec_cb.change_pairing_state(BTM_PAIR_STATE_GET_REM_NAME);
            if (BTM_ReadRemoteDeviceName(p_dev_rec->bd_addr, NULL,
                                         BT_TRANSPORT_BR_EDR) !=
                BTM_CMD_STARTED) {
              log::error("cannot read remote name");
              btm_sec_cb.change_pairing_state(BTM_PAIR_STATE_IDLE);
            }
          }
          return;
        } else {
          /* tell L2CAP it's a bonding connection. */
          l2cu_update_lcb_4_bonding(p_dev_rec->bd_addr, true);
        }
      }
      /* always clear the pending flag */
      p_dev_rec->sm4 &= ~BTM_SM4_CONN_PEND;
    }
  }

  p_dev_rec->device_type |= BT_DEVICE_TYPE_BREDR;

  addr_matched = (btm_sec_cb.pairing_bda == bda);

  if ((btm_sec_cb.pairing_state != BTM_PAIR_STATE_IDLE) && addr_matched) {
    /* if we rejected incoming connection from bonding device */
    if ((status == HCI_ERR_HOST_REJECT_DEVICE) &&
        (btm_sec_cb.pairing_flags & BTM_PAIR_FLAGS_REJECTED_CONNECT)) {
      log::warn(
          "Security Manager: btm_sec_connected: HCI_Conn_Comp Flags:0x{:04x}, "
          "sm4: 0x{:x}",
          btm_sec_cb.pairing_flags, p_dev_rec->sm4);

      btm_sec_cb.pairing_flags &= ~BTM_PAIR_FLAGS_REJECTED_CONNECT;
      if (BTM_SEC_IS_SM4_UNKNOWN(p_dev_rec->sm4)) {
        /* Try again: RNR when no ACL causes HCI_RMT_HOST_SUP_FEAT_NOTIFY_EVT */
        btm_sec_cb.change_pairing_state(BTM_PAIR_STATE_GET_REM_NAME);
        if (BTM_ReadRemoteDeviceName(bda, NULL, BT_TRANSPORT_BR_EDR) !=
            BTM_CMD_STARTED) {
          log::error("cannot read remote name");
          btm_sec_cb.change_pairing_state(BTM_PAIR_STATE_IDLE);
        }
        return;
      }

      /* if we already have pin code */
      if (btm_sec_cb.pairing_state != BTM_PAIR_STATE_WAIT_LOCAL_PIN) {
        /* Start timer with 0 to initiate connection with new LCB */
        /* because L2CAP will delete current LCB with this event  */
        btm_sec_cb.p_collided_dev_rec = p_dev_rec;
        alarm_set_on_mloop(btm_sec_cb.sec_collision_timer, 0,
                           btm_sec_connect_after_reject_timeout, NULL);
      }

      return;
    }
    /* wait for incoming connection without resetting pairing state */
    else if (status == HCI_ERR_CONNECTION_EXISTS) {
      log::warn(
          "Security Manager: btm_sec_connected: Wait for incoming connection");
      return;
    }

    is_pairing_device = true;
  }

  /* If connection was made to do bonding restore link security if changed */
  btm_restore_mode();

  /* if connection fails during pin request, notify application */
  if (status != HCI_SUCCESS) {
    /* If connection failed because of during pairing, need to tell user */
    if (is_pairing_device) {
      p_dev_rec->sec_rec.security_required &= ~BTM_SEC_OUT_AUTHENTICATE;
      p_dev_rec->sec_rec.sec_flags &=
          ~((BTM_SEC_LINK_KEY_KNOWN | BTM_SEC_LINK_KEY_AUTHED) << bit_shift);
      log::verbose("security_required:{:x} ",
                   p_dev_rec->sec_rec.security_required);

      btm_sec_cb.change_pairing_state(BTM_PAIR_STATE_IDLE);

      /* We need to notify host that the key is not known any more */
      NotifyBondingChange(*p_dev_rec, status);
    }
    /*
        Do not send authentication failure, if following conditions hold good
         1.  BTM Sec Pairing state is idle
         2.  Link key for the remote device is present.
         3.  Remote is SSP capable.
     */
    else if ((p_dev_rec->sec_rec.link_key_type <= BTM_LKEY_TYPE_REMOTE_UNIT) &&
             (((status == HCI_ERR_AUTH_FAILURE) ||
               (status == HCI_ERR_KEY_MISSING) ||
               (status == HCI_ERR_HOST_REJECT_SECURITY) ||
               (status == HCI_ERR_PAIRING_NOT_ALLOWED) ||
               (status == HCI_ERR_UNIT_KEY_USED) ||
               (status == HCI_ERR_PAIRING_WITH_UNIT_KEY_NOT_SUPPORTED) ||
               (status == HCI_ERR_ENCRY_MODE_NOT_ACCEPTABLE) ||
               (status == HCI_ERR_REPEATED_ATTEMPTS)))) {
      p_dev_rec->sec_rec.security_required &= ~BTM_SEC_OUT_AUTHENTICATE;
      p_dev_rec->sec_rec.sec_flags &= ~(BTM_SEC_LE_LINK_KEY_KNOWN << bit_shift);

#ifdef BRCM_NOT_4_BTE
      /* If we rejected pairing, pass this special result code */
      if (acl_set_disconnect_reason(HCI_ERR_HOST_REJECT_SECURITY)) {
        status = HCI_ERR_HOST_REJECT_SECURITY;
      }
#endif

      /* We need to notify host that the key is not known any more */
      NotifyBondingChange(*p_dev_rec, status);
    }

    /* p_auth_complete_callback might have freed the p_dev_rec, ensure it exists
     * before accessing */
    p_dev_rec = btm_find_dev(bda);
    if (!p_dev_rec) {
      /* Don't callback when device security record was removed */
      log::debug(
          "device security record associated with this bda has been removed! "
          "bda={}, do not callback",
          ADDRESS_TO_LOGGABLE_CSTR(bda));
      return;
    }

    if (status == HCI_ERR_CONNECTION_TOUT ||
        status == HCI_ERR_LMP_RESPONSE_TIMEOUT ||
        status == HCI_ERR_UNSPECIFIED || status == HCI_ERR_PAGE_TIMEOUT)
      btm_sec_dev_rec_cback_event(p_dev_rec, BTM_DEVICE_TIMEOUT, false);
    else
      btm_sec_dev_rec_cback_event(p_dev_rec, BTM_ERR_PROCESSING, false);

    return;
  }

  /*
   * The device is still in the pairing state machine and we now have the
   * link key.  If we have not sent the link key, send it now and remove
   * the authenticate requirement bit.  Reset the pairing state machine
   * and inform l2cap if the directed bonding was initiated.
   */
  if (is_pairing_device &&
      (p_dev_rec->sec_rec.sec_flags & BTM_SEC_LINK_KEY_KNOWN)) {
    if (p_dev_rec->sec_rec.link_key_not_sent) {
      p_dev_rec->sec_rec.link_key_not_sent = false;
      btm_send_link_key_notif(p_dev_rec);
    }

    p_dev_rec->sec_rec.security_required &= ~BTM_SEC_OUT_AUTHENTICATE;

    /* remember flag before it is initialized */
    const bool is_pair_flags_we_started_dd =
        btm_sec_cb.pairing_flags & BTM_PAIR_FLAGS_WE_STARTED_DD;
    btm_sec_cb.change_pairing_state(BTM_PAIR_STATE_IDLE);

    if (is_pair_flags_we_started_dd) {
      /* Let l2cap start bond timer */
      l2cu_update_lcb_4_bonding(p_dev_rec->bd_addr, true);
    }
    log::info("Connection complete during pairing process peer:{}",
              ADDRESS_TO_LOGGABLE_CSTR(bda));
    BTM_LogHistory(kBtmLogTag, bda, "Dedicated bonding",
                   base::StringPrintf("Initiated:%c pairing_flag:0x%02x",
                                      (is_pair_flags_we_started_dd) ? 'T' : 'F',
                                      p_dev_rec->sec_rec.sec_flags));
  }

  p_dev_rec->hci_handle = handle;
  btm_acl_created(bda, handle, assigned_role, BT_TRANSPORT_BR_EDR);

  /* role may not be correct here, it will be updated by l2cap, but we need to
   */
  /* notify btm_acl that link is up, so starting of rmt name request will not */
  /* set paging flag up */
  /* whatever is in btm_establish_continue() without reporting the
   * BTM_BL_CONN_EVT event */
  /* For now there are a some devices that do not like sending */
  /* commands events and data at the same time. */
  /* Set the packet types to the default allowed by the device */
  btm_set_packet_types_from_address(bda, acl_get_supported_packet_types());

  /* Initialize security flags.  We need to do that because some            */
  /* authorization complete could have come after the connection is dropped */
  /* and that would set wrong flag that link has been authorized already    */
  p_dev_rec->sec_rec.sec_flags &=
      ~((BTM_SEC_AUTHENTICATED | BTM_SEC_ENCRYPTED | BTM_SEC_ROLE_SWITCHED)
        << bit_shift);

  if (enc_mode != HCI_ENCRYPT_MODE_DISABLED)
    p_dev_rec->sec_rec.sec_flags |=
        ((BTM_SEC_AUTHENTICATED | BTM_SEC_ENCRYPTED) << bit_shift);

  if (p_dev_rec->sec_rec.pin_code_length >= 16 ||
      p_dev_rec->sec_rec.link_key_type == BTM_LKEY_TYPE_AUTH_COMB ||
      p_dev_rec->sec_rec.link_key_type == BTM_LKEY_TYPE_AUTH_COMB_P_256) {
    p_dev_rec->sec_rec.sec_flags |= (BTM_SEC_16_DIGIT_PIN_AUTHED << bit_shift);
  }

  /* After connection is established we perform security if we do not know */
  /* the name, or if we are originator because some procedure can have */
  /* been scheduled while connection was down */
  log::debug("Is connection locally initiated:{}",
             logbool(p_dev_rec->is_originator).c_str());
  if (!(p_dev_rec->sec_rec.sec_flags & BTM_SEC_NAME_KNOWN) ||
      p_dev_rec->is_originator) {
    res = btm_sec_execute_procedure(p_dev_rec);
    if (res != BTM_CMD_STARTED)
      btm_sec_dev_rec_cback_event(p_dev_rec, res, false);
  }
}

tBTM_STATUS btm_sec_disconnect(uint16_t handle, tHCI_STATUS reason,
                               std::string comment) {
  tBTM_SEC_DEV_REC* p_dev_rec = btm_find_dev_by_handle(handle);

  /* In some weird race condition we may not have a record */
  if (!p_dev_rec) {
    acl_disconnect_from_handle(
        handle, reason,
        "stack::btm::btm_sec::btm_sec_disconnect No security record");
    return (BTM_SUCCESS);
  }

  /* If we are in the process of bonding we need to tell client that auth failed
   */
  if ((btm_sec_cb.pairing_state != BTM_PAIR_STATE_IDLE) &&
      (btm_sec_cb.pairing_bda == p_dev_rec->bd_addr) &&
      (btm_sec_cb.pairing_flags & BTM_PAIR_FLAGS_WE_STARTED_DD)) {
    /* we are currently doing bonding.  Link will be disconnected when done */
    btm_sec_cb.pairing_flags |= BTM_PAIR_FLAGS_DISC_WHEN_DONE;
    return (BTM_BUSY);
  }

  return btm_sec_send_hci_disconnect(p_dev_rec, reason, handle, comment);
}

void btm_sec_disconnected(uint16_t handle, tHCI_REASON reason,
                          std::string comment) {
  if ((reason != HCI_ERR_CONN_CAUSE_LOCAL_HOST) &&
      (reason != HCI_ERR_PEER_USER) && (reason != HCI_ERR_REMOTE_POWER_OFF)) {
    log::warn("Got uncommon disconnection reason:{} handle:0x{:04x} comment:{}",
              hci_error_code_text(reason).c_str(), handle, comment.c_str());
  }

  tBTM_SEC_DEV_REC* p_dev_rec = btm_find_dev_by_handle(handle);
  if (p_dev_rec == nullptr) {
    log::warn("Got disconnect for unknown device record handle:0x{:04x}",
              handle);
    return;
  }

  const tBT_TRANSPORT transport =
      (handle == p_dev_rec->hci_handle) ? BT_TRANSPORT_BR_EDR : BT_TRANSPORT_LE;

  /* clear unused flags */
  p_dev_rec->sm4 &= BTM_SM4_TRUE;

  /* If we are in the process of bonding we need to tell client that auth failed
   */
  const uint8_t old_pairing_flags = btm_sec_cb.pairing_flags;
  if ((btm_sec_cb.pairing_state != BTM_PAIR_STATE_IDLE) &&
      (btm_sec_cb.pairing_bda == p_dev_rec->bd_addr)) {
    log::debug("Disconnected while pairing process active handle:0x{:04x}",
               handle);
    btm_sec_cb.change_pairing_state(BTM_PAIR_STATE_IDLE);
    p_dev_rec->sec_rec.sec_flags &= ~BTM_SEC_LINK_KEY_KNOWN;

    /* If the disconnection reason is REPEATED_ATTEMPTS,
       send this error message to complete callback function
       to display the error message of Repeated attempts.
       All others, send HCI_ERR_AUTH_FAILURE. */
    tHCI_STATUS status = HCI_ERR_AUTH_FAILURE;
    if (reason == HCI_ERR_REPEATED_ATTEMPTS) {
      status = HCI_ERR_REPEATED_ATTEMPTS;
    } else if (old_pairing_flags & BTM_PAIR_FLAGS_WE_STARTED_DD) {
      status = HCI_ERR_HOST_REJECT_SECURITY;
    } else {
      DEVICE_IOT_CONFIG_ADDR_INT_ADD_ONE(p_dev_rec->bd_addr,
                                         IOT_CONF_KEY_GAP_DISC_AUTHFAIL_COUNT);
    }

    NotifyBondingChange(*p_dev_rec, status);

    p_dev_rec = btm_find_dev_by_handle(handle);
    if (p_dev_rec == nullptr) {
      // |btm_sec_cb.api.p_auth_complete_callback| may cause |p_dev_rec| to be
      // deallocated.
      log::warn("Device record was deallocated after user callback");
      return;
    }
  }

  log::debug(
      "Disconnection complete device:{} name:{} state:{} reason:{} "
      "sec_req:{:x}",
      ADDRESS_TO_LOGGABLE_CSTR(p_dev_rec->bd_addr),
      reinterpret_cast<char const*>(p_dev_rec->sec_bd_name),
      tBTM_SEC_CB::btm_pair_state_descr(btm_sec_cb.pairing_state),
      hci_reason_code_text(reason).c_str(),
      p_dev_rec->sec_rec.security_required);

  // TODO Should this be gated by the transport check below ?
  btm_ble_update_mode_operation(HCI_ROLE_UNKNOWN, &p_dev_rec->bd_addr,
                                HCI_SUCCESS);
  /* see sec_flags processing in btm_acl_removed */

  if (transport == BT_TRANSPORT_LE) {
    p_dev_rec->ble_hci_handle = HCI_INVALID_HANDLE;
    p_dev_rec->sec_rec.sec_flags &=
        ~(BTM_SEC_LE_AUTHENTICATED | BTM_SEC_LE_ENCRYPTED |
          BTM_SEC_ROLE_SWITCHED);
    p_dev_rec->sec_rec.enc_key_size = 0;
    p_dev_rec->suggested_tx_octets = 0;

    if ((p_dev_rec->sec_rec.sec_flags & BTM_SEC_LE_LINK_KEY_KNOWN) == 0) {
      p_dev_rec->sec_rec.sec_flags &=
          ~(BTM_SEC_LE_LINK_KEY_AUTHED | BTM_SEC_LE_AUTHENTICATED);
    }
  } else {
    p_dev_rec->hci_handle = HCI_INVALID_HANDLE;
    p_dev_rec->sec_rec.sec_flags &=
        ~(BTM_SEC_AUTHENTICATED | BTM_SEC_ENCRYPTED | BTM_SEC_ROLE_SWITCHED |
          BTM_SEC_16_DIGIT_PIN_AUTHED);

    // Remove temporary key.
    if (p_dev_rec->sec_rec.bond_type == BOND_TYPE_TEMPORARY)
      p_dev_rec->sec_rec.sec_flags &= ~(BTM_SEC_LINK_KEY_KNOWN);
  }

  /* Some devices hardcode sample LTK value from spec, instead of generating
   * one. Treat such devices as insecure, and remove such bonds on
   * disconnection.
   */
  if (is_sample_ltk(p_dev_rec->sec_rec.ble_keys.pltk)) {
    log::info("removing bond to device that used sample LTK: {}",
              ADDRESS_TO_LOGGABLE_CSTR(p_dev_rec->bd_addr));

    bta_dm_remove_device(p_dev_rec->bd_addr);
    return;
  }

  if (p_dev_rec->sec_rec.sec_state == BTM_SEC_STATE_DISCONNECTING_BOTH) {
    log::debug("Waiting for other transport to disconnect current:{}",
               bt_transport_text(transport).c_str());
    p_dev_rec->sec_rec.sec_state = (transport == BT_TRANSPORT_LE)
                                       ? BTM_SEC_STATE_DISCONNECTING
                                       : BTM_SEC_STATE_DISCONNECTING_BLE;
    return;
  }
  p_dev_rec->sec_rec.sec_state = BTM_SEC_STATE_IDLE;
  p_dev_rec->sec_rec.security_required = BTM_SEC_NONE;

  if (p_dev_rec->sec_rec.p_callback != nullptr) {
    tBTM_SEC_CALLBACK* p_callback = p_dev_rec->sec_rec.p_callback;
    /* when the peer device time out the authentication before
       we do, this call back must be reset here */
    p_dev_rec->sec_rec.p_callback = nullptr;
    (*p_callback)(&p_dev_rec->bd_addr, transport, p_dev_rec->sec_rec.p_ref_data,
                  BTM_ERR_PROCESSING);
    log::debug("Cleaned up pending security state device:{} transport:{}",
               ADDRESS_TO_LOGGABLE_CSTR(p_dev_rec->bd_addr),
               bt_transport_text(transport).c_str());
  }
}

void btm_sec_role_changed(tHCI_STATUS hci_status, const RawAddress& bd_addr,
                          tHCI_ROLE new_role) {
  tBTM_SEC_DEV_REC* p_dev_rec = btm_find_dev(bd_addr);

  if (p_dev_rec == nullptr || hci_status != HCI_SUCCESS) {
    return;
  }
  if (new_role == HCI_ROLE_CENTRAL && btm_dev_authenticated(p_dev_rec) &&
      !btm_dev_encrypted(p_dev_rec)) {
    BTM_SetEncryption(p_dev_rec->bd_addr, BT_TRANSPORT_BR_EDR, NULL, NULL,
                      BTM_BLE_SEC_NONE);
  }
}

static void read_encryption_key_size_complete_after_key_refresh(
    uint8_t status, uint16_t handle, uint8_t key_size) {
  if (status == HCI_ERR_INSUFFCIENT_SECURITY) {
    /* If remote device stop the encryption before we call "Read Encryption Key
     * Size", we might receive Insufficient Security, which means that link is
     * no longer encrypted. */
    log::info("encryption stopped on link: 0x{:x} ", handle);
    return;
  }

  if (status != HCI_SUCCESS) {
    log::info("disconnecting, status: 0x{:x}", status);
    acl_disconnect_from_handle(handle, HCI_ERR_PEER_USER,
                               "stack::btu_hcif Key size fail");
    return;
  }

  if (key_size < MIN_KEY_SIZE) {
    log::error(
        "encryption key too short, disconnecting. handle: 0x{:x} key_size {}",
        handle, key_size);

    acl_disconnect_from_handle(handle, HCI_ERR_HOST_REJECT_SECURITY,
                               "stack::btu::btu_hcif::read_encryption_key_size_"
                               "complete_after_key_refresh Key size too small");
    return;
  }

  btm_sec_encrypt_change(handle, static_cast<tHCI_STATUS>(status),
                         1 /* enc_enable */);
}

void btm_sec_encryption_key_refresh_complete(uint16_t handle,
                                             tHCI_STATUS status) {
  if (status != HCI_SUCCESS || BTM_IsBleConnection(handle) ||
      // Skip encryption key size check when using set_min_encryption_key_size
      bluetooth::shim::GetController()->IsSupported(
          bluetooth::hci::OpCode::SET_MIN_ENCRYPTION_KEY_SIZE)) {
    btm_sec_encrypt_change(handle, static_cast<tHCI_STATUS>(status),
                           (status == HCI_SUCCESS) ? 1 : 0);
  } else {
    btsnd_hcic_read_encryption_key_size(
        handle,
        base::Bind(&read_encryption_key_size_complete_after_key_refresh));
  }
}

/** This function is called when a new connection link key is generated */
void btm_sec_link_key_notification(const RawAddress& p_bda,
                                   const Octet16& link_key, uint8_t key_type) {
  tBTM_SEC_DEV_REC* p_dev_rec = btm_find_or_alloc_dev(p_bda);
  bool we_are_bonding = false;
  bool ltk_derived_lk = false;

  log::debug("New link key generated device:{} key_type:{}",
             ADDRESS_TO_LOGGABLE_CSTR(p_bda), key_type);

  if ((key_type >= BTM_LTK_DERIVED_LKEY_OFFSET + BTM_LKEY_TYPE_COMBINATION) &&
      (key_type <=
       BTM_LTK_DERIVED_LKEY_OFFSET + BTM_LKEY_TYPE_AUTH_COMB_P_256)) {
    ltk_derived_lk = true;
    key_type -= BTM_LTK_DERIVED_LKEY_OFFSET;
  }
  /* If connection was made to do bonding restore link security if changed */
  btm_restore_mode();

  if (key_type != BTM_LKEY_TYPE_CHANGED_COMB)
    p_dev_rec->sec_rec.link_key_type = key_type;

  p_dev_rec->sec_rec.sec_flags |= BTM_SEC_LINK_KEY_KNOWN;

  /*
   * Until this point in time, we do not know if MITM was enabled, hence we
   * add the extended security flag here.
   */
  if (p_dev_rec->sec_rec.pin_code_length >= 16 ||
      p_dev_rec->sec_rec.link_key_type == BTM_LKEY_TYPE_AUTH_COMB ||
      p_dev_rec->sec_rec.link_key_type == BTM_LKEY_TYPE_AUTH_COMB_P_256) {
    p_dev_rec->sec_rec.sec_flags |= BTM_SEC_LINK_KEY_AUTHED;
    p_dev_rec->sec_rec.sec_flags |= BTM_SEC_16_DIGIT_PIN_AUTHED;
  }

  /* BR/EDR connection, update the encryption key size to be 16 as always */
  p_dev_rec->sec_rec.enc_key_size = 16;
  p_dev_rec->sec_rec.link_key = link_key;

  if ((btm_sec_cb.pairing_state != BTM_PAIR_STATE_IDLE) &&
      (btm_sec_cb.pairing_bda == p_bda)) {
    if (btm_sec_cb.pairing_flags & BTM_PAIR_FLAGS_WE_STARTED_DD)
      we_are_bonding = true;
    else
      btm_sec_cb.change_pairing_state(BTM_PAIR_STATE_IDLE);
  }

  /* save LTK derived LK no matter what */
  if (ltk_derived_lk) {
    if (btm_sec_cb.api.p_link_key_callback) {
      log::verbose("Save LTK derived LK (key_type = {})",
                   p_dev_rec->sec_rec.link_key_type);
      (*btm_sec_cb.api.p_link_key_callback)(
          p_bda, p_dev_rec->dev_class, p_dev_rec->sec_bd_name, link_key,
          p_dev_rec->sec_rec.link_key_type, true /* is_ctkd */);
    }
  } else {
    if ((p_dev_rec->sec_rec.link_key_type == BTM_LKEY_TYPE_UNAUTH_COMB_P_256) ||
        (p_dev_rec->sec_rec.link_key_type == BTM_LKEY_TYPE_AUTH_COMB_P_256)) {
      p_dev_rec->sec_rec.new_encryption_key_is_p256 = true;
      log::verbose("set new_encr_key_256 to {}",
                   p_dev_rec->sec_rec.new_encryption_key_is_p256);
    }
  }

  if (IS_FLAG_ENABLED(bluffs_mitigation) &&
      p_dev_rec->sec_rec.is_bond_type_persistent() &&
      (p_dev_rec->is_device_type_br_edr() ||
       p_dev_rec->is_device_type_dual_mode())) {
    btm_sec_store_device_sc_support(p_dev_rec->get_br_edr_hci_handle(),
                                    p_dev_rec->SupportsSecureConnections());
  }

  /* If name is not known at this point delay calling callback until the name is
   */
  /* resolved. Unless it is a HID Device and we really need to send all link
   * keys. */
  if ((!(p_dev_rec->sec_rec.sec_flags & BTM_SEC_NAME_KNOWN) &&
       ((p_dev_rec->dev_class[1] & BTM_COD_MAJOR_CLASS_MASK) !=
        BTM_COD_MAJOR_PERIPHERAL)) &&
      !ltk_derived_lk) {
    log::verbose("Delayed BDA: {}, Type: {}", ADDRESS_TO_LOGGABLE_CSTR(p_bda),
                 key_type);

    p_dev_rec->sec_rec.link_key_not_sent = true;

    /* If it is for bonding nothing else will follow, so we need to start name
     * resolution */
    if (we_are_bonding) {
      SendRemoteNameRequest(p_bda);
    }

    log::verbose("rmt_io_caps:{}, sec_flags:x{:x}, dev_class[1]:x{:02x}",
                 p_dev_rec->sec_rec.rmt_io_caps, p_dev_rec->sec_rec.sec_flags,
                 p_dev_rec->dev_class[1]);
    return;
  }

/* We will save link key only if the user authorized it - BTE report link key in
 * all cases */
#ifdef BRCM_NONE_BTE
  if (p_dev_rec->sec_rec.sec_flags & BTM_SEC_LINK_KEY_AUTHED)
#endif
  {
    if (btm_sec_cb.api.p_link_key_callback) {
      if (ltk_derived_lk) {
        log::verbose(
            "btm_sec_link_key_notification()  LTK derived LK is saved already "
            "(key_type = {})",
            p_dev_rec->sec_rec.link_key_type);
      } else {
        (*btm_sec_cb.api.p_link_key_callback)(
            p_bda, p_dev_rec->dev_class, p_dev_rec->sec_bd_name, link_key,
            p_dev_rec->sec_rec.link_key_type, false /* is_ctkd */);
      }
    }
  }
}

/*******************************************************************************
 *
 * Function         btm_sec_link_key_request
 *
 * Description      This function is called when controller requests link key
 *
 * Returns          Pointer to the record or NULL
 *
 ******************************************************************************/
void btm_sec_link_key_request(const RawAddress bda) {
  tBTM_SEC_DEV_REC* p_dev_rec = btm_find_or_alloc_dev(bda);

  log::verbose("bda: {}", ADDRESS_TO_LOGGABLE_CSTR(bda));
  if (!concurrentPeerAuthIsEnabled()) {
    p_dev_rec->sec_rec.sec_state = BTM_SEC_STATE_AUTHENTICATING;
  }

  if ((btm_sec_cb.pairing_state == BTM_PAIR_STATE_WAIT_PIN_REQ) &&
      (btm_sec_cb.collision_start_time != 0) &&
      (btm_sec_cb.p_collided_dev_rec->bd_addr == bda)) {
    log::verbose(
        "btm_sec_link_key_request() rejecting link key req State: {} "
        "START_TIMEOUT : {}",
        btm_sec_cb.pairing_state, btm_sec_cb.collision_start_time);
    btsnd_hcic_link_key_neg_reply(bda);
    return;
  }
  if (p_dev_rec->sec_rec.sec_flags & BTM_SEC_LINK_KEY_KNOWN) {
    btsnd_hcic_link_key_req_reply(bda, p_dev_rec->sec_rec.link_key);
    return;
  }

  /* Notify L2CAP to increase timeout */
  l2c_pin_code_request(bda);

  /* The link key is not in the database and it is not known to the manager */
  btsnd_hcic_link_key_neg_reply(bda);
}

/*******************************************************************************
 *
 * Function         btm_sec_pairing_timeout
 *
 * Description      This function is called when host does not provide PIN
 *                  within requested time
 *
 * Returns          Pointer to the TLE struct
 *
 ******************************************************************************/
static void btm_sec_pairing_timeout(void* /* data */) {
  tBTM_SEC_CB* p_cb = &btm_sec_cb;
  tBTM_SEC_DEV_REC* p_dev_rec;
  tBTM_AUTH_REQ auth_req = (btm_sec_cb.devcb.loc_io_caps == BTM_IO_CAP_NONE)
                               ? BTM_AUTH_AP_NO
                               : BTM_AUTH_AP_YES;
  BD_NAME name;

  p_dev_rec = btm_find_dev(p_cb->pairing_bda);

  log::verbose("State: {}   Flags: {}",
               tBTM_SEC_CB::btm_pair_state_descr(p_cb->pairing_state),
               p_cb->pairing_flags);

  switch (p_cb->pairing_state) {
    case BTM_PAIR_STATE_WAIT_PIN_REQ:
      btm_sec_bond_cancel_complete();
      break;

    case BTM_PAIR_STATE_WAIT_LOCAL_PIN:
      if ((btm_sec_cb.pairing_flags & BTM_PAIR_FLAGS_PRE_FETCH_PIN) == 0)
        btsnd_hcic_pin_code_neg_reply(p_cb->pairing_bda);
      btm_sec_cb.change_pairing_state(BTM_PAIR_STATE_IDLE);
      /* We need to notify the UI that no longer need the PIN */
      if (btm_sec_cb.api.p_auth_complete_callback) {
        if (p_dev_rec == NULL) {
          name[0] = 0;
          (*btm_sec_cb.api.p_auth_complete_callback)(
              p_cb->pairing_bda, kDevClassEmpty, name, HCI_ERR_CONNECTION_TOUT);
        } else
          NotifyBondingChange(*p_dev_rec, HCI_ERR_CONNECTION_TOUT);
      }
      break;

    case BTM_PAIR_STATE_WAIT_NUMERIC_CONFIRM:
      btsnd_hcic_user_conf_reply(p_cb->pairing_bda, false);
      /* btm_sec_cb.change_pairing_state (BTM_PAIR_STATE_IDLE); */
      break;

    case BTM_PAIR_STATE_KEY_ENTRY:
      if (btm_sec_cb.devcb.loc_io_caps != BTM_IO_CAP_NONE) {
        btsnd_hcic_user_passkey_neg_reply(p_cb->pairing_bda);
      } else {
        btm_sec_cb.change_pairing_state(BTM_PAIR_STATE_IDLE);
      }
      break;

    case BTM_PAIR_STATE_WAIT_LOCAL_IOCAPS:
      // TODO(optedoblivion): Inject OOB_DATA_PRESENT Flag
      btsnd_hcic_io_cap_req_reply(p_cb->pairing_bda,
                                  btm_sec_cb.devcb.loc_io_caps, BTM_OOB_NONE,
                                  auth_req);
      btm_sec_cb.change_pairing_state(BTM_PAIR_STATE_IDLE);
      break;

    case BTM_PAIR_STATE_WAIT_LOCAL_OOB_RSP:
      btsnd_hcic_rem_oob_neg_reply(p_cb->pairing_bda);
      btm_sec_cb.change_pairing_state(BTM_PAIR_STATE_IDLE);
      break;

    case BTM_PAIR_STATE_WAIT_DISCONNECT:
      /* simple pairing failed. Started a 1-sec timer at simple pairing
       * complete.
       * now it's time to tear down the ACL link*/
      if (p_dev_rec == NULL) {
        log::error("BTM_PAIR_STATE_WAIT_DISCONNECT unknown BDA: {}",
                   ADDRESS_TO_LOGGABLE_CSTR(p_cb->pairing_bda));
        break;
      }
      btm_sec_send_hci_disconnect(
          p_dev_rec, HCI_ERR_AUTH_FAILURE, p_dev_rec->hci_handle,
          "stack::btm::btm_sec::btm_sec_pairing_timeout");
      btm_sec_cb.change_pairing_state(BTM_PAIR_STATE_IDLE);
      break;

    case BTM_PAIR_STATE_WAIT_AUTH_COMPLETE:
    case BTM_PAIR_STATE_GET_REM_NAME:
      /* We need to notify the UI that timeout has happened while waiting for
       * authentication*/
      btm_sec_cb.change_pairing_state(BTM_PAIR_STATE_IDLE);
      if (btm_sec_cb.api.p_auth_complete_callback) {
        if (p_dev_rec == NULL) {
          name[0] = 0;
          (*btm_sec_cb.api.p_auth_complete_callback)(
              p_cb->pairing_bda, kDevClassEmpty, name, HCI_ERR_CONNECTION_TOUT);
        } else {
          NotifyBondingChange(*p_dev_rec, HCI_ERR_CONNECTION_TOUT);
        }
      }
      break;

    default:
      log::warn("not processed state: {}",
                tBTM_SEC_CB::btm_pair_state_descr(btm_sec_cb.pairing_state));
      btm_sec_cb.change_pairing_state(BTM_PAIR_STATE_IDLE);
      break;
  }
}

/*******************************************************************************
 *
 * Function         btm_sec_pin_code_request
 *
 * Description      This function is called when controller requests PIN code
 *
 * Returns          Pointer to the record or NULL
 *
 ******************************************************************************/
void btm_sec_pin_code_request(const RawAddress p_bda) {
  tBTM_SEC_DEV_REC* p_dev_rec;
  tBTM_SEC_CB* p_cb = &btm_sec_cb;

  /* Tell L2CAP that there was a PIN code request,  */
  /* it may need to stretch timeouts                */
  l2c_pin_code_request(p_bda);

  log::debug("Controller requests PIN code device:{} state:{}",
             ADDRESS_TO_LOGGABLE_CSTR(p_bda),
             tBTM_SEC_CB::btm_pair_state_descr(btm_sec_cb.pairing_state));

  RawAddress local_bd_addr = *controller_get_interface()->get_address();
  if (p_bda == local_bd_addr) {
    btsnd_hcic_pin_code_neg_reply(p_bda);
    return;
  }

  if (btm_sec_cb.pairing_state != BTM_PAIR_STATE_IDLE) {
    if ((p_bda == btm_sec_cb.pairing_bda) &&
        (btm_sec_cb.pairing_state == BTM_PAIR_STATE_WAIT_AUTH_COMPLETE)) {
      btsnd_hcic_pin_code_neg_reply(p_bda);
      return;
    } else if ((btm_sec_cb.pairing_state != BTM_PAIR_STATE_WAIT_PIN_REQ) ||
               p_bda != btm_sec_cb.pairing_bda) {
      log::warn("btm_sec_pin_code_request() rejected - state: {}",
                tBTM_SEC_CB::btm_pair_state_descr(btm_sec_cb.pairing_state));
      btsnd_hcic_pin_code_neg_reply(p_bda);
      return;
    }
  }

  p_dev_rec = btm_find_or_alloc_dev(p_bda);
  /* received PIN code request. must be non-sm4 */
  p_dev_rec->sm4 = BTM_SM4_KNOWN;

  if (btm_sec_cb.pairing_state == BTM_PAIR_STATE_IDLE) {
    btm_sec_cb.pairing_bda = p_bda;

    btm_sec_cb.pairing_flags = BTM_PAIR_FLAGS_PEER_STARTED_DD;
  }

  if (!p_cb->pairing_disabled && (p_cb->cfg.pin_type == HCI_PIN_TYPE_FIXED)) {
    log::verbose("btm_sec_pin_code_request fixed pin replying");
    btm_sec_cb.change_pairing_state(BTM_PAIR_STATE_WAIT_AUTH_COMPLETE);
    btsnd_hcic_pin_code_req_reply(p_bda, p_cb->cfg.pin_code_len,
                                  p_cb->cfg.pin_code);
    return;
  }

  /* Use the connecting device's CoD for the connection */
  if ((p_bda == p_cb->connecting_bda) &&
      (p_cb->connecting_dc[0] || p_cb->connecting_dc[1] ||
       p_cb->connecting_dc[2]))
    p_dev_rec->dev_class = p_cb->connecting_dc;

  /* We could have started connection after asking user for the PIN code */
  if (btm_sec_cb.pin_code_len != 0) {
    log::verbose("btm_sec_pin_code_request bonding sending reply");
    btsnd_hcic_pin_code_req_reply(p_bda, btm_sec_cb.pin_code_len,
                                  p_cb->pin_code);

    /* Mark that we forwarded received from the user PIN code */
    btm_sec_cb.pin_code_len = 0;

    /* We can change mode back right away, that other connection being
     * established */
    /* is not forced to be secure - found a FW issue, so we can not do this
    btm_restore_mode(); */

    btm_sec_cb.change_pairing_state(BTM_PAIR_STATE_WAIT_AUTH_COMPLETE);
  }

  /* If pairing disabled OR (no PIN callback and not bonding) */
  /* OR we could not allocate entry in the database reject pairing request */
  else if (p_cb->pairing_disabled ||
           (p_cb->api.p_pin_callback == NULL)

           /* OR Microsoft keyboard can for some reason try to establish
            * connection
            */
           /*  the only thing we can do here is to shut it up.  Normally we will
              be originator */
           /*  for keyboard bonding */
           || (!p_dev_rec->IsLocallyInitiated() &&
               ((p_dev_rec->dev_class[1] & BTM_COD_MAJOR_CLASS_MASK) ==
                BTM_COD_MAJOR_PERIPHERAL) &&
               (p_dev_rec->dev_class[2] & BTM_COD_MINOR_KEYBOARD))) {
    log::warn(
        "btm_sec_pin_code_request(): Pairing disabled:{}; PIN callback:{}, Dev "
        "Rec:{}!",
        p_cb->pairing_disabled, fmt::ptr(p_cb->api.p_pin_callback),
        fmt::ptr(p_dev_rec));

    btsnd_hcic_pin_code_neg_reply(p_bda);
  }
  /* Notify upper layer of PIN request and start expiration timer */
  else {
    btm_sec_cb.change_pairing_state(BTM_PAIR_STATE_WAIT_LOCAL_PIN);
    /* Pin code request can not come at the same time as connection request */
    p_cb->connecting_bda = p_bda;
    p_cb->connecting_dc = p_dev_rec->dev_class;

    /* Check if the name is known */
    /* Even if name is not known we might not be able to get one */
    /* this is the case when we are already getting something from the */
    /* device, so HCI level is flow controlled */
    /* Also cannot send remote name request while paging, i.e. connection is not
     * completed */
    if (p_dev_rec->sec_rec.sec_flags & BTM_SEC_NAME_KNOWN) {
      log::verbose("btm_sec_pin_code_request going for callback");

      btm_sec_cb.pairing_flags |= BTM_PAIR_FLAGS_PIN_REQD;
      if (p_cb->api.p_pin_callback) {
        (*p_cb->api.p_pin_callback)(
            p_bda, p_dev_rec->dev_class, p_dev_rec->sec_bd_name,
            (p_dev_rec->sec_rec.required_security_flags_for_pairing &
             BTM_SEC_IN_MIN_16_DIGIT_PIN));
      }
    } else {
      log::verbose("btm_sec_pin_code_request going for remote name");

      /* We received PIN code request for the device with unknown name */
      /* it is not user friendly just to ask for the PIN without name */
      /* try to get name at first */
      SendRemoteNameRequest(p_dev_rec->bd_addr);
    }
  }

  return;
}

/*******************************************************************************
 *
 * Function         btm_sec_update_clock_offset
 *
 * Description      This function is called to update clock offset
 *
 * Returns          void
 *
 ******************************************************************************/
void btm_sec_update_clock_offset(uint16_t handle, uint16_t clock_offset) {
  tBTM_SEC_DEV_REC* p_dev_rec;
  tBTM_INQ_INFO* p_inq_info;

  p_dev_rec = btm_find_dev_by_handle(handle);
  if (p_dev_rec == NULL) return;

  p_dev_rec->clock_offset = clock_offset | BTM_CLOCK_OFFSET_VALID;

  p_inq_info = BTM_InqDbRead(p_dev_rec->bd_addr);
  if (p_inq_info == NULL) return;

  p_inq_info->results.clock_offset = clock_offset | BTM_CLOCK_OFFSET_VALID;
}

uint16_t BTM_GetClockOffset(const RawAddress& remote_bda) {
  tBTM_SEC_DEV_REC* p_dev_rec = btm_find_dev(remote_bda);
  return (p_dev_rec) ? p_dev_rec->clock_offset : 0;
}

/******************************************************************
 * S T A T I C     F U N C T I O N S
 ******************************************************************/

/*******************************************************************************
 *
 * Function         btm_sec_execute_procedure
 *
 * Description      This function is called to start required security
 *                  procedure.  There is a case when multiplexing protocol
 *                  calls this function on the originating side, connection to
 *                  the peer will not be established.  This function in this
 *                  case performs only authorization.
 *
 * Returns          BTM_SUCCESS     - permission is granted
 *                  BTM_CMD_STARTED - in process
 *                  BTM_NO_RESOURCES  - permission declined
 *
 ******************************************************************************/
tBTM_STATUS btm_sec_execute_procedure(tBTM_SEC_DEV_REC* p_dev_rec) {
  CHECK(p_dev_rec != nullptr);
  log::debug(
      "security_required:0x{:x} security_flags:0x{:x} security_state:{}[{}]",
      p_dev_rec->sec_rec.security_required, p_dev_rec->sec_rec.sec_flags,
      security_state_text(
          static_cast<tSECURITY_STATE>(p_dev_rec->sec_rec.sec_state))
          .c_str(),
      p_dev_rec->sec_rec.sec_state);

  if (p_dev_rec->sec_rec.sec_state != BTM_SEC_STATE_IDLE &&
      p_dev_rec->sec_rec.sec_state != BTM_SEC_STATE_LE_ENCRYPTING) {
    log::info("No immediate action taken in busy state: {}",
              security_state_text(p_dev_rec->sec_rec.sec_state).c_str());
    return (BTM_CMD_STARTED);
  }

  /* If any security is required, get the name first */
  if (!(p_dev_rec->sec_rec.sec_flags & BTM_SEC_NAME_KNOWN) &&
      (p_dev_rec->hci_handle != HCI_INVALID_HANDLE)) {
    log::debug("Security Manager: Start get name");
    if (!btm_sec_start_get_name(p_dev_rec)) {
      log::warn("Unable to start remote name request");
      return (BTM_NO_RESOURCES);
    }
    return (BTM_CMD_STARTED);
  }

  /* If connection is not authenticated and authentication is required */
  /* start authentication and return PENDING to the caller */
  if (p_dev_rec->hci_handle != HCI_INVALID_HANDLE) {
    bool start_auth = false;

    // Check link status of BR/EDR
    if (!(p_dev_rec->sec_rec.sec_flags & BTM_SEC_AUTHENTICATED)) {
      if (p_dev_rec->IsLocallyInitiated()) {
        if (p_dev_rec->sec_rec.security_required &
            (BTM_SEC_OUT_AUTHENTICATE | BTM_SEC_OUT_ENCRYPT)) {
<<<<<<< HEAD
          LOG_DEBUG("Outgoing authentication/encryption Required");
=======
          log::debug("Outgoing authentication/encryption Required");
>>>>>>> 8786b78c
          start_auth = true;
        }
      } else {
        if (p_dev_rec->sec_rec.security_required &
            (BTM_SEC_IN_AUTHENTICATE | BTM_SEC_IN_ENCRYPT)) {
<<<<<<< HEAD
          LOG_DEBUG("Incoming authentication/encryption Required");
=======
          log::debug("Incoming authentication/encryption Required");
>>>>>>> 8786b78c
          start_auth = true;
        }
      }
    }

    if (!(p_dev_rec->sec_rec.sec_flags & BTM_SEC_16_DIGIT_PIN_AUTHED)) {
      /*
       * We rely on BTM_SEC_16_DIGIT_PIN_AUTHED being set if MITM is in use,
       * as 16 DIGIT is only needed if MITM is not used. Unfortunately, the
       * BTM_SEC_AUTHENTICATED is used for both MITM and non-MITM
       * authenticated connections, hence we cannot distinguish here.
       */
      if (!p_dev_rec->IsLocallyInitiated()) {
        if (p_dev_rec->sec_rec.security_required &
            BTM_SEC_IN_MIN_16_DIGIT_PIN) {
          log::debug("BTM_SEC_IN_MIN_16_DIGIT_PIN Required");
          start_auth = true;
        }
      }
    }

    if (start_auth) {
      log::debug("Security Manager: Start authentication");

      /*
       * If we do have a link-key, but we end up here because we need an
       * upgrade, then clear the link-key known and authenticated flag before
       * restarting authentication.
       * WARNING: If the controller has link-key, it is optional and
       * recommended for the controller to send a Link_Key_Request.
       * In case we need an upgrade, the only alternative would be to delete
       * the existing link-key. That could lead to very bad user experience
       * or even IOP issues, if a reconnect causes a new connection that
       * requires an upgrade.
       */
      if ((p_dev_rec->sec_rec.sec_flags & BTM_SEC_LINK_KEY_KNOWN) &&
          (!(p_dev_rec->sec_rec.sec_flags & BTM_SEC_16_DIGIT_PIN_AUTHED) &&
           (!p_dev_rec->IsLocallyInitiated() &&
            (p_dev_rec->sec_rec.security_required &
             BTM_SEC_IN_MIN_16_DIGIT_PIN)))) {
        p_dev_rec->sec_rec.sec_flags &=
            ~(BTM_SEC_LINK_KEY_KNOWN | BTM_SEC_LINK_KEY_AUTHED |
              BTM_SEC_AUTHENTICATED);
      }

      btm_sec_wait_and_start_authentication(p_dev_rec);
      return (BTM_CMD_STARTED);
    }
  }

  /* If connection is not encrypted and encryption is required */
  /* start encryption and return PENDING to the caller */
  if (!(p_dev_rec->sec_rec.sec_flags & BTM_SEC_ENCRYPTED) &&
      ((p_dev_rec->IsLocallyInitiated() &&
        (p_dev_rec->sec_rec.security_required & BTM_SEC_OUT_ENCRYPT)) ||
       (!p_dev_rec->IsLocallyInitiated() &&
        (p_dev_rec->sec_rec.security_required & BTM_SEC_IN_ENCRYPT))) &&
      (p_dev_rec->hci_handle != HCI_INVALID_HANDLE)) {
    log::verbose("Security Manager: Start encryption");

    btsnd_hcic_set_conn_encrypt(p_dev_rec->hci_handle, true);
    p_dev_rec->sec_rec.sec_state = BTM_SEC_STATE_ENCRYPTING;
    return (BTM_CMD_STARTED);
  } else {
    log::debug("Encryption not required");
  }

  if ((p_dev_rec->sec_rec.security_required & BTM_SEC_MODE4_LEVEL4) &&
      (p_dev_rec->sec_rec.link_key_type != BTM_LKEY_TYPE_AUTH_COMB_P_256)) {
    log::verbose(
        "Security Manager: SC only service, but link key type is 0x{:02x} "
        "-security failure",
        p_dev_rec->sec_rec.link_key_type);
    return (BTM_FAILED_ON_SECURITY);
  }

  if (access_secure_service_from_temp_bond(
          p_dev_rec, p_dev_rec->IsLocallyInitiated(),
          p_dev_rec->sec_rec.security_required)) {
    log::error(
        "Trying to access a secure service from a temp bonding, rejecting");
    return (BTM_FAILED_ON_SECURITY);
  }

  /* All required  security procedures already established */
  p_dev_rec->sec_rec.security_required &=
      ~(BTM_SEC_OUT_AUTHENTICATE | BTM_SEC_IN_AUTHENTICATE |
        BTM_SEC_OUT_ENCRYPT | BTM_SEC_IN_ENCRYPT);

  log::verbose("Security Manager: access granted");

  return (BTM_SUCCESS);
}

/*******************************************************************************
 *
 * Function         btm_sec_start_get_name
 *
 * Description      This function is called to start get name procedure
 *
 * Returns          true if started
 *
 ******************************************************************************/
static bool btm_sec_start_get_name(tBTM_SEC_DEV_REC* p_dev_rec) {
  if (!BTM_IsDeviceUp()) return false;

  p_dev_rec->sec_rec.sec_state = BTM_SEC_STATE_GETTING_NAME;

  /* 0 and NULL are as timeout and callback params because they are not used in
   * security get name case */
  SendRemoteNameRequest(p_dev_rec->bd_addr);
  return true;
}

/*******************************************************************************
 *
 * Function         btm_sec_wait_and_start_authentication
 *
 * Description      This function is called to add an alarm to wait and start
 *                  authentication
 *
 ******************************************************************************/
static void btm_sec_wait_and_start_authentication(tBTM_SEC_DEV_REC* p_dev_rec) {
  auto addr = new RawAddress(p_dev_rec->bd_addr);
  int32_t delay_auth =
      osi_property_get_int32("bluetooth.btm.sec.delay_auth_ms.value", 0);

  /* Overwrite the system-wide authentication delay if device-specific
   * interoperability delay is needed. */
  if (interop_match_addr(INTEROP_DELAY_AUTH, addr)) {
    delay_auth = BTM_SEC_START_AUTH_DELAY;
  }

  bt_status_t status = do_in_main_thread_delayed(
      FROM_HERE, base::Bind(&btm_sec_auth_timer_timeout, addr),
      std::chrono::milliseconds(delay_auth));
  if (status != BT_STATUS_SUCCESS) {
    log::error("do_in_main_thread_delayed failed. directly calling");
    btm_sec_auth_timer_timeout(addr);
  }
}

/*******************************************************************************
 *
 * Function         btm_sec_auth_timer_timeout
 *
 * Description      called after wait timeout to request authentication
 *
 ******************************************************************************/
static void btm_sec_auth_timer_timeout(void* data) {
  RawAddress* p_addr = (RawAddress*)data;
  tBTM_SEC_DEV_REC* p_dev_rec = btm_find_dev(*p_addr);
  delete p_addr;
  if (p_dev_rec == NULL) {
    log::info("invalid device or not found");
  } else if (btm_dev_authenticated(p_dev_rec)) {
    log::info("device is already authenticated");
    if (p_dev_rec->sec_rec.p_callback) {
      (*p_dev_rec->sec_rec.p_callback)(&p_dev_rec->bd_addr, BT_TRANSPORT_BR_EDR,
                                       p_dev_rec->sec_rec.p_ref_data,
                                       BTM_SUCCESS);
    }
  } else if (p_dev_rec->sec_rec.sec_state == BTM_SEC_STATE_AUTHENTICATING) {
    log::info("device is in the process of authenticating");
  } else {
    log::info("starting authentication");
    p_dev_rec->sec_rec.sec_state = BTM_SEC_STATE_AUTHENTICATING;
    btsnd_hcic_auth_request(p_dev_rec->hci_handle);
  }
}

/*******************************************************************************
 *
 * Function         btm_sec_collision_timeout
 *
 * Description      Encryption could not start because of the collision
 *                  try to do it again
 *
 * Returns          Pointer to the TLE struct
 *
 ******************************************************************************/
static void btm_sec_collision_timeout(void* /* data */) {
  log::verbose("restaring security process after collision");

  tBTM_STATUS status = btm_sec_execute_procedure(btm_sec_cb.p_collided_dev_rec);

  /* If result is pending reply from the user or from the device is pending */
  if (status != BTM_CMD_STARTED) {
    /* There is no next procedure or start of procedure failed, notify the
     * waiting layer */
    btm_sec_dev_rec_cback_event(btm_sec_cb.p_collided_dev_rec, status, false);
  }
}

/*******************************************************************************
 *
 * Function         btm_send_link_key_notif
 *
 * Description      Call the link key callback.
 *
 * Returns          void
 *
 ******************************************************************************/
static void btm_send_link_key_notif(tBTM_SEC_DEV_REC* p_dev_rec) {
  if (btm_sec_cb.api.p_link_key_callback)
    (*btm_sec_cb.api.p_link_key_callback)(
        p_dev_rec->bd_addr, p_dev_rec->dev_class, p_dev_rec->sec_bd_name,
        p_dev_rec->sec_rec.link_key, p_dev_rec->sec_rec.link_key_type, false);
}

/*******************************************************************************
 *
 * Function         btm_restore_mode
 *
 * Description      This function returns the security mode to previous setting
 *                  if it was changed during bonding.
 *
 *
 * Parameters:      void
 *
 ******************************************************************************/
static void btm_restore_mode(void) {
  if (btm_sec_cb.security_mode_changed) {
    btm_sec_cb.security_mode_changed = false;
    btsnd_hcic_write_auth_enable(false);
  }

  if (btm_sec_cb.pin_type_changed) {
    btm_sec_cb.pin_type_changed = false;
    btsnd_hcic_write_pin_type(btm_sec_cb.cfg.pin_type);
  }
}

/*******************************************************************************
 *
 * Function         change_pairing_state
 *
 * Description      This function is called to change pairing state
 *
 ******************************************************************************/
void tBTM_SEC_CB::change_pairing_state(tBTM_PAIRING_STATE new_state) {
  tBTM_PAIRING_STATE old_state = pairing_state;

  log::debug("Pairing state changed {} => {} pairing_flags:0x{:x}",
             tBTM_SEC_CB::btm_pair_state_descr(pairing_state),
             tBTM_SEC_CB::btm_pair_state_descr(new_state), pairing_flags);

  if (pairing_state != new_state) {
    BTM_LogHistory(
        kBtmLogTag, btm_sec_cb.pairing_bda, "Pairing state changed",
        base::StringPrintf("%s => %s",
                           tBTM_SEC_CB::btm_pair_state_descr(pairing_state),
                           tBTM_SEC_CB::btm_pair_state_descr(new_state)));
  }
  pairing_state = new_state;

  if (new_state == BTM_PAIR_STATE_IDLE) {
    alarm_cancel(pairing_timer);

    pairing_flags = 0;
    pin_code_len = 0;

    /* Make sure the the lcb shows we are not bonding */
    l2cu_update_lcb_4_bonding(pairing_bda, false);

    btm_restore_mode();
    btm_sec_check_pending_reqs();
    btm_inq_clear_ssp();

    pairing_bda = RawAddress::kAny;
  } else {
    /* If transitioning out of idle, mark the lcb as bonding */
    if (old_state == BTM_PAIR_STATE_IDLE)
      l2cu_update_lcb_4_bonding(pairing_bda, true);

    alarm_set_on_mloop(btm_sec_cb.pairing_timer, BTM_SEC_TIMEOUT_VALUE * 1000,
                       btm_sec_pairing_timeout, NULL);
  }
}

/*******************************************************************************
 *
 * Function         btm_pair_state_descr
 *
 * Description      Return state description for tracing
 *
 ******************************************************************************/
const char* tBTM_SEC_CB::btm_pair_state_descr(tBTM_PAIRING_STATE state) {
  switch (state) {
    case BTM_PAIR_STATE_IDLE:
      return ("IDLE");
    case BTM_PAIR_STATE_GET_REM_NAME:
      return ("GET_REM_NAME");
    case BTM_PAIR_STATE_WAIT_PIN_REQ:
      return ("WAIT_PIN_REQ");
    case BTM_PAIR_STATE_WAIT_LOCAL_PIN:
      return ("WAIT_LOCAL_PIN");
    case BTM_PAIR_STATE_WAIT_NUMERIC_CONFIRM:
      return ("WAIT_NUM_CONFIRM");
    case BTM_PAIR_STATE_KEY_ENTRY:
      return ("KEY_ENTRY");
    case BTM_PAIR_STATE_WAIT_LOCAL_OOB_RSP:
      return ("WAIT_LOCAL_OOB_RSP");
    case BTM_PAIR_STATE_WAIT_LOCAL_IOCAPS:
      return ("WAIT_LOCAL_IOCAPS");
    case BTM_PAIR_STATE_INCOMING_SSP:
      return ("INCOMING_SSP");
    case BTM_PAIR_STATE_WAIT_AUTH_COMPLETE:
      return ("WAIT_AUTH_COMPLETE");
    case BTM_PAIR_STATE_WAIT_DISCONNECT:
      return ("WAIT_DISCONNECT");
  }

  return ("???");
}

/*******************************************************************************
 *
 * Function         btm_sec_dev_rec_cback_event
 *
 * Description      This function calls the callback function with the given
 *                  result and clear the callback function.
 *
 * Parameters:      void
 *
 ******************************************************************************/
void btm_sec_dev_rec_cback_event(tBTM_SEC_DEV_REC* p_dev_rec,
                                 tBTM_STATUS btm_status, bool is_le_transport) {
  ASSERT(p_dev_rec != nullptr);
  log::debug("transport={}, btm_status={}", is_le_transport ? "le" : "classic",
             btm_status_text(btm_status).c_str());

  tBTM_SEC_CALLBACK* p_callback = p_dev_rec->sec_rec.p_callback;
  p_dev_rec->sec_rec.p_callback = NULL;
  if (p_callback != nullptr) {
    if (is_le_transport) {
      (*p_callback)(&p_dev_rec->ble.pseudo_addr, BT_TRANSPORT_LE,
                    p_dev_rec->sec_rec.p_ref_data, btm_status);
    } else {
      (*p_callback)(&p_dev_rec->bd_addr, BT_TRANSPORT_BR_EDR,
                    p_dev_rec->sec_rec.p_ref_data, btm_status);
    }
  }

  btm_sec_check_pending_reqs();
}

void btm_sec_cr_loc_oob_data_cback_event(const RawAddress& address,
                                         tSMP_LOC_OOB_DATA loc_oob_data) {
  tBTM_LE_EVT_DATA evt_data = {
      .local_oob_data = loc_oob_data,
  };
  if (btm_sec_cb.api.p_le_callback) {
    (*btm_sec_cb.api.p_le_callback)(BTM_LE_SC_LOC_OOB_EVT, address, &evt_data);
  }
}

/*******************************************************************************
 *
 * Function         btm_sec_queue_mx_request
 *
 * Description      Return state description for tracing
 *
 ******************************************************************************/
static bool btm_sec_queue_mx_request(const RawAddress& bd_addr, uint16_t psm,
                                     bool is_orig, uint16_t security_required,
                                     tBTM_SEC_CALLBACK* p_callback,
                                     void* p_ref_data) {
  tBTM_SEC_QUEUE_ENTRY* p_e =
      (tBTM_SEC_QUEUE_ENTRY*)osi_malloc(sizeof(tBTM_SEC_QUEUE_ENTRY));

  p_e->psm = psm;
  p_e->is_orig = is_orig;
  p_e->p_callback = p_callback;
  p_e->p_ref_data = p_ref_data;
  p_e->transport = BT_TRANSPORT_BR_EDR;
  p_e->sec_act = BTM_BLE_SEC_NONE;
  p_e->bd_addr = bd_addr;
  p_e->rfcomm_security_requirement = security_required;

  log::verbose("PSM: 0x{:04x}  Is_Orig: {}  security_required: 0x{:x}", psm,
               is_orig, security_required);

  fixed_queue_enqueue(btm_sec_cb.sec_pending_q, p_e);

  return true;
}

static bool btm_sec_check_prefetch_pin(tBTM_SEC_DEV_REC* p_dev_rec) {
  uint8_t major = (uint8_t)(p_dev_rec->dev_class[1] & BTM_COD_MAJOR_CLASS_MASK);
  uint8_t minor = (uint8_t)(p_dev_rec->dev_class[2] & BTM_COD_MINOR_CLASS_MASK);
  bool rv = false;

  if ((major == BTM_COD_MAJOR_AUDIO) &&
      ((minor == BTM_COD_MINOR_CONFM_HANDSFREE) ||
       (minor == BTM_COD_MINOR_CAR_AUDIO))) {
    log::verbose(
        "Skipping pre-fetch PIN for carkit COD Major: 0x{:02x} Minor: 0x{:02x}",
        major, minor);

    if (!btm_sec_cb.security_mode_changed) {
      btm_sec_cb.security_mode_changed = true;
      btsnd_hcic_write_auth_enable(true);
    }
  } else {
    btm_sec_cb.change_pairing_state(BTM_PAIR_STATE_WAIT_LOCAL_PIN);

    /* If we got a PIN, use that, else try to get one */
    if (btm_sec_cb.pin_code_len) {
      BTM_PINCodeReply(p_dev_rec->bd_addr, BTM_SUCCESS, btm_sec_cb.pin_code_len,
                       btm_sec_cb.pin_code);
    } else {
      /* pin was not supplied - pre-fetch pin code now */
      if (btm_sec_cb.api.p_pin_callback &&
          ((btm_sec_cb.pairing_flags & BTM_PAIR_FLAGS_PIN_REQD) == 0)) {
        log::verbose("PIN code callback called");
        if (BTM_IsAclConnectionUp(p_dev_rec->bd_addr, BT_TRANSPORT_BR_EDR))
          btm_sec_cb.pairing_flags |= BTM_PAIR_FLAGS_PIN_REQD;
        (btm_sec_cb.api.p_pin_callback)(
            p_dev_rec->bd_addr, p_dev_rec->dev_class, p_dev_rec->sec_bd_name,
            (p_dev_rec->sec_rec.required_security_flags_for_pairing &
             BTM_SEC_IN_MIN_16_DIGIT_PIN));
      }
    }

    rv = true;
  }

  return rv;
}

/*******************************************************************************
 *
 * Function         btm_sec_queue_encrypt_request
 *
 * Description      encqueue encryption request when device has active security
 *                  process pending.
 *
 ******************************************************************************/
static void btm_sec_queue_encrypt_request(const RawAddress& bd_addr,
                                          tBT_TRANSPORT transport,
                                          tBTM_SEC_CALLBACK* p_callback,
                                          void* p_ref_data,
                                          tBTM_BLE_SEC_ACT sec_act) {
  tBTM_SEC_QUEUE_ENTRY* p_e =
      (tBTM_SEC_QUEUE_ENTRY*)osi_malloc(sizeof(tBTM_SEC_QUEUE_ENTRY) + 1);

  p_e->psm = 0; /* if PSM 0, encryption request */
  p_e->p_callback = p_callback;
  p_e->p_ref_data = p_ref_data;
  p_e->transport = transport;
  p_e->sec_act = sec_act;
  p_e->bd_addr = bd_addr;
  fixed_queue_enqueue(btm_sec_cb.sec_pending_q, p_e);
}

/*******************************************************************************
 *
 * Function         btm_sec_check_pending_enc_req
 *
 * Description      This function is called to send pending encryption callback
 *                  if waiting
 *
 * Returns          void
 *
 ******************************************************************************/
static void btm_sec_check_pending_enc_req(tBTM_SEC_DEV_REC* p_dev_rec,
                                          tBT_TRANSPORT transport,
                                          uint8_t encr_enable) {
  if (fixed_queue_is_empty(btm_sec_cb.sec_pending_q)) return;

  const tBTM_STATUS res = encr_enable ? BTM_SUCCESS : BTM_ERR_PROCESSING;
  list_t* list = fixed_queue_get_list(btm_sec_cb.sec_pending_q);
  for (const list_node_t* node = list_begin(list); node != list_end(list);) {
    tBTM_SEC_QUEUE_ENTRY* p_e = (tBTM_SEC_QUEUE_ENTRY*)list_node(node);
    node = list_next(node);

    if (p_e->bd_addr == p_dev_rec->bd_addr && p_e->psm == 0 &&
        p_e->transport == transport) {
      if (encr_enable == 0 || transport == BT_TRANSPORT_BR_EDR ||
          p_e->sec_act == BTM_BLE_SEC_ENCRYPT ||
          p_e->sec_act == BTM_BLE_SEC_ENCRYPT_NO_MITM ||
          (p_e->sec_act == BTM_BLE_SEC_ENCRYPT_MITM &&
           p_dev_rec->sec_rec.sec_flags & BTM_SEC_LE_AUTHENTICATED)) {
        if (p_e->p_callback)
          (*p_e->p_callback)(&p_dev_rec->bd_addr, transport, p_e->p_ref_data,
                             res);
        fixed_queue_try_remove_from_queue(btm_sec_cb.sec_pending_q, (void*)p_e);
        osi_free(p_e);
      }
    }
  }
}

/*******************************************************************************
 *
 * Function         btm_sec_set_serv_level4_flags
 *
 * Description      This function is called to set security mode 4 level 4
 *                  flags.
 *
 * Returns          service security requirements updated to include secure
 *                  connections only mode.
 *
 ******************************************************************************/
static uint16_t btm_sec_set_serv_level4_flags(uint16_t cur_security,
                                              bool is_originator) {
  uint16_t sec_level4_flags =
      is_originator ? BTM_SEC_OUT_LEVEL4_FLAGS : BTM_SEC_IN_LEVEL4_FLAGS;

  return cur_security | sec_level4_flags;
}

/*******************************************************************************
 *
 * Function         btm_sec_clear_ble_keys
 *
 * Description      This function is called to clear out the BLE keys.
 *                  Typically when devices are removed in BTM_SecDeleteDevice,
 *                  or when a new BT Link key is generated.
 *
 * Returns          void
 *
 ******************************************************************************/
void btm_sec_clear_ble_keys(tBTM_SEC_DEV_REC* p_dev_rec) {
  log::verbose("Clearing BLE Keys");
  memset(&p_dev_rec->sec_rec.ble_keys, 0, sizeof(tBTM_SEC_BLE_KEYS));

  btm_ble_resolving_list_remove_dev(p_dev_rec);
}

/*******************************************************************************
 *
 * Function         btm_sec_is_a_bonded_dev
 *
 * Description       Is the specified device is a bonded device
 *                   (either on BR/EDR or LE)
 *
 * Returns          true - dev is bonded
 *
 ******************************************************************************/
bool btm_sec_is_a_bonded_dev(const RawAddress& bda) {
  return btm_sec_cb.IsDeviceBonded(bda);
}

/*******************************************************************************
 *
 * Function         btm_sec_use_smp_br_chnl
 *
 * Description      The function checks if SMP BR connection can be used with
 *                  the peer.
 *                  Is called when authentication for dedicated bonding is
 *                  successfully completed.
 *
 * Returns          true - if SMP BR connection can be used (the link key is
 *                         generated from P-256 and the peer supports Security
 *                         Manager over BR).
 *
 ******************************************************************************/
static bool btm_sec_use_smp_br_chnl(tBTM_SEC_DEV_REC* p_dev_rec) {
  uint32_t ext_feat;
  uint8_t chnl_mask[L2CAP_FIXED_CHNL_ARRAY_SIZE];

  log::verbose("link_key_type = 0x{:x}", p_dev_rec->sec_rec.link_key_type);

  if ((p_dev_rec->sec_rec.link_key_type != BTM_LKEY_TYPE_UNAUTH_COMB_P_256) &&
      (p_dev_rec->sec_rec.link_key_type != BTM_LKEY_TYPE_AUTH_COMB_P_256))
    return false;

  if (!L2CA_GetPeerFeatures(p_dev_rec->bd_addr, &ext_feat, chnl_mask))
    return false;

  if (!(chnl_mask[0] & L2CAP_FIXED_CHNL_SMP_BR_BIT)) return false;

  return true;
}

/*******************************************************************************
 *
 * Function         btm_sec_set_peer_sec_caps
 *
 * Description      This function is called to set sm4 and rmt_sec_caps fields
 *                  based on the available peer device features.
 *
 * Returns          void
 *
 ******************************************************************************/
void btm_sec_set_peer_sec_caps(uint16_t hci_handle, bool ssp_supported,
                               bool sc_supported,
                               bool hci_role_switch_supported,
                               bool br_edr_supported, bool le_supported) {
  tBTM_SEC_DEV_REC* p_dev_rec = btm_find_dev_by_handle(hci_handle);
  if (p_dev_rec == nullptr) return;

  if (IS_FLAG_ENABLED(bluffs_mitigation)) {
    // Drop the connection here if the remote attempts to downgrade from Secure
    // Connections mode.
    if (btm_sec_is_device_sc_downgrade(hci_handle, sc_supported)) {
      acl_set_disconnect_reason(HCI_ERR_HOST_REJECT_SECURITY);
      btm_sec_send_hci_disconnect(
          p_dev_rec, HCI_ERR_AUTH_FAILURE, hci_handle,
          "attempted to downgrade from Secure Connections mode");
      return;
    }
  }

  p_dev_rec->remote_feature_received = true;
  p_dev_rec->remote_supports_hci_role_switch = hci_role_switch_supported;

  uint8_t req_pend = (p_dev_rec->sm4 & BTM_SM4_REQ_PEND);

  if (!(p_dev_rec->sec_rec.sec_flags & BTM_SEC_NAME_KNOWN) ||
      p_dev_rec->is_originator) {
    tBTM_STATUS btm_status = btm_sec_execute_procedure(p_dev_rec);
    if (btm_status != BTM_CMD_STARTED) {
      log::warn("Security procedure not started! status:{}",
                btm_status_text(btm_status).c_str());
      btm_sec_dev_rec_cback_event(p_dev_rec, btm_status, false);
    }
  }

  /* Store the Peer Security Capabilites (in SM4 and rmt_sec_caps) */
  if ((btm_sec_cb.security_mode == BTM_SEC_MODE_SP ||
       btm_sec_cb.security_mode == BTM_SEC_MODE_SC) &&
      ssp_supported) {
    p_dev_rec->sm4 = BTM_SM4_TRUE;
    p_dev_rec->remote_supports_secure_connections = sc_supported;
  } else {
    p_dev_rec->sm4 = BTM_SM4_KNOWN;
    p_dev_rec->remote_supports_secure_connections = false;
  }

  if (p_dev_rec->remote_features_needed) {
    log::debug("Now device in SC Only mode, waiting for peer remote features!");
    btm_io_capabilities_req(p_dev_rec->bd_addr);
    p_dev_rec->remote_features_needed = false;
  }

  if (req_pend) {
    /* Request for remaining Security Features (if any) */
    l2cu_resubmit_pending_sec_req(&p_dev_rec->bd_addr);
  }

  p_dev_rec->remote_supports_bredr = br_edr_supported;
  p_dev_rec->remote_supports_ble = le_supported;
}

// Return DEV_CLASS (uint8_t[3]) of bda. If record doesn't exist, create one.
DEV_CLASS btm_get_dev_class(const RawAddress& bda) {
  tBTM_SEC_DEV_REC* p_dev_rec = btm_find_or_alloc_dev(bda);
  return p_dev_rec->dev_class;
}

void BTM_update_version_info(const RawAddress& bd_addr,
                             const remote_version_info& remote_version_info) {
  tBTM_SEC_DEV_REC* p_dev_rec = btm_find_dev(bd_addr);
  if (p_dev_rec == NULL) return;

  p_dev_rec->remote_version_info = remote_version_info;
}<|MERGE_RESOLUTION|>--- conflicted
+++ resolved
@@ -2042,11 +2042,7 @@
   /* Host is not interested or approved connection.  Save BDA and DC and */
   /* pass request to L2CAP */
   btm_sec_cb.connecting_bda = bda;
-<<<<<<< HEAD
-  memcpy(btm_sec_cb.connecting_dc, dc, DEV_CLASS_LEN);
-=======
   btm_sec_cb.connecting_dc = dc;
->>>>>>> 8786b78c
 
   p_dev_rec = btm_find_or_alloc_dev(bda);
   p_dev_rec->sm4 |= BTM_SM4_CONN_PEND;
@@ -4628,21 +4624,13 @@
       if (p_dev_rec->IsLocallyInitiated()) {
         if (p_dev_rec->sec_rec.security_required &
             (BTM_SEC_OUT_AUTHENTICATE | BTM_SEC_OUT_ENCRYPT)) {
-<<<<<<< HEAD
-          LOG_DEBUG("Outgoing authentication/encryption Required");
-=======
           log::debug("Outgoing authentication/encryption Required");
->>>>>>> 8786b78c
           start_auth = true;
         }
       } else {
         if (p_dev_rec->sec_rec.security_required &
             (BTM_SEC_IN_AUTHENTICATE | BTM_SEC_IN_ENCRYPT)) {
-<<<<<<< HEAD
-          LOG_DEBUG("Incoming authentication/encryption Required");
-=======
           log::debug("Incoming authentication/encryption Required");
->>>>>>> 8786b78c
           start_auth = true;
         }
       }
