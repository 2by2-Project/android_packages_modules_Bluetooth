--- conflicted
+++ resolved
@@ -28,11 +28,8 @@
 #include <android_bluetooth_sysprop.h>
 #include <base/functional/bind.h>
 #include <base/strings/string_number_conversions.h>
-<<<<<<< HEAD
+#include <bluetooth/log.h>
 #include <cutils/properties.h>
-=======
-#include <bluetooth/log.h>
->>>>>>> 8786b78c
 
 #include <cstdint>
 #include <list>
@@ -741,10 +738,10 @@
      * If the device has a BT firmware that advertises compliance with Marshmallow
      * LE capabilities but fails to pass the minimum expected response length, skip
      * checking its reported response length against the minimum expected by M_RELEASE
-     * if said device is known to have Bluetooth working again by simply skipping past 
+     * if said device is known to have Bluetooth working again by simply skipping past
      * this, and has the respective system property set.
      */
-    if(!property_get_bool("bluetooth.device.m_rsplen_workaround", false)) {
+    if (!property_get_bool("bluetooth.device.m_rsplen_workaround", false)) {
       CHECK(p_vcs_cplt_params->param_len >=
           BTM_VSC_CHIP_CAPABILITY_RSP_LEN_M_RELEASE);
     }
