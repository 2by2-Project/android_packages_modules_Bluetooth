--- conflicted
+++ resolved
@@ -40,7 +40,6 @@
 #include "bta/include/bta_dm_acl.h"
 #include "bta/sys/bta_sys.h"
 #include "btif/include/btif_acl.h"
-#include "btif/include/btif_api.h"
 #include "common/metrics.h"
 #include "device/include/controller.h"
 #include "device/include/device_iot_config.h"
@@ -654,11 +653,7 @@
 
   /* Common Criteria mode only: if we are trying to drop encryption on an
    * encrypted connection, drop the connection */
-<<<<<<< HEAD
-  if (is_common_criteria_mode()) {
-=======
   if (bluetooth::os::ParameterProvider::IsCommonCriteriaMode()) {
->>>>>>> e8f9e2be
     if (p->is_encrypted && !encr_enable) {
       LOG(ERROR)
           << __func__
