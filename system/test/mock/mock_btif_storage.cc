--- conflicted
+++ resolved
@@ -228,9 +228,6 @@
 void btif_storage_remove_groups(RawAddress const&) {
   mock_function_count_map[__func__]++;
 }
-<<<<<<< HEAD
-void btif_storage_load_bonded_groups() { mock_function_count_map[__func__]++; }
-=======
 void btif_storage_load_bonded_groups() { mock_function_count_map[__func__]++; }
 void btif_storage_set_csis_autoconnect(const RawAddress& addr,
                                        bool autoconnect) {
@@ -244,5 +241,4 @@
 }
 void btif_storage_remove_csis_device(const RawAddress& address) {
   mock_function_count_map[__func__]++;
-}
->>>>>>> 113d78fb
+}