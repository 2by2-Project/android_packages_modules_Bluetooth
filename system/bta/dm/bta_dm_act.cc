/******************************************************************************
 *
 *  Copyright 2003-2014 Broadcom Corporation
 *
 *  Licensed under the Apache License, Version 2.0 (the "License");
 *  you may not use this file except in compliance with the License.
 *  You may obtain a copy of the License at:
 *
 *  http://www.apache.org/licenses/LICENSE-2.0
 *
 *  Unless required by applicable law or agreed to in writing, software
 *  distributed under the License is distributed on an "AS IS" BASIS,
 *  WITHOUT WARRANTIES OR CONDITIONS OF ANY KIND, either express or implied.
 *  See the License for the specific language governing permissions and
 *  limitations under the License.
 *
 ******************************************************************************/

/******************************************************************************
 *
 *  This file contains the action functions for device manager state
 *  machine.
 *
 ******************************************************************************/

#define LOG_TAG "bt_bta_dm"

#include <base/logging.h>

#include <cstdint>

#include "bta/dm/bta_dm_int.h"
#include "bta/gatt/bta_gattc_int.h"
#include "bta/include/bta_dm_ci.h"
#include "btif/include/btif_config.h"
#include "btif/include/btif_dm.h"
#include "btif/include/btif_storage.h"
#include "btif/include/stack_manager.h"
#include "device/include/controller.h"
#include "device/include/interop.h"
#include "main/shim/acl_api.h"
#include "main/shim/btm_api.h"
#include "main/shim/dumpsys.h"
#include "main/shim/shim.h"
#include "osi/include/allocator.h"
#include "osi/include/compat.h"
#include "osi/include/fixed_queue.h"
#include "osi/include/log.h"
#include "osi/include/osi.h"
#include "osi/include/properties.h"
#include "stack/btm/btm_ble_int.h"
#include "stack/btm/btm_dev.h"
#include "stack/btm/btm_sec.h"
#include "stack/btm/neighbor_inquiry.h"
#include "stack/gatt/connection_manager.h"
#include "stack/include/acl_api.h"
#include "stack/include/bt_hdr.h"
#include "stack/include/bt_octets.h"
#include "stack/include/bt_types.h"
#include "stack/include/btm_client_interface.h"
#include "stack/include/btu.h"  // do_in_main_thread
#include "stack/include/srvc_api.h"  // DIS_ReadDISInfo
#include "types/bluetooth/uuid.h"
#include "types/raw_address.h"

#if (GAP_INCLUDED == TRUE)
#include "gap_api.h"
#endif

using bluetooth::Uuid;

void BTIF_dm_disable();
void BTIF_dm_enable();
void btm_ble_adv_init(void);
void btm_ble_scanner_init(void);

static void bta_dm_inq_results_cb(tBTM_INQ_RESULTS* p_inq, const uint8_t* p_eir,
                                  uint16_t eir_len);
static void bta_dm_inq_cmpl_cb(void* p_result);
static void bta_dm_service_search_remname_cback(const RawAddress& bd_addr,
                                                DEV_CLASS dc,
                                                tBTM_BD_NAME bd_name);
static void bta_dm_remname_cback(void* p);
static void bta_dm_find_services(const RawAddress& bd_addr);
static void bta_dm_discover_next_device(void);
static void bta_dm_sdp_callback(tSDP_STATUS sdp_status);
static uint8_t bta_dm_pin_cback(const RawAddress& bd_addr, DEV_CLASS dev_class,
                                const tBTM_BD_NAME bd_name, bool min_16_digit);
static uint8_t bta_dm_new_link_key_cback(const RawAddress& bd_addr,
                                         DEV_CLASS dev_class,
                                         tBTM_BD_NAME bd_name,
                                         const LinkKey& key, uint8_t key_type);
static void bta_dm_authentication_complete_cback(const RawAddress& bd_addr,
                                                 DEV_CLASS dev_class,
                                                 tBTM_BD_NAME bd_name,
                                                 tHCI_REASON result);
static void bta_dm_local_name_cback(void* p_name);
static void bta_dm_check_av();

void BTA_dm_update_policy(tBTA_SYS_CONN_STATUS status, uint8_t id,
                          uint8_t app_id, const RawAddress& peer_addr);

/* Extended Inquiry Response */
static tBTM_STATUS bta_dm_sp_cback(tBTM_SP_EVT event, tBTM_SP_EVT_DATA* p_data);

static void bta_dm_set_eir(char* local_name);

static void bta_dm_search_timer_cback(void* data);
static void bta_dm_disable_conn_down_timer_cback(void* data);
void bta_dm_rm_cback(tBTA_SYS_CONN_STATUS status, uint8_t id, uint8_t app_id,
                     const RawAddress& peer_addr);
static void bta_dm_adjust_roles(bool delay_role_switch);
static char* bta_dm_get_remname(void);
static void bta_dm_bond_cancel_complete_cback(tBTM_STATUS result);

static bool bta_dm_read_remote_device_name(const RawAddress& bd_addr,
                                           tBT_TRANSPORT transport);
static void bta_dm_discover_device(const RawAddress& remote_bd_addr);

static void bta_dm_disable_search_and_disc(void);

static uint8_t bta_dm_ble_smp_cback(tBTM_LE_EVT event, const RawAddress& bda,
                                    tBTM_LE_EVT_DATA* p_data);
static void bta_dm_ble_id_key_cback(uint8_t key_type,
                                    tBTM_BLE_LOCAL_KEYS* p_key);
static void bta_dm_gattc_register(void);
static void btm_dm_start_gatt_discovery(const RawAddress& bd_addr);
static void bta_dm_gattc_callback(tBTA_GATTC_EVT event, tBTA_GATTC* p_data);
extern tBTM_CONTRL_STATE bta_dm_pm_obtain_controller_state(void);
#if (BLE_VND_INCLUDED == TRUE)
static void bta_dm_ctrl_features_rd_cmpl_cback(tHCI_STATUS result);
#endif

#ifndef BTA_DM_BLE_ADV_CHNL_MAP
#define BTA_DM_BLE_ADV_CHNL_MAP \
  (BTM_BLE_ADV_CHNL_37 | BTM_BLE_ADV_CHNL_38 | BTM_BLE_ADV_CHNL_39)
#endif

/* Disable timer interval (in milliseconds) */
#ifndef BTA_DM_DISABLE_TIMER_MS
#define BTA_DM_DISABLE_TIMER_MS (2000)
#endif

/* Disable timer retrial interval (in milliseconds) */
#ifndef BTA_DM_DISABLE_TIMER_RETRIAL_MS
#define BTA_DM_DISABLE_TIMER_RETRIAL_MS 1500
#endif

/* Disable connection down timer (in milliseconds) */
#ifndef BTA_DM_DISABLE_CONN_DOWN_TIMER_MS
#define BTA_DM_DISABLE_CONN_DOWN_TIMER_MS 100
#endif

/* Switch delay timer (in milliseconds) */
#ifndef BTA_DM_SWITCH_DELAY_TIMER_MS
#define BTA_DM_SWITCH_DELAY_TIMER_MS 500
#endif

/* Sysprop path for page timeout */
#ifndef PROPERTY_PAGE_TIMEOUT
#define PROPERTY_PAGE_TIMEOUT "bluetooth.core.classic.page_timeout"
#endif

namespace {

// Time to wait after receiving shutdown request to delay the actual shutdown
// process. This time may be zero which invokes immediate shutdown.
#ifndef BTA_DISABLE_DELAY
constexpr uint64_t kDisableDelayTimerInMs = 0;
#else
constexpr uint64_t kDisableDelayTimerInMs =
    static_cast<uint64_t>(BTA_DISABLE_DELAY);
#endif

struct WaitForAllAclConnectionsToDrain {
  uint64_t time_to_wait_in_ms;
  unsigned long TimeToWaitInMs() const {
    return static_cast<unsigned long>(time_to_wait_in_ms);
  }
  void* AlarmCallbackData() const {
    return const_cast<void*>(static_cast<const void*>(this));
  }

  static const WaitForAllAclConnectionsToDrain* FromAlarmCallbackData(
      void* data);
  static bool IsFirstPass(const WaitForAllAclConnectionsToDrain*);
} first_pass =
    {
        .time_to_wait_in_ms = static_cast<uint64_t>(BTA_DM_DISABLE_TIMER_MS),
},
  second_pass = {
      .time_to_wait_in_ms =
          static_cast<uint64_t>(BTA_DM_DISABLE_TIMER_RETRIAL_MS),
};

bool WaitForAllAclConnectionsToDrain::IsFirstPass(
    const WaitForAllAclConnectionsToDrain* pass) {
  return pass == &first_pass;
}

const WaitForAllAclConnectionsToDrain*
WaitForAllAclConnectionsToDrain::FromAlarmCallbackData(void* data) {
  return const_cast<const WaitForAllAclConnectionsToDrain*>(
      static_cast<WaitForAllAclConnectionsToDrain*>(data));
}

}  // namespace

static void bta_dm_reset_sec_dev_pending(const RawAddress& remote_bd_addr);
static void bta_dm_remove_sec_dev_entry(const RawAddress& remote_bd_addr);
static void bta_dm_observe_results_cb(tBTM_INQ_RESULTS* p_inq,
                                      const uint8_t* p_eir, uint16_t eir_len);
static void bta_dm_observe_cmpl_cb(void* p_result);
static void bta_dm_delay_role_switch_cback(void* data);
static void bta_dm_wait_for_acl_to_drain_cback(void* data);

const uint16_t bta_service_id_to_uuid_lkup_tbl[BTA_MAX_SERVICE_ID] = {
    UUID_SERVCLASS_PNP_INFORMATION,       /* Reserved */
    UUID_SERVCLASS_SERIAL_PORT,           /* BTA_SPP_SERVICE_ID */
    UUID_SERVCLASS_DIALUP_NETWORKING,     /* BTA_DUN_SERVICE_ID */
    UUID_SERVCLASS_AUDIO_SOURCE,          /* BTA_A2DP_SOURCE_SERVICE_ID */
    UUID_SERVCLASS_LAN_ACCESS_USING_PPP,  /* BTA_LAP_SERVICE_ID */
    UUID_SERVCLASS_HEADSET,               /* BTA_HSP_HS_SERVICE_ID */
    UUID_SERVCLASS_HF_HANDSFREE,          /* BTA_HFP_HS_SERVICE_ID */
    UUID_SERVCLASS_OBEX_OBJECT_PUSH,      /* BTA_OPP_SERVICE_ID */
    UUID_SERVCLASS_OBEX_FILE_TRANSFER,    /* BTA_FTP_SERVICE_ID */
    UUID_SERVCLASS_CORDLESS_TELEPHONY,    /* BTA_CTP_SERVICE_ID */
    UUID_SERVCLASS_INTERCOM,              /* BTA_ICP_SERVICE_ID */
    UUID_SERVCLASS_IRMC_SYNC,             /* BTA_SYNC_SERVICE_ID */
    UUID_SERVCLASS_DIRECT_PRINTING,       /* BTA_BPP_SERVICE_ID */
    UUID_SERVCLASS_IMAGING_RESPONDER,     /* BTA_BIP_SERVICE_ID */
    UUID_SERVCLASS_PANU,                  /* BTA_PANU_SERVICE_ID */
    UUID_SERVCLASS_NAP,                   /* BTA_NAP_SERVICE_ID */
    UUID_SERVCLASS_GN,                    /* BTA_GN_SERVICE_ID */
    UUID_SERVCLASS_SAP,                   /* BTA_SAP_SERVICE_ID */
    UUID_SERVCLASS_AUDIO_SINK,            /* BTA_A2DP_SERVICE_ID */
    UUID_SERVCLASS_AV_REMOTE_CONTROL,     /* BTA_AVRCP_SERVICE_ID */
    UUID_SERVCLASS_HUMAN_INTERFACE,       /* BTA_HID_SERVICE_ID */
    UUID_SERVCLASS_VIDEO_SINK,            /* BTA_VDP_SERVICE_ID */
    UUID_SERVCLASS_PBAP_PSE,              /* BTA_PBAP_SERVICE_ID */
    UUID_SERVCLASS_HEADSET_AUDIO_GATEWAY, /* BTA_HSP_SERVICE_ID */
    UUID_SERVCLASS_AG_HANDSFREE,          /* BTA_HFP_SERVICE_ID */
    UUID_SERVCLASS_MESSAGE_ACCESS,        /* BTA_MAP_SERVICE_ID */
    UUID_SERVCLASS_MESSAGE_NOTIFICATION,  /* BTA_MN_SERVICE_ID */
    UUID_SERVCLASS_HDP_PROFILE,           /* BTA_HDP_SERVICE_ID */
    UUID_SERVCLASS_PBAP_PCE,              /* BTA_PCE_SERVICE_ID */
    UUID_PROTOCOL_ATT                     /* BTA_GATT_SERVICE_ID */
};

/* bta security callback */
const tBTM_APPL_INFO bta_security = {
    .p_pin_callback = &bta_dm_pin_cback,
    .p_link_key_callback = &bta_dm_new_link_key_cback,
    .p_auth_complete_callback = &bta_dm_authentication_complete_cback,
    .p_bond_cancel_cmpl_callback = &bta_dm_bond_cancel_complete_cback,
    .p_sp_callback = &bta_dm_sp_cback,
    .p_le_callback = &bta_dm_ble_smp_cback,
    .p_le_key_callback = &bta_dm_ble_id_key_cback};

#define MAX_DISC_RAW_DATA_BUF (4096)
uint8_t g_disc_raw_data_buf[MAX_DISC_RAW_DATA_BUF];

// Stores the local Input/Output Capabilities of the Bluetooth device.
static uint8_t btm_local_io_caps;

/** Initialises the BT device manager */
void bta_dm_enable(tBTA_DM_SEC_CBACK* p_sec_cback) {
  /* make sure security callback is saved - if no callback, do not erase the
  previous one,
  it could be an error recovery mechanism */
  if (p_sec_cback != NULL) bta_dm_cb.p_sec_cback = p_sec_cback;

  btm_local_io_caps = btif_storage_get_local_io_caps();
}

/*******************************************************************************
 *
 * Function         bta_dm_init_cb
 *
 * Description      Initializes the bta_dm_cb control block
 *
 *
 * Returns          void
 *
 ******************************************************************************/
void bta_dm_init_cb(void) {
  bta_dm_cb = {};
  bta_dm_cb.disable_timer = alarm_new("bta_dm.disable_timer");
  bta_dm_cb.switch_delay_timer = alarm_new("bta_dm.switch_delay_timer");
  for (size_t i = 0; i < BTA_DM_NUM_PM_TIMER; i++) {
    for (size_t j = 0; j < BTA_DM_PM_MODE_TIMER_MAX; j++) {
      bta_dm_cb.pm_timer[i].timer[j] = alarm_new("bta_dm.pm_timer");
    }
  }
}

/*******************************************************************************
 *
 * Function         bta_dm_deinit_cb
 *
 * Description      De-initializes the bta_dm_cb control block
 *
 *
 * Returns          void
 *
 ******************************************************************************/
void bta_dm_deinit_cb(void) {
  /*
   * TODO: Should alarm_free() the bta_dm_cb timers during graceful
   * shutdown.
   */
  alarm_free(bta_dm_cb.disable_timer);
  alarm_free(bta_dm_cb.switch_delay_timer);
  for (size_t i = 0; i < BTA_DM_NUM_PM_TIMER; i++) {
    for (size_t j = 0; j < BTA_DM_PM_MODE_TIMER_MAX; j++) {
      alarm_free(bta_dm_cb.pm_timer[i].timer[j]);
    }
  }
  bta_dm_cb = {};
}

void BTA_dm_on_hw_off() {
  BTIF_dm_disable();

  /* reinitialize the control block */
  bta_dm_deinit_cb();

  /* hw is ready, go on with BTA DM initialization */
  alarm_free(bta_dm_search_cb.search_timer);
  alarm_free(bta_dm_search_cb.gatt_close_timer);
  osi_free(bta_dm_search_cb.p_pending_search);
  fixed_queue_free(bta_dm_search_cb.pending_discovery_queue, osi_free);
  memset(&bta_dm_search_cb, 0, sizeof(bta_dm_search_cb));
}

void BTA_dm_on_hw_on() {
  DEV_CLASS dev_class;
  tBTA_DM_SEC_CBACK* temp_cback;
  uint8_t key_mask = 0;
  tBTA_BLE_LOCAL_ID_KEYS id_key;

  /* save security callback */
  temp_cback = bta_dm_cb.p_sec_cback;
  /* make sure the control block is properly initialized */
  bta_dm_init_cb();
  /* and retrieve the callback */
  bta_dm_cb.p_sec_cback = temp_cback;

  /* hw is ready, go on with BTA DM initialization */
  alarm_free(bta_dm_search_cb.search_timer);
  alarm_free(bta_dm_search_cb.gatt_close_timer);
  osi_free(bta_dm_search_cb.p_pending_search);
  fixed_queue_free(bta_dm_search_cb.pending_discovery_queue, osi_free);
  memset(&bta_dm_search_cb, 0, sizeof(bta_dm_search_cb));
  /*
   * TODO: Should alarm_free() the bta_dm_search_cb timers during
   * graceful shutdown.
   */
  bta_dm_search_cb.search_timer = alarm_new("bta_dm_search.search_timer");
  bta_dm_search_cb.gatt_close_timer =
      alarm_new("bta_dm_search.gatt_close_timer");
  bta_dm_search_cb.pending_discovery_queue = fixed_queue_new(SIZE_MAX);

  memset(&bta_dm_conn_srvcs, 0, sizeof(bta_dm_conn_srvcs));
  memset(&bta_dm_di_cb, 0, sizeof(tBTA_DM_DI_CB));

  btif_dm_get_local_class_of_device(dev_class);
  LOG_INFO("%s: Read default class of device {0x%x, 0x%x, 0x%x}", __func__,
      dev_class[0], dev_class[1], dev_class[2]);

  if (bluetooth::shim::is_gd_security_enabled()) {
    bluetooth::shim::BTM_SetDeviceClass(dev_class);
  } else {
    BTM_SetDeviceClass(dev_class);
  }

  /* load BLE local information: ID keys, ER if available */
  Octet16 er;
  btif_dm_get_ble_local_keys(&key_mask, &er, &id_key);

  if (key_mask & BTA_BLE_LOCAL_KEY_TYPE_ER) {
    get_btm_client_interface().ble.BTM_BleLoadLocalKeys(
        BTA_BLE_LOCAL_KEY_TYPE_ER, (tBTM_BLE_LOCAL_KEYS*)&er);
  }
  if (key_mask & BTA_BLE_LOCAL_KEY_TYPE_ID) {
    get_btm_client_interface().ble.BTM_BleLoadLocalKeys(
        BTA_BLE_LOCAL_KEY_TYPE_ID, (tBTM_BLE_LOCAL_KEYS*)&id_key);
  }
  bta_dm_search_cb.conn_id = GATT_INVALID_CONN_ID;

  if (bluetooth::shim::is_gd_security_enabled()) {
    bluetooth::shim::BTM_SecRegister(&bta_security);
  } else {
    get_btm_client_interface().security.BTM_SecRegister(&bta_security);
  }

  BTM_WritePageTimeout(osi_property_get_int32(PROPERTY_PAGE_TIMEOUT,
                                              p_bta_dm_cfg->page_timeout));

#if (BLE_VND_INCLUDED == TRUE)
  BTM_BleReadControllerFeatures(bta_dm_ctrl_features_rd_cmpl_cback);
#else
  /* If VSC multi adv commands are available, advertising will be initialized
   * when capabilities are read. If they are not available, initialize
   * advertising here */
  btm_ble_adv_init();
  /* Set controller features even if vendor support is not included */
  if (bta_dm_cb.p_sec_cback)
    bta_dm_cb.p_sec_cback(BTA_DM_LE_FEATURES_READ, NULL);
#endif

  btm_ble_scanner_init();

  /* Earlier, we used to invoke BTM_ReadLocalAddr which was just copying the
     bd_addr
     from the control block and invoking the callback which was sending the
     DM_ENABLE_EVT.
     But then we have a few HCI commands being invoked above which were still
     in progress
     when the ENABLE_EVT was sent. So modified this to fetch the local name
     which forces
     the DM_ENABLE_EVT to be sent only after all the init steps are complete
     */
  get_btm_client_interface().local.BTM_ReadLocalDeviceNameFromController(
      bta_dm_local_name_cback);

  bta_sys_rm_register(bta_dm_rm_cback);

  /* initialize bluetooth low power manager */
  bta_dm_init_pm();

  bta_dm_gattc_register();
}

/** Disables the BT device manager */
void bta_dm_disable() {
  /* Set l2cap idle timeout to 0 (so BTE immediately disconnects ACL link after
   * last channel is closed) */
  L2CA_SetIdleTimeoutByBdAddr(RawAddress::kAny, 0, BT_TRANSPORT_BR_EDR);
  L2CA_SetIdleTimeoutByBdAddr(RawAddress::kAny, 0, BT_TRANSPORT_LE);

  /* disable all active subsystems */
  bta_sys_disable();

  BTM_SetDiscoverability(BTM_NON_DISCOVERABLE);
  BTM_SetConnectability(BTM_NON_CONNECTABLE);

  bta_dm_disable_pm();
  bta_dm_disable_search_and_disc();
  bta_dm_cb.disabling = true;

  connection_manager::reset(false);

  if (BTM_GetNumAclLinks() == 0) {
    // We can shut down faster if there are no ACL links
    switch (kDisableDelayTimerInMs) {
      case 0:
        LOG_DEBUG("Immediately disabling device manager");
        bta_dm_disable_conn_down_timer_cback(nullptr);
        break;
      default:
        LOG_DEBUG("Set timer to delay disable initiation:%lu ms",
                  static_cast<unsigned long>(kDisableDelayTimerInMs));
        alarm_set_on_mloop(bta_dm_cb.disable_timer, kDisableDelayTimerInMs,
                           bta_dm_disable_conn_down_timer_cback, nullptr);
    }
  } else {
    LOG_DEBUG("Set timer to wait for all ACL connections to close:%lu ms",
              first_pass.TimeToWaitInMs());
    alarm_set_on_mloop(bta_dm_cb.disable_timer, first_pass.time_to_wait_in_ms,
                       bta_dm_wait_for_acl_to_drain_cback,
                       first_pass.AlarmCallbackData());
  }
}

/*******************************************************************************
 *
 * Function         bta_dm_wait_for_all_acl_to_drain
 *
 * Description      Called if the disable timer expires
 *                  Used to close ACL connections which are still active
 *
 * Returns          true if there is a device being forcefully disconnected
 *
 ******************************************************************************/
static bool force_disconnect_all_acl_connections() {
  const bool is_force_disconnect_needed = (bta_dm_cb.device_list.count > 0);

  for (auto i = 0; i < bta_dm_cb.device_list.count; i++) {
    btm_remove_acl(bta_dm_cb.device_list.peer_device[i].peer_bdaddr,
                   bta_dm_cb.device_list.peer_device[i].transport);
  }
  return is_force_disconnect_needed;
}

static void bta_dm_wait_for_acl_to_drain_cback(void* data) {
  ASSERT(data != nullptr);
  const WaitForAllAclConnectionsToDrain* pass =
      WaitForAllAclConnectionsToDrain::FromAlarmCallbackData(data);

  if (BTM_GetNumAclLinks() && force_disconnect_all_acl_connections() &&
      WaitForAllAclConnectionsToDrain::IsFirstPass(pass)) {
    /* DISABLE_EVT still need to be sent out to avoid java layer disable timeout
     */
    LOG_DEBUG(
        "Set timer for second pass to wait for all ACL connections to "
        "close:%lu ms ",
        second_pass.TimeToWaitInMs());
    alarm_set_on_mloop(bta_dm_cb.disable_timer, second_pass.time_to_wait_in_ms,
                       bta_dm_wait_for_acl_to_drain_cback,
                       second_pass.AlarmCallbackData());
  } else {
    // No ACL links to close were up or is second pass at ACL closure
    LOG_INFO("Ensuring all ACL connections have been properly flushed");
    bluetooth::shim::ACL_Shutdown();

    bta_dm_cb.disabling = false;

    bta_sys_remove_uuid(UUID_SERVCLASS_PNP_INFORMATION);
    BTIF_dm_disable();
  }
}

/** Sets local device name */
void bta_dm_set_dev_name(const std::vector<uint8_t>& name) {
  BTM_SetLocalDeviceName((const char*)name.data());
  bta_dm_set_eir((char*)name.data());
}

/** Sets discoverability, connectability and pairability */
bool BTA_DmSetVisibility(bt_scan_mode_t mode) {
  tBTA_DM_DISC disc_mode_param;
  tBTA_DM_CONN conn_mode_param;

  switch (mode) {
    case BT_SCAN_MODE_NONE:
      disc_mode_param = BTA_DM_NON_DISC;
      conn_mode_param = BTA_DM_NON_CONN;
      break;

    case BT_SCAN_MODE_CONNECTABLE:
      disc_mode_param = BTA_DM_NON_DISC;
      conn_mode_param = BTA_DM_CONN;
      break;

    case BT_SCAN_MODE_CONNECTABLE_DISCOVERABLE:
      disc_mode_param = BTA_DM_GENERAL_DISC;
      conn_mode_param = BTA_DM_CONN;
      break;

    default:
      return false;
  }

  BTM_SetDiscoverability(disc_mode_param);
  BTM_SetConnectability(conn_mode_param);
  return true;
}

static void bta_dm_process_remove_device_no_callback(
    const RawAddress& bd_addr) {
  /* need to remove all pending background connection before unpair */
  BTA_GATTC_CancelOpen(0, bd_addr, false);

  if (bluetooth::shim::is_gd_security_enabled()) {
    bluetooth::shim::BTM_SecDeleteDevice(bd_addr);
  } else {
    BTM_SecDeleteDevice(bd_addr);
  }

  /* remove all cached GATT information */
  BTA_GATTC_Refresh(bd_addr);
}

void bta_dm_process_remove_device(const RawAddress& bd_addr) {
  bta_dm_process_remove_device_no_callback(bd_addr);

  if (bta_dm_cb.p_sec_cback) {
    tBTA_DM_SEC sec_event;
    sec_event.link_down.bd_addr = bd_addr;
    bta_dm_cb.p_sec_cback(BTA_DM_DEV_UNPAIRED_EVT, &sec_event);
  }
}

/** Removes device, disconnects ACL link if required */
void bta_dm_remove_device(const RawAddress& bd_addr) {
  /* If ACL exists for the device in the remove_bond message*/
  bool is_bd_addr_connected =
      BTM_IsAclConnectionUp(bd_addr, BT_TRANSPORT_LE) ||
      BTM_IsAclConnectionUp(bd_addr, BT_TRANSPORT_BR_EDR);

  tBT_TRANSPORT other_transport = BT_TRANSPORT_AUTO;
  if (is_bd_addr_connected) {
    APPL_TRACE_DEBUG("%s: ACL Up count: %d", __func__,
                     bta_dm_cb.device_list.count);

    /* Take the link down first, and mark the device for removal when
     * disconnected */
    for (int i = 0; i < bta_dm_cb.device_list.count; i++) {
      auto& peer_device = bta_dm_cb.device_list.peer_device[i];
      if (peer_device.peer_bdaddr == bd_addr) {
        peer_device.conn_state = BTA_DM_UNPAIRING;

        /* Make sure device is not in acceptlist before we disconnect */
        GATT_CancelConnect(0, bd_addr, false);

        btm_remove_acl(bd_addr, peer_device.transport);
        APPL_TRACE_DEBUG("%s: transport: %d", __func__, peer_device.transport);

        /* save the other transport to check if device is connected on
         * other_transport */
        if (peer_device.transport == BT_TRANSPORT_LE)
          other_transport = BT_TRANSPORT_BR_EDR;
        else
          other_transport = BT_TRANSPORT_LE;

        break;
      }
    }
  }

  RawAddress other_address = bd_addr;
  RawAddress other_address2 = bd_addr;

  // If it is DUMO device and device is paired as different address, unpair that
  // device
  bool other_address_connected =
      (other_transport)
          ? BTM_ReadConnectedTransportAddress(&other_address, other_transport)
          : (BTM_ReadConnectedTransportAddress(&other_address,
                                               BT_TRANSPORT_BR_EDR) ||
             BTM_ReadConnectedTransportAddress(&other_address2,
                                               BT_TRANSPORT_LE));
  if (other_address == bd_addr) other_address = other_address2;

  if (other_address_connected) {
    // Get real transport
    if (other_transport == BT_TRANSPORT_AUTO) {
      bool connected_with_br_edr =
          BTM_IsAclConnectionUp(other_address, BT_TRANSPORT_BR_EDR);
      other_transport =
          connected_with_br_edr ? BT_TRANSPORT_BR_EDR : BT_TRANSPORT_LE;
    }
    LOG_INFO("other_address %s with transport %d connected",
             PRIVATE_ADDRESS(other_address), other_transport);
    /* Take the link down first, and mark the device for removal when
     * disconnected */
    for (int i = 0; i < bta_dm_cb.device_list.count; i++) {
      auto& peer_device = bta_dm_cb.device_list.peer_device[i];
      if (peer_device.peer_bdaddr == other_address &&
          peer_device.transport == other_transport) {
        peer_device.conn_state = BTA_DM_UNPAIRING;
        LOG_INFO("Remove ACL of address %s", PRIVATE_ADDRESS(other_address));

        /* Make sure device is not in acceptlist before we disconnect */
        GATT_CancelConnect(0, bd_addr, false);

        btm_remove_acl(other_address, peer_device.transport);
        break;
      }
    }
  }

  /* Delete the device mentioned in the msg */
  if (!is_bd_addr_connected) {
    bta_dm_process_remove_device(bd_addr);
  }

  /* Delete the other paired device too */
  if (!other_address_connected && !other_address.IsEmpty()) {
    bta_dm_process_remove_device(other_address);
  }
}

/*******************************************************************************
 *
 * Function         bta_dm_add_device
 *
 * Description      This function adds a Link Key to an security database entry.
 *                  It is normally called during host startup to restore all
 *                  required information stored in the NVRAM.
 ******************************************************************************/
void bta_dm_add_device(std::unique_ptr<tBTA_DM_API_ADD_DEVICE> msg) {
  uint8_t* p_dc = NULL;
  LinkKey* p_lc = NULL;

  /* If not all zeros, the device class has been specified */
  if (msg->dc_known) p_dc = (uint8_t*)msg->dc;

  if (msg->link_key_known) p_lc = &msg->link_key;

  if (bluetooth::shim::is_gd_security_enabled()) {
    bluetooth::shim::BTM_SecAddDevice(msg->bd_addr, p_dc, msg->bd_name, nullptr,
                                      p_lc, msg->key_type, msg->pin_length);
  } else {
    auto add_result =
        BTM_SecAddDevice(msg->bd_addr, p_dc, msg->bd_name, nullptr, p_lc,
                         msg->key_type, msg->pin_length);
    if (!add_result) {
      LOG(ERROR) << "BTA_DM: Error adding device " << msg->bd_addr;
    }
  }
}

/** This function forces to close the connection to a remote device and
 * optionaly remove the device from security database if required. */
void bta_dm_close_acl(const RawAddress& bd_addr, bool remove_dev,
                      tBT_TRANSPORT transport) {
  uint8_t index;

  APPL_TRACE_DEBUG("bta_dm_close_acl");

  if (BTM_IsAclConnectionUp(bd_addr, transport)) {
    for (index = 0; index < bta_dm_cb.device_list.count; index++) {
      if (bta_dm_cb.device_list.peer_device[index].peer_bdaddr == bd_addr)
        break;
    }
    if (index != bta_dm_cb.device_list.count) {
      if (remove_dev)
        bta_dm_cb.device_list.peer_device[index].remove_dev_pending = true;
    } else {
      APPL_TRACE_ERROR("unknown device, remove ACL failed");
    }

    /* Make sure device is not in acceptlist before we disconnect */
    GATT_CancelConnect(0, bd_addr, false);

    /* Disconnect the ACL link */
    btm_remove_acl(bd_addr, transport);
  }
  /* if to remove the device from security database ? do it now */
  else if (remove_dev) {
    bta_dm_process_remove_device_no_callback(bd_addr);
  }
  /* otherwise, no action needed */
}

/** Bonds with peer device */
void bta_dm_bond(const RawAddress& bd_addr, tBLE_ADDR_TYPE addr_type,
                 tBT_TRANSPORT transport, tBT_DEVICE_TYPE device_type) {
  LOG_DEBUG("Bonding with peer device:%s type:%s transport:%s type:%s",
            PRIVATE_ADDRESS(bd_addr), AddressTypeText(addr_type).c_str(),
            bt_transport_text(transport).c_str(),
            DeviceTypeText(device_type).c_str());

  tBTA_DM_SEC sec_event;
  char* p_name;

  tBTM_STATUS status =
      (bluetooth::shim::is_gd_security_enabled())
          ? bluetooth::shim::BTM_SecBond(bd_addr, addr_type, transport,
                                         device_type)
          : BTM_SecBond(bd_addr, addr_type, transport, device_type, 0, NULL);

  if (bta_dm_cb.p_sec_cback && (status != BTM_CMD_STARTED)) {
    memset(&sec_event, 0, sizeof(tBTA_DM_SEC));
    sec_event.auth_cmpl.bd_addr = bd_addr;
    p_name = (bluetooth::shim::is_gd_security_enabled())
                 ? bluetooth::shim::BTM_SecReadDevName(bd_addr)
                 : BTM_SecReadDevName(bd_addr);
    if (p_name != NULL) {
      memcpy(sec_event.auth_cmpl.bd_name, p_name, BD_NAME_LEN);
      sec_event.auth_cmpl.bd_name[BD_NAME_LEN] = 0;
    }

    /*      taken care of by memset [above]
            sec_event.auth_cmpl.key_present = false;
            sec_event.auth_cmpl.success = false;
    */
    sec_event.auth_cmpl.fail_reason = HCI_ERR_ILLEGAL_COMMAND;
    if (status == BTM_SUCCESS) {
      sec_event.auth_cmpl.success = true;
    } else {
      /* delete this device entry from Sec Dev DB */
      bta_dm_remove_sec_dev_entry(bd_addr);
    }
    bta_dm_cb.p_sec_cback(BTA_DM_AUTH_CMPL_EVT, &sec_event);
  }
}

/** Cancels bonding with a peer device */
void bta_dm_bond_cancel(const RawAddress& bd_addr) {
  tBTM_STATUS status;
  tBTA_DM_SEC sec_event;

  APPL_TRACE_EVENT(" bta_dm_bond_cancel ");

  status = (bluetooth::shim::is_gd_security_enabled())
               ? bluetooth::shim::BTM_SecBondCancel(bd_addr)
               : BTM_SecBondCancel(bd_addr);

  if (bta_dm_cb.p_sec_cback &&
      (status != BTM_CMD_STARTED && status != BTM_SUCCESS)) {
    sec_event.bond_cancel_cmpl.result = BTA_FAILURE;

    bta_dm_cb.p_sec_cback(BTA_DM_BOND_CANCEL_CMPL_EVT, &sec_event);
  }
}

/** Send the pin_reply to a request from BTM */
void bta_dm_pin_reply(std::unique_ptr<tBTA_DM_API_PIN_REPLY> msg) {
  if (msg->accept) {
    if (bluetooth::shim::is_gd_security_enabled()) {
      bluetooth::shim::BTM_PINCodeReply(msg->bd_addr, BTM_SUCCESS, msg->pin_len,
                                        msg->p_pin);
    } else {
      BTM_PINCodeReply(msg->bd_addr, BTM_SUCCESS, msg->pin_len, msg->p_pin);
    }
  } else {
    if (bluetooth::shim::is_gd_security_enabled()) {
      bluetooth::shim::BTM_PINCodeReply(msg->bd_addr, BTM_NOT_AUTHORIZED, 0,
                                        NULL);
    } else {
      BTM_PINCodeReply(msg->bd_addr, BTM_NOT_AUTHORIZED, 0, NULL);
    }
  }
}

/** Send the user confirm request reply in response to a request from BTM */
void bta_dm_confirm(const RawAddress& bd_addr, bool accept) {
  if (bluetooth::shim::is_gd_security_enabled()) {
    bluetooth::shim::BTM_ConfirmReqReply(
        accept ? BTM_SUCCESS : BTM_NOT_AUTHORIZED, bd_addr);
  } else {
    BTM_ConfirmReqReply(accept ? BTM_SUCCESS : BTM_NOT_AUTHORIZED, bd_addr);
  }
}

/** respond to the OOB data request for the remote device from BTM */
void bta_dm_ci_rmt_oob_act(std::unique_ptr<tBTA_DM_CI_RMT_OOB> msg) {
  if (bluetooth::shim::is_gd_security_enabled()) {
    bluetooth::shim::BTM_RemoteOobDataReply(
        msg->accept ? BTM_SUCCESS : BTM_NOT_AUTHORIZED, msg->bd_addr, msg->c,
        msg->r);
  } else {
    BTM_RemoteOobDataReply(msg->accept ? BTM_SUCCESS : BTM_NOT_AUTHORIZED,
                           msg->bd_addr, msg->c, msg->r);
  }
}

/*******************************************************************************
 *
 * Function         bta_dm_search_start
 *
 * Description      Starts an inquiry
 *
 *
 * Returns          void
 *
 ******************************************************************************/
void bta_dm_search_start(tBTA_DM_MSG* p_data) {
  tBTM_INQUIRY_CMPL result = {};

  bta_dm_gattc_register();

  APPL_TRACE_DEBUG("%s avoid_scatter=%d", __func__,
                   p_bta_dm_cfg->avoid_scatter);

  BTM_ClearInqDb(nullptr);
  /* save search params */
  bta_dm_search_cb.p_search_cback = p_data->search.p_cback;
  bta_dm_search_cb.services = p_data->search.services;

  result.status = BTM_StartInquiry(bta_dm_inq_results_cb, bta_dm_inq_cmpl_cb);

  APPL_TRACE_EVENT("%s status=%d", __func__, result.status);
  if (result.status != BTM_CMD_STARTED) {
    LOG(ERROR) << __func__ << ": BTM_StartInquiry returned "
               << std::to_string(result.status);
    result.num_resp = 0;
    bta_dm_inq_cmpl_cb((void*)&result);
  }
}

/*******************************************************************************
 *
 * Function         bta_dm_search_cancel
 *
 * Description      Cancels an ongoing search for devices
 *
 *
 * Returns          void
 *
 ******************************************************************************/
void bta_dm_search_cancel() {
  if (BTM_IsInquiryActive()) {
    BTM_CancelInquiry();
    bta_dm_search_cancel_notify();
    bta_dm_search_cmpl();
  }
  /* If no Service Search going on then issue cancel remote name in case it is
     active */
  else if (!bta_dm_search_cb.name_discover_done) {
    BTM_CancelRemoteDeviceName();
    bta_dm_search_cmpl();
  } else {
    bta_dm_inq_cmpl(0);
  }
}

/*******************************************************************************
 *
 * Function         bta_dm_discover
 *
 * Description      Discovers services on a remote device
 *
 *
 * Returns          void
 *
 ******************************************************************************/
void bta_dm_discover(tBTA_DM_MSG* p_data) {
  /* save the search condition */
  bta_dm_search_cb.services = BTA_ALL_SERVICE_MASK;

  bta_dm_gattc_register();

  bta_dm_search_cb.p_search_cback = p_data->discover.p_cback;
  bta_dm_search_cb.services_to_search = bta_dm_search_cb.services;
  bta_dm_search_cb.service_index = 0;
  bta_dm_search_cb.services_found = 0;
  bta_dm_search_cb.peer_name[0] = 0;
  bta_dm_search_cb.p_btm_inq_info = BTM_InqDbRead(p_data->discover.bd_addr);
  bta_dm_search_cb.transport = p_data->discover.transport;

  bta_dm_search_cb.name_discover_done = false;
  bta_dm_discover_device(p_data->discover.bd_addr);
}

/*******************************************************************************
 *
 * Function         bta_dm_disable_search_and_disc
 *
 * Description      Cancels an ongoing search or discovery for devices in case
 *                  of a Bluetooth disable
 *
 *
 * Returns          void
 *
 ******************************************************************************/
static void bta_dm_disable_search_and_disc(void) {
  if (bta_dm_search_cb.state != BTA_DM_SEARCH_IDLE) bta_dm_search_cancel();
}

/*******************************************************************************
 *
 * Function         bta_dm_read_remote_device_name
 *
 * Description      Initiate to get remote device name
 *
 * Returns          true if started to get remote name
 *
 ******************************************************************************/
static bool bta_dm_read_remote_device_name(const RawAddress& bd_addr,
                                           tBT_TRANSPORT transport) {
  tBTM_STATUS btm_status;

  APPL_TRACE_DEBUG("%s", __func__);

  bta_dm_search_cb.peer_bdaddr = bd_addr;
  bta_dm_search_cb.peer_name[0] = 0;

  btm_status =
      (bluetooth::shim::is_gd_security_enabled())
          ? bluetooth::shim::BTM_ReadRemoteDeviceName(
                bta_dm_search_cb.peer_bdaddr, bta_dm_remname_cback, transport)
          : BTM_ReadRemoteDeviceName(bta_dm_search_cb.peer_bdaddr,
                                     bta_dm_remname_cback, transport);

  if (btm_status == BTM_CMD_STARTED) {
    APPL_TRACE_DEBUG("%s: BTM_ReadRemoteDeviceName is started", __func__);

    return (true);
  } else if (btm_status == BTM_BUSY) {
    APPL_TRACE_DEBUG("%s: BTM_ReadRemoteDeviceName is busy", __func__);

    /* Remote name discovery is on going now so BTM cannot notify through
     * "bta_dm_remname_cback" */
    /* adding callback to get notified that current reading remote name done */

    if (bluetooth::shim::is_gd_security_enabled()) {
      bluetooth::shim::BTM_SecAddRmtNameNotifyCallback(
          &bta_dm_service_search_remname_cback);
    } else {
      BTM_SecAddRmtNameNotifyCallback(&bta_dm_service_search_remname_cback);
    }

    return (true);
  } else {
    APPL_TRACE_WARNING("%s: BTM_ReadRemoteDeviceName returns 0x%02X", __func__,
                       btm_status);

    return (false);
  }
}

/*******************************************************************************
 *
 * Function         bta_dm_inq_cmpl
 *
 * Description      Process the inquiry complete event from BTM
 *
 * Returns          void
 *
 ******************************************************************************/
void bta_dm_inq_cmpl(uint8_t num) {
  if (bta_dm_search_get_state() == BTA_DM_SEARCH_CANCELLING) {
    bta_dm_search_set_state(BTA_DM_SEARCH_IDLE);
    bta_dm_execute_queued_request();
    return;
  }

  if (bta_dm_search_get_state() != BTA_DM_SEARCH_ACTIVE) {
    return;
  }

  tBTA_DM_SEARCH data;

  APPL_TRACE_DEBUG("bta_dm_inq_cmpl");

  data.inq_cmpl.num_resps = num;
  bta_dm_search_cb.p_search_cback(BTA_DM_INQ_CMPL_EVT, &data);

  bta_dm_search_cb.p_btm_inq_info = BTM_InqDbFirst();
  if (bta_dm_search_cb.p_btm_inq_info != NULL) {
    /* start name and service discovery from the first device on inquiry result
     */
    bta_dm_search_cb.name_discover_done = false;
    bta_dm_search_cb.peer_name[0] = 0;
    bta_dm_discover_device(
        bta_dm_search_cb.p_btm_inq_info->results.remote_bd_addr);
  } else {
    bta_dm_search_cb.services = 0;
    bta_dm_search_cmpl();
  }
}

/*******************************************************************************
 *
 * Function         bta_dm_rmt_name
 *
 * Description      Process the remote name result from BTM
 *
 * Returns          void
 *
 ******************************************************************************/
void bta_dm_rmt_name(tBTA_DM_MSG* p_data) {
  APPL_TRACE_DEBUG("bta_dm_rmt_name");

  if (p_data->rem_name.result.disc_res.bd_name[0] &&
      bta_dm_search_cb.p_btm_inq_info) {
    bta_dm_search_cb.p_btm_inq_info->appl_knows_rem_name = true;
  }

  bta_dm_discover_device(bta_dm_search_cb.peer_bdaddr);
}

/*******************************************************************************
 *
 * Function         bta_dm_disc_rmt_name
 *
 * Description      Process the remote name result from BTM when application
 *                  wants to find the name for a bdaddr
 *
 * Returns          void
 *
 ******************************************************************************/
void bta_dm_disc_rmt_name(tBTA_DM_MSG* p_data) {
  tBTM_INQ_INFO* p_btm_inq_info;

  APPL_TRACE_DEBUG("bta_dm_disc_rmt_name");

  p_btm_inq_info = BTM_InqDbRead(p_data->rem_name.result.disc_res.bd_addr);
  if (p_btm_inq_info) {
    if (p_data->rem_name.result.disc_res.bd_name[0]) {
      p_btm_inq_info->appl_knows_rem_name = true;
    }
  }

  bta_dm_discover_device(p_data->rem_name.result.disc_res.bd_addr);
}

/*******************************************************************************
 *
 * Function         bta_dm_sdp_result
 *
 * Description      Process the discovery result from sdp
 *
 * Returns          void
 *
 ******************************************************************************/
void bta_dm_sdp_result(tBTA_DM_MSG* p_data) {
  tSDP_DISC_REC* p_sdp_rec = NULL;
  tBTA_DM_MSG* p_msg;
  bool scn_found = false;
  uint16_t service = 0xFFFF;
  tSDP_PROTOCOL_ELEM pe;

  std::vector<Uuid> uuid_list;

  if ((p_data->sdp_event.sdp_result == SDP_SUCCESS) ||
      (p_data->sdp_event.sdp_result == SDP_NO_RECS_MATCH) ||
      (p_data->sdp_event.sdp_result == SDP_DB_FULL)) {
    APPL_TRACE_DEBUG("sdp_result::0x%x", p_data->sdp_event.sdp_result);
    do {
      p_sdp_rec = NULL;
      if (bta_dm_search_cb.service_index == (BTA_USER_SERVICE_ID + 1)) {
        if (p_sdp_rec && SDP_FindProtocolListElemInRec(
                             p_sdp_rec, UUID_PROTOCOL_RFCOMM, &pe)) {
          bta_dm_search_cb.peer_scn = (uint8_t)pe.params[0];
          scn_found = true;
        }
      } else {
        service =
            bta_service_id_to_uuid_lkup_tbl[bta_dm_search_cb.service_index - 1];
        p_sdp_rec =
            SDP_FindServiceInDb(bta_dm_search_cb.p_sdp_db, service, p_sdp_rec);
      }
      /* finished with BR/EDR services, now we check the result for GATT based
       * service UUID */
      if (bta_dm_search_cb.service_index == BTA_MAX_SERVICE_ID) {
        /* all GATT based services */

        std::vector<Uuid> gatt_uuids;

        do {
          /* find a service record, report it */
          p_sdp_rec =
              SDP_FindServiceInDb(bta_dm_search_cb.p_sdp_db, 0, p_sdp_rec);
          if (p_sdp_rec) {
            Uuid service_uuid;
            if (SDP_FindServiceUUIDInRec(p_sdp_rec, &service_uuid)) {
              gatt_uuids.push_back(service_uuid);
            }
          }
        } while (p_sdp_rec);

        if (!gatt_uuids.empty()) {
          LOG_INFO("GATT services discovered using SDP");

          // send all result back to app
          tBTA_DM_SEARCH result;
          result.disc_ble_res.bd_addr = bta_dm_search_cb.peer_bdaddr;
          strlcpy((char*)result.disc_ble_res.bd_name, bta_dm_get_remname(),
                  BD_NAME_LEN + 1);

          result.disc_ble_res.services = &gatt_uuids;
          bta_dm_search_cb.p_search_cback(BTA_DM_DISC_BLE_RES_EVT, &result);
        }
      } else {
        /* SDP_DB_FULL means some records with the
           required attributes were received */
        if (((p_data->sdp_event.sdp_result == SDP_DB_FULL) &&
             bta_dm_search_cb.services != BTA_ALL_SERVICE_MASK) ||
            (p_sdp_rec != NULL)) {
          if (service != UUID_SERVCLASS_PNP_INFORMATION) {
            bta_dm_search_cb.services_found |=
                (tBTA_SERVICE_MASK)(BTA_SERVICE_ID_TO_SERVICE_MASK(
                    bta_dm_search_cb.service_index - 1));
            uint16_t tmp_svc =
                bta_service_id_to_uuid_lkup_tbl[bta_dm_search_cb.service_index -
                                                1];
            /* Add to the list of UUIDs */
            uuid_list.push_back(Uuid::From16Bit(tmp_svc));
          }
        }
      }

      if (bta_dm_search_cb.services == BTA_ALL_SERVICE_MASK &&
          bta_dm_search_cb.services_to_search == 0) {
        bta_dm_search_cb.service_index++;
      } else /* regular one service per search or PNP search */
        break;

    } while (bta_dm_search_cb.service_index <= BTA_MAX_SERVICE_ID);

    APPL_TRACE_DEBUG("%s services_found = %04x", __func__,
                     bta_dm_search_cb.services_found);

    /* Collect the 128-bit services here and put them into the list */
    if (bta_dm_search_cb.services == BTA_ALL_SERVICE_MASK) {
      p_sdp_rec = NULL;
      do {
        /* find a service record, report it */
        p_sdp_rec =
            SDP_FindServiceInDb_128bit(bta_dm_search_cb.p_sdp_db, p_sdp_rec);
        if (p_sdp_rec) {
          // SDP_FindServiceUUIDInRec_128bit is used only once, refactor?
          Uuid temp_uuid;
          if (SDP_FindServiceUUIDInRec_128bit(p_sdp_rec, &temp_uuid)) {
            uuid_list.push_back(temp_uuid);
          }
        }
      } while (p_sdp_rec);
    }

#if TARGET_FLOSS
    tSDP_DI_GET_RECORD di_record;
    if (SDP_GetDiRecord(1, &di_record, bta_dm_search_cb.p_sdp_db) ==
        SDP_SUCCESS) {
      tBTA_DM_SEARCH result;
      result.did_res.bd_addr = bta_dm_search_cb.peer_bdaddr;
      result.did_res.vendor_id_src = di_record.rec.vendor_id_source;
      result.did_res.vendor_id = di_record.rec.vendor;
      result.did_res.product_id = di_record.rec.product;
      result.did_res.version = di_record.rec.version;
      bta_dm_search_cb.p_search_cback(BTA_DM_DID_RES_EVT, &result);
    }
#endif

    /* if there are more services to search for */
    if (bta_dm_search_cb.services_to_search) {
      /* Free up the p_sdp_db before checking the next one */
      bta_dm_free_sdp_db();
      bta_dm_find_services(bta_dm_search_cb.peer_bdaddr);
    } else {
      /* callbacks */
      /* start next bd_addr if necessary */

      if (bluetooth::shim::is_gd_security_enabled()) {
        bluetooth::shim::BTM_SecDeleteRmtNameNotifyCallback(
            &bta_dm_service_search_remname_cback);
      } else {
        BTM_SecDeleteRmtNameNotifyCallback(
            &bta_dm_service_search_remname_cback);
      }

      p_msg = (tBTA_DM_MSG*)osi_calloc(sizeof(tBTA_DM_MSG));
      p_msg->hdr.event = BTA_DM_DISCOVERY_RESULT_EVT;
      p_msg->disc_result.result.disc_res.result = BTA_SUCCESS;
      p_msg->disc_result.result.disc_res.num_uuids = uuid_list.size();
      p_msg->disc_result.result.disc_res.p_uuid_list = NULL;
      if (uuid_list.size() > 0) {
        // TODO(jpawlowski): make p_uuid_list into vector, and just copy
        // vectors, but first get rid of bta_sys_sendmsg below.
        p_msg->disc_result.result.disc_res.p_uuid_list =
            (Uuid*)osi_calloc(uuid_list.size() * sizeof(Uuid));
        memcpy(p_msg->disc_result.result.disc_res.p_uuid_list, uuid_list.data(),
               uuid_list.size() * sizeof(Uuid));
      }
      // Copy the raw_data to the discovery result structure
      if (bta_dm_search_cb.p_sdp_db != NULL &&
          bta_dm_search_cb.p_sdp_db->raw_used != 0 &&
          bta_dm_search_cb.p_sdp_db->raw_data != NULL) {
        APPL_TRACE_DEBUG("%s raw_data used = 0x%x raw_data_ptr = 0x%x",
                         __func__, bta_dm_search_cb.p_sdp_db->raw_used,
                         bta_dm_search_cb.p_sdp_db->raw_data);

        bta_dm_search_cb.p_sdp_db->raw_data =
            NULL;  // no need to free this - it is a global assigned.
        bta_dm_search_cb.p_sdp_db->raw_used = 0;
        bta_dm_search_cb.p_sdp_db->raw_size = 0;
      } else {
        APPL_TRACE_DEBUG("%s raw data size is 0 or raw_data is null!!",
                         __func__);
      }
      /* Done with p_sdp_db. Free it */
      bta_dm_free_sdp_db();
      p_msg->disc_result.result.disc_res.services =
          bta_dm_search_cb.services_found;

      // Piggy back the SCN over result field
      if (scn_found) {
        p_msg->disc_result.result.disc_res.result =
            static_cast<tBTA_STATUS>((3 + bta_dm_search_cb.peer_scn));
        p_msg->disc_result.result.disc_res.services |= BTA_USER_SERVICE_MASK;

        APPL_TRACE_EVENT(" Piggy back the SCN over result field  SCN=%d",
                         bta_dm_search_cb.peer_scn);
      }
      p_msg->disc_result.result.disc_res.bd_addr = bta_dm_search_cb.peer_bdaddr;
      strlcpy((char*)p_msg->disc_result.result.disc_res.bd_name,
              bta_dm_get_remname(), BD_NAME_LEN + 1);

      bta_sys_sendmsg(p_msg);
    }
  } else {
    /* conn failed. No need for timer */
    if (p_data->sdp_event.sdp_result == SDP_CONN_FAILED)
      bta_dm_search_cb.wait_disc = false;

    /* not able to connect go to next device */
    if (bta_dm_search_cb.p_sdp_db)
      osi_free_and_reset((void**)&bta_dm_search_cb.p_sdp_db);

    if (bluetooth::shim::is_gd_security_enabled()) {
      bluetooth::shim::BTM_SecDeleteRmtNameNotifyCallback(
          &bta_dm_service_search_remname_cback);
    } else {
      BTM_SecDeleteRmtNameNotifyCallback(&bta_dm_service_search_remname_cback);
    }

    p_msg = (tBTA_DM_MSG*)osi_calloc(sizeof(tBTA_DM_MSG));
    p_msg->hdr.event = BTA_DM_DISCOVERY_RESULT_EVT;
    p_msg->disc_result.result.disc_res.result = BTA_FAILURE;
    p_msg->disc_result.result.disc_res.services =
        bta_dm_search_cb.services_found;
    p_msg->disc_result.result.disc_res.bd_addr = bta_dm_search_cb.peer_bdaddr;
    strlcpy((char*)p_msg->disc_result.result.disc_res.bd_name,
            bta_dm_get_remname(), BD_NAME_LEN + 1);

    bta_sys_sendmsg(p_msg);
  }
}

/** Callback of peer's DIS reply. This is only called for floss */
#if TARGET_FLOSS
static void bta_dm_read_dis_cmpl(const RawAddress& addr,
                                 tDIS_VALUE* p_dis_value) {
  if (!p_dis_value) {
    LOG_WARN("read DIS failed");
  } else {
    tBTA_DM_SEARCH result;
    result.did_res.bd_addr = addr;
    result.did_res.vendor_id_src = p_dis_value->pnp_id.vendor_id_src;
    result.did_res.vendor_id = p_dis_value->pnp_id.vendor_id;
    result.did_res.product_id = p_dis_value->pnp_id.product_id;
    result.did_res.version = p_dis_value->pnp_id.product_version;
    bta_dm_search_cb.p_search_cback(BTA_DM_DID_RES_EVT, &result);
  }

  bta_dm_execute_queued_request();
}
#endif

/*******************************************************************************
 *
 * Function         bta_dm_search_cmpl
 *
 * Description      Sends event to application
 *
 * Returns          void
 *
 ******************************************************************************/
void bta_dm_search_cmpl() {
  bta_dm_search_set_state(BTA_DM_SEARCH_IDLE);

  uint16_t conn_id = bta_dm_search_cb.conn_id;

  /* no BLE connection, i.e. Classic service discovery end */
  if (conn_id == GATT_INVALID_CONN_ID) {
    bta_dm_search_cb.p_search_cback(BTA_DM_DISC_CMPL_EVT, nullptr);
    bta_dm_execute_queued_request();
    return;
  }

  btgatt_db_element_t* db = NULL;
  int count = 0;
  BTA_GATTC_GetGattDb(conn_id, 0x0000, 0xFFFF, &db, &count);

  if (count == 0) {
    LOG_INFO("Empty GATT database - no BLE services discovered");
    bta_dm_search_cb.p_search_cback(BTA_DM_DISC_CMPL_EVT, nullptr);
    bta_dm_execute_queued_request();
    return;
  }

  std::vector<Uuid> gatt_services;

  for (int i = 0; i < count; i++) {
    // we process service entries only
    if (db[i].type == BTGATT_DB_PRIMARY_SERVICE) {
      gatt_services.push_back(db[i].uuid);
    }
  }
  osi_free(db);

  tBTA_DM_SEARCH result;
  result.disc_ble_res.services = &gatt_services;
  result.disc_ble_res.bd_addr = bta_dm_search_cb.peer_bdaddr;
  strlcpy((char*)result.disc_ble_res.bd_name, (char*)bta_dm_search_cb.peer_name,
          BD_NAME_LEN + 1);

  LOG_INFO("GATT services discovered using LE Transport");
  // send all result back to app
  bta_dm_search_cb.p_search_cback(BTA_DM_DISC_BLE_RES_EVT, &result);

  bta_dm_search_cb.p_search_cback(BTA_DM_DISC_CMPL_EVT, nullptr);

#if TARGET_FLOSS
  if (DIS_ReadDISInfo(bta_dm_search_cb.peer_bdaddr, bta_dm_read_dis_cmpl,
                      DIS_ATTR_PNP_ID_BIT)) {
    return;
  }
#endif

  bta_dm_execute_queued_request();
}

/*******************************************************************************
 *
 * Function         bta_dm_disc_result
 *
 * Description      Service discovery result when discovering services on a
 *                  device
 *
 * Returns          void
 *
 ******************************************************************************/
void bta_dm_disc_result(tBTA_DM_MSG* p_data) {
  APPL_TRACE_EVENT("%s", __func__);

  /* if any BR/EDR service discovery has been done, report the event */
  if ((bta_dm_search_cb.services &
       ((BTA_ALL_SERVICE_MASK | BTA_USER_SERVICE_MASK) &
        ~BTA_BLE_SERVICE_MASK)))
    bta_dm_search_cb.p_search_cback(BTA_DM_DISC_RES_EVT,
                                    &p_data->disc_result.result);

  bta_dm_search_cmpl();
}

/*******************************************************************************
 *
 * Function         bta_dm_search_result
 *
 * Description      Service discovery result while searching for devices
 *
 * Returns          void
 *
 ******************************************************************************/
void bta_dm_search_result(tBTA_DM_MSG* p_data) {
  APPL_TRACE_DEBUG("%s searching:0x%04x, result:0x%04x", __func__,
                   bta_dm_search_cb.services,
                   p_data->disc_result.result.disc_res.services);

  /* call back if application wants name discovery or found services that
   * application is searching */
  if ((!bta_dm_search_cb.services) ||
      ((bta_dm_search_cb.services) &&
       (p_data->disc_result.result.disc_res.services))) {
    bta_dm_search_cb.p_search_cback(BTA_DM_DISC_RES_EVT,
                                    &p_data->disc_result.result);
  }

  /* if searching did not initiate to create link */
  if (!bta_dm_search_cb.wait_disc) {
    /* if service searching is done with EIR, don't search next device */
    if (bta_dm_search_cb.p_btm_inq_info) bta_dm_discover_next_device();
  } else {
    /* wait until link is disconnected or timeout */
    bta_dm_search_cb.sdp_results = true;
    alarm_set_on_mloop(bta_dm_search_cb.search_timer,
                       1000 * (L2CAP_LINK_INACTIVITY_TOUT + 1),
                       bta_dm_search_timer_cback, NULL);
  }
}

/*******************************************************************************
 *
 * Function         bta_dm_search_timer_cback
 *
 * Description      Called when ACL disconnect time is over
 *
 *
 * Returns          void
 *
 ******************************************************************************/
static void bta_dm_search_timer_cback(UNUSED_ATTR void* data) {
  APPL_TRACE_EVENT("%s", __func__);
  bta_dm_search_cb.wait_disc = false;

  /* proceed with next device */
  bta_dm_discover_next_device();
}

/*******************************************************************************
 *
 * Function         bta_dm_free_sdp_db
 *
 * Description      Frees SDP data base
 *
 * Returns          void
 *
 ******************************************************************************/
void bta_dm_free_sdp_db() {
  osi_free_and_reset((void**)&bta_dm_search_cb.p_sdp_db);
}

/*******************************************************************************
 *
 * Function         bta_dm_queue_search
 *
 * Description      Queues search command
 *
 * Returns          void
 *
 ******************************************************************************/
void bta_dm_queue_search(tBTA_DM_MSG* p_data) {
  osi_free_and_reset((void**)&bta_dm_search_cb.p_pending_search);
  bta_dm_search_cb.p_pending_search =
      (tBTA_DM_MSG*)osi_malloc(sizeof(tBTA_DM_API_SEARCH));
  memcpy(bta_dm_search_cb.p_pending_search, p_data, sizeof(tBTA_DM_API_SEARCH));
}

/*******************************************************************************
 *
 * Function         bta_dm_queue_disc
 *
 * Description      Queues discovery command
 *
 * Returns          void
 *
 ******************************************************************************/
void bta_dm_queue_disc(tBTA_DM_MSG* p_data) {
  tBTA_DM_MSG* p_pending_discovery =
      (tBTA_DM_MSG*)osi_malloc(sizeof(tBTA_DM_API_DISCOVER));
  memcpy(p_pending_discovery, p_data, sizeof(tBTA_DM_API_DISCOVER));
  fixed_queue_enqueue(bta_dm_search_cb.pending_discovery_queue,
                      p_pending_discovery);
}

/*******************************************************************************
 *
 * Function         bta_dm_execute_queued_request
 *
 * Description      Executes queued request if one exists
 *
 * Returns          void
 *
 ******************************************************************************/
void bta_dm_execute_queued_request() {
  if (bta_dm_search_cb.p_pending_search) {
    LOG_INFO("%s Start pending search", __func__);
    bta_sys_sendmsg(bta_dm_search_cb.p_pending_search);
    bta_dm_search_cb.p_pending_search = NULL;
  } else {
    tBTA_DM_MSG* p_pending_discovery = (tBTA_DM_MSG*)fixed_queue_try_dequeue(
        bta_dm_search_cb.pending_discovery_queue);
    if (p_pending_discovery) {
      LOG_INFO("%s Start pending discovery", __func__);
      bta_sys_sendmsg(p_pending_discovery);
    }
  }
}

/*******************************************************************************
 *
 * Function         bta_dm_is_search_request_queued
 *
 * Description      Checks if there is a queued search request
 *
 * Returns          bool
 *
 ******************************************************************************/
bool bta_dm_is_search_request_queued() {
  return bta_dm_search_cb.p_pending_search != NULL;
}

/*******************************************************************************
 *
 * Function         bta_dm_search_clear_queue
 *
 * Description      Clears the queue if API search cancel is called
 *
 * Returns          void
 *
 ******************************************************************************/
void bta_dm_search_clear_queue() {
  osi_free_and_reset((void**)&bta_dm_search_cb.p_pending_search);
  fixed_queue_flush(bta_dm_search_cb.pending_discovery_queue, osi_free);
}

/*******************************************************************************
 *
 * Function         bta_dm_search_cancel_notify
 *
 * Description      Notify application that search has been cancelled
 *
 * Returns          void
 *
 ******************************************************************************/
void bta_dm_search_cancel_notify() {
  if (bta_dm_search_cb.p_search_cback) {
    bta_dm_search_cb.p_search_cback(BTA_DM_SEARCH_CANCEL_CMPL_EVT, NULL);
  }
  if (!bta_dm_search_cb.name_discover_done &&
      (bta_dm_search_cb.state == BTA_DM_SEARCH_ACTIVE ||
       bta_dm_search_cb.state == BTA_DM_SEARCH_CANCELLING)) {
    BTM_CancelRemoteDeviceName();
  }
}

/*******************************************************************************
 *
 * Function         bta_dm_find_services
 *
 * Description      Starts discovery on a device
 *
 * Returns          void
 *
 ******************************************************************************/
static void bta_dm_find_services(const RawAddress& bd_addr) {
  while (bta_dm_search_cb.service_index < BTA_MAX_SERVICE_ID) {
    Uuid uuid = Uuid::kEmpty;
    if (bta_dm_search_cb.services_to_search &
        (tBTA_SERVICE_MASK)(
            BTA_SERVICE_ID_TO_SERVICE_MASK(bta_dm_search_cb.service_index))) {
      bta_dm_search_cb.p_sdp_db =
          (tSDP_DISCOVERY_DB*)osi_malloc(BTA_DM_SDP_DB_SIZE);
      APPL_TRACE_DEBUG("bta_dm_search_cb.services = %04x***********",
                       bta_dm_search_cb.services);
      /* try to search all services by search based on L2CAP UUID */
      if (bta_dm_search_cb.services == BTA_ALL_SERVICE_MASK) {
        LOG_INFO("%s services_to_search=%08x", __func__,
                 bta_dm_search_cb.services_to_search);
        if (bta_dm_search_cb.services_to_search & BTA_RES_SERVICE_MASK) {
          uuid = Uuid::From16Bit(bta_service_id_to_uuid_lkup_tbl[0]);
          bta_dm_search_cb.services_to_search &= ~BTA_RES_SERVICE_MASK;
        } else {
          uuid = Uuid::From16Bit(UUID_PROTOCOL_L2CAP);
          bta_dm_search_cb.services_to_search = 0;
        }
      } else {
        /* for LE only profile */
        if (bta_dm_search_cb.service_index == BTA_BLE_SERVICE_ID) {
          uuid = Uuid::From16Bit(
              bta_service_id_to_uuid_lkup_tbl[bta_dm_search_cb.service_index]);

          bta_dm_search_cb.services_to_search &= (tBTA_SERVICE_MASK)(~(
              BTA_SERVICE_ID_TO_SERVICE_MASK(bta_dm_search_cb.service_index)));
        } else {
          /* remove the service from services to be searched  */
          bta_dm_search_cb.services_to_search &= (tBTA_SERVICE_MASK)(~(
              BTA_SERVICE_ID_TO_SERVICE_MASK(bta_dm_search_cb.service_index)));
          uuid = Uuid::From16Bit(
              bta_service_id_to_uuid_lkup_tbl[bta_dm_search_cb.service_index]);
        }
      }

      LOG_INFO("%s search UUID = %s", __func__, uuid.ToString().c_str());
      SDP_InitDiscoveryDb(bta_dm_search_cb.p_sdp_db, BTA_DM_SDP_DB_SIZE, 1,
                          &uuid, 0, NULL);

      memset(g_disc_raw_data_buf, 0, sizeof(g_disc_raw_data_buf));
      bta_dm_search_cb.p_sdp_db->raw_data = g_disc_raw_data_buf;

      bta_dm_search_cb.p_sdp_db->raw_size = MAX_DISC_RAW_DATA_BUF;

      if (!SDP_ServiceSearchAttributeRequest(bd_addr, bta_dm_search_cb.p_sdp_db,
                                             &bta_dm_sdp_callback)) {
        /*
         * If discovery is not successful with this device, then
         * proceed with the next one.
         */
        osi_free_and_reset((void**)&bta_dm_search_cb.p_sdp_db);
        bta_dm_search_cb.service_index = BTA_MAX_SERVICE_ID;

      } else {
        bta_dm_search_cb.service_index++;
        return;
      }
    }

    bta_dm_search_cb.service_index++;
  }

  /* no more services to be discovered */
  if (bta_dm_search_cb.service_index >= BTA_MAX_SERVICE_ID) {
    tBTA_DM_MSG* p_msg = (tBTA_DM_MSG*)osi_malloc(sizeof(tBTA_DM_MSG));
    /* initialize the data structure */
    memset(&(p_msg->disc_result.result), 0, sizeof(tBTA_DM_DISC_RES));
    p_msg->hdr.event = BTA_DM_DISCOVERY_RESULT_EVT;
    p_msg->disc_result.result.disc_res.services =
        bta_dm_search_cb.services_found;
    p_msg->disc_result.result.disc_res.bd_addr = bta_dm_search_cb.peer_bdaddr;
    strlcpy((char*)p_msg->disc_result.result.disc_res.bd_name,
            bta_dm_get_remname(), BD_NAME_LEN + 1);

    bta_sys_sendmsg(p_msg);
  }
}

/*******************************************************************************
 *
 * Function         bta_dm_discover_next_device
 *
 * Description      Starts discovery on the next device in Inquiry data base
 *
 * Returns          void
 *
 ******************************************************************************/
static void bta_dm_discover_next_device(void) {
  APPL_TRACE_DEBUG("bta_dm_discover_next_device");

  /* searching next device on inquiry result */
  bta_dm_search_cb.p_btm_inq_info =
      BTM_InqDbNext(bta_dm_search_cb.p_btm_inq_info);
  if (bta_dm_search_cb.p_btm_inq_info != NULL) {
    bta_dm_search_cb.name_discover_done = false;
    bta_dm_search_cb.peer_name[0] = 0;
    bta_dm_discover_device(
        bta_dm_search_cb.p_btm_inq_info->results.remote_bd_addr);
  } else {
    tBTA_DM_MSG* p_msg = (tBTA_DM_MSG*)osi_malloc(sizeof(tBTA_DM_MSG));

    /* no devices, search complete */
    bta_dm_search_cb.services = 0;

    p_msg->hdr.event = BTA_DM_SEARCH_CMPL_EVT;
    bta_sys_sendmsg(p_msg);
  }
}

/*******************************************************************************
 *
 * Function         bta_dm_discover_device
 *
 * Description      Starts name and service discovery on the device
 *
 * Returns          void
 *
 ******************************************************************************/
static void bta_dm_discover_device(const RawAddress& remote_bd_addr) {
  tBT_TRANSPORT transport = BT_TRANSPORT_BR_EDR;
  if (bta_dm_search_cb.transport == BT_TRANSPORT_AUTO) {
    tBT_DEVICE_TYPE dev_type;
    tBLE_ADDR_TYPE addr_type;

    BTM_ReadDevInfo(remote_bd_addr, &dev_type, &addr_type);
    if (dev_type == BT_DEVICE_TYPE_BLE || addr_type == BLE_ADDR_RANDOM)
      transport = BT_TRANSPORT_LE;
  } else {
    transport = bta_dm_search_cb.transport;
  }

  VLOG(1) << __func__ << " BDA: " << remote_bd_addr;

  bta_dm_search_cb.peer_bdaddr = remote_bd_addr;

  APPL_TRACE_DEBUG(
      "%s name_discover_done = %d p_btm_inq_info 0x%x state = %d, transport=%d",
      __func__, bta_dm_search_cb.name_discover_done,
      bta_dm_search_cb.p_btm_inq_info, bta_dm_search_cb.state, transport);

  if (bta_dm_search_cb.p_btm_inq_info) {
    APPL_TRACE_DEBUG("%s appl_knows_rem_name %d", __func__,
                     bta_dm_search_cb.p_btm_inq_info->appl_knows_rem_name);
  }
  if (((bta_dm_search_cb.p_btm_inq_info) &&
       (bta_dm_search_cb.p_btm_inq_info->results.device_type ==
        BT_DEVICE_TYPE_BLE) &&
       (bta_dm_search_cb.state == BTA_DM_SEARCH_ACTIVE)) ||
      (transport == BT_TRANSPORT_LE &&
       interop_match_addr(INTEROP_DISABLE_NAME_REQUEST,
                          &bta_dm_search_cb.peer_bdaddr))) {
    /* Do not perform RNR for LE devices at inquiry complete*/
    bta_dm_search_cb.name_discover_done = true;
  }
  /* if name discovery is not done and application needs remote name */
  if ((!bta_dm_search_cb.name_discover_done) &&
      ((bta_dm_search_cb.p_btm_inq_info == NULL) ||
       (bta_dm_search_cb.p_btm_inq_info &&
        (!bta_dm_search_cb.p_btm_inq_info->appl_knows_rem_name)))) {
    if (bta_dm_read_remote_device_name(bta_dm_search_cb.peer_bdaddr,
                                       transport)) {
      if (bta_dm_search_cb.state != BTA_DM_DISCOVER_ACTIVE) {
        /* Reset transport state for next discovery */
        bta_dm_search_cb.transport = BT_TRANSPORT_AUTO;
      }
      return;
    }

    /* starting name discovery failed */
    bta_dm_search_cb.name_discover_done = true;
  }

  /* Reset transport state for next discovery */
  bta_dm_search_cb.transport = BT_TRANSPORT_AUTO;

  /* if application wants to discover service */
  if (bta_dm_search_cb.services) {
    /* initialize variables */
    bta_dm_search_cb.service_index = 0;
    bta_dm_search_cb.services_found = 0;
    bta_dm_search_cb.services_to_search = bta_dm_search_cb.services;

    /* if seaching with EIR is not completed */
    if (bta_dm_search_cb.services_to_search) {
      /* check whether connection already exists to the device
         if connection exists, we don't have to wait for ACL
         link to go down to start search on next device */
      if (transport == BT_TRANSPORT_BR_EDR) {
        if (BTM_IsAclConnectionUp(bta_dm_search_cb.peer_bdaddr,
                                  BT_TRANSPORT_BR_EDR))
          bta_dm_search_cb.wait_disc = false;
        else
          bta_dm_search_cb.wait_disc = true;
      }
      if (bta_dm_search_cb.p_btm_inq_info) {
        APPL_TRACE_DEBUG(
            "%s p_btm_inq_info 0x%x results.device_type 0x%x "
            "services_to_search 0x%x",
            __func__, bta_dm_search_cb.p_btm_inq_info,
            bta_dm_search_cb.p_btm_inq_info->results.device_type,
            bta_dm_search_cb.services_to_search);
      }

      if (transport == BT_TRANSPORT_LE) {
        if (bta_dm_search_cb.services_to_search & BTA_BLE_SERVICE_MASK) {
          // set the raw data buffer here
          memset(g_disc_raw_data_buf, 0, sizeof(g_disc_raw_data_buf));
          /* start GATT for service discovery */
          btm_dm_start_gatt_discovery(bta_dm_search_cb.peer_bdaddr);
          return;
        }
      } else {
        bta_dm_search_cb.sdp_results = false;
        bta_dm_find_services(bta_dm_search_cb.peer_bdaddr);
        return;
      }
    }
  }

  /* name discovery and service discovery are done for this device */
  tBTA_DM_MSG* p_msg = (tBTA_DM_MSG*)osi_malloc(sizeof(tBTA_DM_MSG));
  p_msg->hdr.event = BTA_DM_DISCOVERY_RESULT_EVT;
  /* initialize the data structure */
  memset(&(p_msg->disc_result.result), 0, sizeof(tBTA_DM_DISC_RES));
  p_msg->disc_result.result.disc_res.result = BTA_SUCCESS;
  p_msg->disc_result.result.disc_res.services = bta_dm_search_cb.services_found;
  p_msg->disc_result.result.disc_res.bd_addr = bta_dm_search_cb.peer_bdaddr;
  strlcpy((char*)p_msg->disc_result.result.disc_res.bd_name,
          (char*)bta_dm_search_cb.peer_name, BD_NAME_LEN + 1);

  bta_sys_sendmsg(p_msg);
}

/*******************************************************************************
 *
 * Function         bta_dm_sdp_callback
 *
 * Description      Callback from sdp with discovery status
 *
 * Returns          void
 *
 ******************************************************************************/
static void bta_dm_sdp_callback(tSDP_STATUS sdp_status) {
  tBTA_DM_SDP_RESULT* p_msg =
      (tBTA_DM_SDP_RESULT*)osi_malloc(sizeof(tBTA_DM_SDP_RESULT));

  p_msg->hdr.event = BTA_DM_SDP_RESULT_EVT;
  p_msg->sdp_result = sdp_status;

  bta_sys_sendmsg(p_msg);
}

/*******************************************************************************
 *
 * Function         bta_dm_inq_results_cb
 *
 * Description      Inquiry results callback from BTM
 *
 * Returns          void
 *
 ******************************************************************************/
static void bta_dm_inq_results_cb(tBTM_INQ_RESULTS* p_inq, const uint8_t* p_eir,
                                  uint16_t eir_len) {
  tBTA_DM_SEARCH result;
  tBTM_INQ_INFO* p_inq_info;
  uint16_t service_class;

  result.inq_res.bd_addr = p_inq->remote_bd_addr;

  // Pass the original address to GattService#onScanResult
  result.inq_res.original_bda = p_inq->original_bda;

  memcpy(result.inq_res.dev_class, p_inq->dev_class, DEV_CLASS_LEN);
  BTM_COD_SERVICE_CLASS(service_class, p_inq->dev_class);
  result.inq_res.is_limited =
      (service_class & BTM_COD_SERVICE_LMTD_DISCOVER) ? true : false;
  result.inq_res.rssi = p_inq->rssi;

  result.inq_res.ble_addr_type = p_inq->ble_addr_type;
  result.inq_res.inq_result_type = p_inq->inq_result_type;
  result.inq_res.device_type = p_inq->device_type;
  result.inq_res.flag = p_inq->flag;
  result.inq_res.include_rsi = p_inq->include_rsi;

  /* application will parse EIR to find out remote device name */
  result.inq_res.p_eir = const_cast<uint8_t*>(p_eir);
  result.inq_res.eir_len = eir_len;

  p_inq_info = BTM_InqDbRead(p_inq->remote_bd_addr);
  if (p_inq_info != NULL) {
    /* initialize remt_name_not_required to false so that we get the name by
     * default */
    result.inq_res.remt_name_not_required = false;
  }

  if (bta_dm_search_cb.p_search_cback)
    bta_dm_search_cb.p_search_cback(BTA_DM_INQ_RES_EVT, &result);

  if (p_inq_info) {
    /* application indicates if it knows the remote name, inside the callback
     copy that to the inquiry data base*/
    if (result.inq_res.remt_name_not_required)
      p_inq_info->appl_knows_rem_name = true;
  }
}

/*******************************************************************************
 *
 * Function         bta_dm_inq_cmpl_cb
 *
 * Description      Inquiry complete callback from BTM
 *
 * Returns          void
 *
 ******************************************************************************/
static void bta_dm_inq_cmpl_cb(void* p_result) {
  APPL_TRACE_DEBUG("%s", __func__);

  bta_dm_inq_cmpl(((tBTM_INQUIRY_CMPL*)p_result)->num_resp);
}

/*******************************************************************************
 *
 * Function         bta_dm_service_search_remname_cback
 *
 * Description      Remote name call back from BTM during service discovery
 *
 * Returns          void
 *
 ******************************************************************************/
static void bta_dm_service_search_remname_cback(const RawAddress& bd_addr,
                                                UNUSED_ATTR DEV_CLASS dc,
                                                tBTM_BD_NAME bd_name) {
  tBTM_REMOTE_DEV_NAME rem_name;
  tBTM_STATUS btm_status;

  APPL_TRACE_DEBUG("%s name=<%s>", __func__, bd_name);


  /* if this is what we are looking for */
  if (bta_dm_search_cb.peer_bdaddr == bd_addr) {
    rem_name.bd_addr = bd_addr;
    rem_name.length = strlcpy((char*)rem_name.remote_bd_name, (char*)bd_name,
                              BD_NAME_LEN + 1);
    if (rem_name.length > BD_NAME_LEN) {
      rem_name.length = BD_NAME_LEN;
    }
    rem_name.status = BTM_SUCCESS;

    bta_dm_remname_cback(&rem_name);
  } else {
    /* get name of device */
    btm_status =
        BTM_ReadRemoteDeviceName(bta_dm_search_cb.peer_bdaddr,
                                 bta_dm_remname_cback, BT_TRANSPORT_BR_EDR);
    if (btm_status == BTM_BUSY) {
      /* wait for next chance(notification of remote name discovery done) */
      APPL_TRACE_DEBUG("%s: BTM_ReadRemoteDeviceName is busy", __func__);
    } else if (btm_status != BTM_CMD_STARTED) {
      /* if failed to start getting remote name then continue */
      APPL_TRACE_WARNING("%s: BTM_ReadRemoteDeviceName returns 0x%02X",
                         __func__, btm_status);

      // needed so our response is not ignored, since this corresponds to the
      // actual peer_bdaddr
      rem_name.bd_addr = bta_dm_search_cb.peer_bdaddr;
      rem_name.length = 0;
      rem_name.remote_bd_name[0] = 0;
      rem_name.status = btm_status;
      bta_dm_remname_cback(&rem_name);
    }
  }
}

/*******************************************************************************
 *
 * Function         bta_dm_remname_cback
 *
 * Description      Remote name complete call back from BTM
 *
 * Returns          void
 *
 ******************************************************************************/
static void bta_dm_remname_cback(void* p) {
  tBTM_REMOTE_DEV_NAME* p_remote_name = (tBTM_REMOTE_DEV_NAME*)p;
  APPL_TRACE_DEBUG("bta_dm_remname_cback len = %d name=<%s>",
                   p_remote_name->length, p_remote_name->remote_bd_name);

  if (bta_dm_search_cb.peer_bdaddr == p_remote_name->bd_addr) {
    if (bluetooth::shim::is_gd_security_enabled()) {
      bluetooth::shim::BTM_SecDeleteRmtNameNotifyCallback(
          &bta_dm_service_search_remname_cback);
    } else {
      BTM_SecDeleteRmtNameNotifyCallback(&bta_dm_service_search_remname_cback);
    }
  } else {
    // if we got a different response, ignore it
    // we will have made a request directly from BTM_ReadRemoteDeviceName so we
    // expect a dedicated response for us
    LOG_INFO("ignoring remote name response in DM callback since it's for the wrong bd_addr");
    return;
  }

  /* remote name discovery is done but it could be failed */
  bta_dm_search_cb.name_discover_done = true;
  strlcpy((char*)bta_dm_search_cb.peer_name,
          (char*)p_remote_name->remote_bd_name, BD_NAME_LEN + 1);

  if (bta_dm_search_cb.transport == BT_TRANSPORT_LE) {
    GAP_BleReadPeerPrefConnParams(bta_dm_search_cb.peer_bdaddr);
  }

  tBTA_DM_REM_NAME* p_msg =
      (tBTA_DM_REM_NAME*)osi_malloc(sizeof(tBTA_DM_REM_NAME));
  p_msg->result.disc_res.bd_addr = bta_dm_search_cb.peer_bdaddr;
  strlcpy((char*)p_msg->result.disc_res.bd_name,
          (char*)p_remote_name->remote_bd_name, BD_NAME_LEN + 1);
  p_msg->hdr.event = BTA_DM_REMT_NAME_EVT;

  bta_sys_sendmsg(p_msg);
}

/*******************************************************************************
 *
 * Function         bta_dm_pinname_cback
 *
 * Description      Callback requesting pin_key
 *
 * Returns          void
 *
 ******************************************************************************/
static void bta_dm_pinname_cback(void* p_data) {
  tBTM_REMOTE_DEV_NAME* p_result = (tBTM_REMOTE_DEV_NAME*)p_data;
  tBTA_DM_SEC sec_event;
  uint32_t bytes_to_copy;
  tBTA_DM_SEC_EVT event = bta_dm_cb.pin_evt;

  if (BTA_DM_SP_CFM_REQ_EVT == event) {
    /* Retrieved saved device class and bd_addr */
    sec_event.cfm_req.bd_addr = bta_dm_cb.pin_bd_addr;
    BTA_COPY_DEVICE_CLASS(sec_event.cfm_req.dev_class, bta_dm_cb.pin_dev_class);

    if (p_result && p_result->status == BTM_SUCCESS) {
      bytes_to_copy =
          (p_result->length < BD_NAME_LEN) ? p_result->length : BD_NAME_LEN;
      memcpy(sec_event.cfm_req.bd_name, p_result->remote_bd_name,
             bytes_to_copy);
      sec_event.pin_req.bd_name[BD_NAME_LEN] = 0;
    } else /* No name found */
      sec_event.cfm_req.bd_name[0] = 0;

    sec_event.key_notif.passkey =
        bta_dm_cb.num_val; /* get PIN code numeric number */

    /* 1 additional event data fields for this event */
    sec_event.cfm_req.just_works = bta_dm_cb.just_works;
    /* retrieve the loc and rmt caps */
    sec_event.cfm_req.loc_io_caps = bta_dm_cb.loc_io_caps;
    sec_event.cfm_req.rmt_io_caps = bta_dm_cb.rmt_io_caps;
    sec_event.cfm_req.loc_auth_req = bta_dm_cb.loc_auth_req;
    sec_event.cfm_req.rmt_auth_req = bta_dm_cb.rmt_auth_req;

  } else {
    /* Retrieved saved device class and bd_addr */
    sec_event.pin_req.bd_addr = bta_dm_cb.pin_bd_addr;
    BTA_COPY_DEVICE_CLASS(sec_event.pin_req.dev_class, bta_dm_cb.pin_dev_class);

    if (p_result && p_result->status == BTM_SUCCESS) {
      bytes_to_copy = (p_result->length < BD_NAME_LEN) ? p_result->length
                                                       : (BD_NAME_LEN - 1);
      memcpy(sec_event.pin_req.bd_name, p_result->remote_bd_name,
             bytes_to_copy);
      sec_event.pin_req.bd_name[BD_NAME_LEN] = 0;
    } else /* No name found */
      sec_event.pin_req.bd_name[0] = 0;

    event = bta_dm_cb.pin_evt;
    sec_event.key_notif.passkey =
        bta_dm_cb.num_val; /* get PIN code numeric number */
  }

  if (bta_dm_cb.p_sec_cback) bta_dm_cb.p_sec_cback(event, &sec_event);
}

/*******************************************************************************
 *
 * Function         bta_dm_pin_cback
 *
 * Description      Callback requesting pin_key
 *
 * Returns          void
 *
 ******************************************************************************/
static uint8_t bta_dm_pin_cback(const RawAddress& bd_addr, DEV_CLASS dev_class,
                                const tBTM_BD_NAME bd_name, bool min_16_digit) {
  if (!bta_dm_cb.p_sec_cback) return BTM_NOT_AUTHORIZED;

  /* If the device name is not known, save bdaddr and devclass and initiate a
   * name request */
  if (bd_name[0] == 0) {
    bta_dm_cb.pin_evt = BTA_DM_PIN_REQ_EVT;
    bta_dm_cb.pin_bd_addr = bd_addr;
    BTA_COPY_DEVICE_CLASS(bta_dm_cb.pin_dev_class, dev_class);
    if ((BTM_ReadRemoteDeviceName(bd_addr, bta_dm_pinname_cback,
                                  BT_TRANSPORT_BR_EDR)) == BTM_CMD_STARTED)
      return BTM_CMD_STARTED;

    APPL_TRACE_WARNING(
        " bta_dm_pin_cback() -> Failed to start Remote Name Request  ");
  }

  tBTA_DM_SEC sec_event = {.pin_req = {
                               .bd_addr = bd_addr,
                           }};
  BTA_COPY_DEVICE_CLASS(sec_event.pin_req.dev_class, dev_class);
  strlcpy((char*)sec_event.pin_req.bd_name, (char*)bd_name, BD_NAME_LEN + 1);
  sec_event.pin_req.min_16_digit = min_16_digit;

  bta_dm_cb.p_sec_cback(BTA_DM_PIN_REQ_EVT, &sec_event);
  return BTM_CMD_STARTED;
}

/*******************************************************************************
 *
 * Function         bta_dm_new_link_key_cback
 *
 * Description      Callback from BTM to notify new link key
 *
 * Returns          void
 *
 ******************************************************************************/
static uint8_t bta_dm_new_link_key_cback(const RawAddress& bd_addr,
                                         UNUSED_ATTR DEV_CLASS dev_class,
                                         tBTM_BD_NAME bd_name,
                                         const LinkKey& key, uint8_t key_type) {
  tBTA_DM_SEC sec_event;
  tBTA_DM_AUTH_CMPL* p_auth_cmpl;
  tBTA_DM_SEC_EVT event = BTA_DM_AUTH_CMPL_EVT;

  memset(&sec_event, 0, sizeof(tBTA_DM_SEC));

  p_auth_cmpl = &sec_event.auth_cmpl;

  p_auth_cmpl->bd_addr = bd_addr;

  memcpy(p_auth_cmpl->bd_name, bd_name, BD_NAME_LEN);
  p_auth_cmpl->bd_name[BD_NAME_LEN] = 0;
  p_auth_cmpl->key_present = true;
  p_auth_cmpl->key_type = key_type;
  p_auth_cmpl->success = true;
  p_auth_cmpl->key = key;
  sec_event.auth_cmpl.fail_reason = HCI_SUCCESS;

  // Report the BR link key based on the BR/EDR address and type
  BTM_ReadDevInfo(bd_addr, &sec_event.auth_cmpl.dev_type,
                  &sec_event.auth_cmpl.addr_type);
  if (bta_dm_cb.p_sec_cback) bta_dm_cb.p_sec_cback(event, &sec_event);

  // Setting remove_dev_pending flag to false, where it will avoid deleting
  // the
  // security device record when the ACL connection link goes down in case of
  // reconnection.
  if (bta_dm_cb.device_list.count)
    bta_dm_reset_sec_dev_pending(p_auth_cmpl->bd_addr);

  return BTM_CMD_STARTED;
}

/*******************************************************************************
 *
 * Function         bta_dm_authentication_complete_cback
 *
 * Description      Authentication complete callback from BTM
 *
 * Returns          void
 *
 ******************************************************************************/
static void bta_dm_authentication_complete_cback(
    const RawAddress& bd_addr, UNUSED_ATTR DEV_CLASS dev_class,
    tBTM_BD_NAME bd_name, tHCI_REASON reason) {
  if (reason != HCI_SUCCESS) {
    if (bta_dm_cb.p_sec_cback) {
      // Build out the security event data structure
      tBTA_DM_SEC sec_event = {
          .auth_cmpl =
              {
                  .bd_addr = bd_addr,
              },
      };
      memcpy(sec_event.auth_cmpl.bd_name, bd_name, BD_NAME_LEN);
      sec_event.auth_cmpl.bd_name[BD_NAME_LEN] = 0;

      // Report the BR link key based on the BR/EDR address and type
      BTM_ReadDevInfo(bd_addr, &sec_event.auth_cmpl.dev_type,
                      &sec_event.auth_cmpl.addr_type);
      sec_event.auth_cmpl.fail_reason = reason;

      bta_dm_cb.p_sec_cback(BTA_DM_AUTH_CMPL_EVT, &sec_event);
    }

    switch (reason) {
      case HCI_ERR_AUTH_FAILURE:
      case HCI_ERR_KEY_MISSING:
      case HCI_ERR_HOST_REJECT_SECURITY:
      case HCI_ERR_ENCRY_MODE_NOT_ACCEPTABLE:
        LOG_WARN(
            "Deleting device record as authentication failed entry:%s "
            "reason:%s",
            PRIVATE_ADDRESS(bd_addr), hci_reason_code_text(reason).c_str());
        break;

      default:
        break;
    }
  }
}

/*******************************************************************************
 *
 * Function         bta_dm_sp_cback
 *
 * Description      simple pairing callback from BTM
 *
 * Returns          void
 *
 ******************************************************************************/
static tBTM_STATUS bta_dm_sp_cback(tBTM_SP_EVT event,
                                   tBTM_SP_EVT_DATA* p_data) {
  tBTM_STATUS status = BTM_CMD_STARTED;
  tBTA_DM_SEC sec_event;
  tBTA_DM_SEC_EVT pin_evt = BTA_DM_SP_KEY_NOTIF_EVT;

  APPL_TRACE_EVENT("bta_dm_sp_cback: %d", event);
  if (!bta_dm_cb.p_sec_cback) return BTM_NOT_AUTHORIZED;

  bool sp_rmt_result = false;
  /* TODO_SP */
  switch (event) {
    case BTM_SP_IO_REQ_EVT:
      if (btm_local_io_caps != BTM_IO_CAP_NONE) {
        /* translate auth_req */
        btif_dm_set_oob_for_io_req(&p_data->io_req.oob_data);
        btif_dm_proc_io_req(&p_data->io_req.auth_req, p_data->io_req.is_orig);
      }
      APPL_TRACE_EVENT("io mitm: %d oob_data:%d", p_data->io_req.auth_req,
                       p_data->io_req.oob_data);
      break;
    case BTM_SP_IO_RSP_EVT:
      if (btm_local_io_caps != BTM_IO_CAP_NONE) {
        btif_dm_proc_io_rsp(p_data->io_rsp.bd_addr, p_data->io_rsp.io_cap,
                            p_data->io_rsp.oob_data, p_data->io_rsp.auth_req);
      }
      break;

    case BTM_SP_CFM_REQ_EVT:
      pin_evt = BTA_DM_SP_CFM_REQ_EVT;
      bta_dm_cb.just_works = sec_event.cfm_req.just_works =
          p_data->cfm_req.just_works;
      sec_event.cfm_req.loc_auth_req = p_data->cfm_req.loc_auth_req;
      sec_event.cfm_req.rmt_auth_req = p_data->cfm_req.rmt_auth_req;
      sec_event.cfm_req.loc_io_caps = p_data->cfm_req.loc_io_caps;
      sec_event.cfm_req.rmt_io_caps = p_data->cfm_req.rmt_io_caps;

      [[fallthrough]];
    /* Passkey entry mode, mobile device with output capability is very
        unlikely to receive key request, so skip this event */
    /*case BTM_SP_KEY_REQ_EVT: */
    case BTM_SP_KEY_NOTIF_EVT:
      if (btm_local_io_caps == BTM_IO_CAP_NONE &&
          BTM_SP_KEY_NOTIF_EVT == event) {
        status = BTM_NOT_AUTHORIZED;
        break;
      }

      bta_dm_cb.num_val = sec_event.key_notif.passkey =
          p_data->key_notif.passkey;

      if (BTM_SP_CFM_REQ_EVT == event) {
        /* Due to the switch case falling through below to BTM_SP_KEY_NOTIF_EVT,
           call remote name request using values from cfm_req */
        if (p_data->cfm_req.bd_name[0] == 0) {
          bta_dm_cb.pin_evt = pin_evt;
          bta_dm_cb.pin_bd_addr = p_data->cfm_req.bd_addr;
          bta_dm_cb.rmt_io_caps = sec_event.cfm_req.rmt_io_caps;
          bta_dm_cb.loc_io_caps = sec_event.cfm_req.loc_io_caps;
          bta_dm_cb.rmt_auth_req = sec_event.cfm_req.rmt_auth_req;
          bta_dm_cb.loc_auth_req = sec_event.cfm_req.loc_auth_req;

          BTA_COPY_DEVICE_CLASS(bta_dm_cb.pin_dev_class,
                                p_data->cfm_req.dev_class);
          if ((BTM_ReadRemoteDeviceName(
                  p_data->cfm_req.bd_addr, bta_dm_pinname_cback,
                  BT_TRANSPORT_BR_EDR)) == BTM_CMD_STARTED)
            return BTM_CMD_STARTED;
          APPL_TRACE_WARNING(
              " bta_dm_sp_cback() -> Failed to start Remote Name Request  ");
        } else {
          /* Due to the switch case falling through below to
             BTM_SP_KEY_NOTIF_EVT,
             copy these values into key_notif from cfm_req */
          sec_event.key_notif.bd_addr = p_data->cfm_req.bd_addr;
          BTA_COPY_DEVICE_CLASS(sec_event.key_notif.dev_class,
                                p_data->cfm_req.dev_class);
          strlcpy((char*)sec_event.key_notif.bd_name,
                  (char*)p_data->cfm_req.bd_name, BD_NAME_LEN + 1);
        }
      }

      if (BTM_SP_KEY_NOTIF_EVT == event) {
        /* If the device name is not known, save bdaddr and devclass
           and initiate a name request with values from key_notif */
        if (p_data->key_notif.bd_name[0] == 0) {
          bta_dm_cb.pin_evt = pin_evt;
          bta_dm_cb.pin_bd_addr = p_data->key_notif.bd_addr;
          BTA_COPY_DEVICE_CLASS(bta_dm_cb.pin_dev_class,
                                p_data->key_notif.dev_class);
          if ((BTM_ReadRemoteDeviceName(
                  p_data->key_notif.bd_addr, bta_dm_pinname_cback,
                  BT_TRANSPORT_BR_EDR)) == BTM_CMD_STARTED)
            return BTM_CMD_STARTED;
          APPL_TRACE_WARNING(
              " bta_dm_sp_cback() -> Failed to start Remote Name Request  ");
        } else {
          sec_event.key_notif.bd_addr = p_data->key_notif.bd_addr;
          BTA_COPY_DEVICE_CLASS(sec_event.key_notif.dev_class,
                                p_data->key_notif.dev_class);
          strlcpy((char*)sec_event.key_notif.bd_name,
                  (char*)p_data->key_notif.bd_name, BD_NAME_LEN + 1);
          sec_event.key_notif.bd_name[BD_NAME_LEN] = 0;
        }
      }

      bta_dm_cb.p_sec_cback(pin_evt, &sec_event);

      break;

    case BTM_SP_LOC_OOB_EVT:
#ifdef BTIF_DM_OOB_TEST
      btif_dm_proc_loc_oob(BT_TRANSPORT_BR_EDR,
                           (bool)(p_data->loc_oob.status == BTM_SUCCESS),
                           p_data->loc_oob.c, p_data->loc_oob.r);
#endif
      break;

    case BTM_SP_RMT_OOB_EVT: {
      Octet16 c;
      Octet16 r;
      sp_rmt_result = false;
#ifdef BTIF_DM_OOB_TEST
      sp_rmt_result = btif_dm_proc_rmt_oob(p_data->rmt_oob.bd_addr, &c, &r);
#endif
      BTIF_TRACE_DEBUG("bta_dm_ci_rmt_oob: result=%d", sp_rmt_result);
      bta_dm_ci_rmt_oob(sp_rmt_result, p_data->rmt_oob.bd_addr, c, r);
      break;
    }

    default:
      status = BTM_NOT_AUTHORIZED;
      break;
  }
  APPL_TRACE_EVENT("dm status: %d", status);
  return status;
}

/*******************************************************************************
 *
 * Function         bta_dm_local_name_cback
 *
 * Description      Callback from btm after local name is read
 *
 *
 * Returns          void
 *
 ******************************************************************************/
static void bta_dm_local_name_cback(UNUSED_ATTR void* p_name) {
  BTIF_dm_enable();
}

static void handle_role_change(const RawAddress& bd_addr, tHCI_ROLE new_role,
                               tHCI_STATUS hci_status) {
  tBTA_DM_PEER_DEVICE* p_dev = bta_dm_find_peer_device(bd_addr);
  if (!p_dev) {
    LOG_WARN(
        "Unable to find device for role change peer:%s new_role:%s "
        "hci_status:%s",
        PRIVATE_ADDRESS(bd_addr), RoleText(new_role).c_str(),
        hci_error_code_text(hci_status).c_str());
    return;
  }

  LOG_INFO(
      "Role change callback peer:%s info:0x%x new_role:%s dev count:%d "
      "hci_status:%s",
      PRIVATE_ADDRESS(bd_addr), p_dev->Info(), RoleText(new_role).c_str(),
      bta_dm_cb.device_list.count, hci_error_code_text(hci_status).c_str());

  if (p_dev->Info() & BTA_DM_DI_AV_ACTIVE) {
    bool need_policy_change = false;

    /* there's AV activity on this link */
    if (new_role == HCI_ROLE_PERIPHERAL && bta_dm_cb.device_list.count > 1 &&
        hci_status == HCI_SUCCESS) {
      /* more than one connections and the AV connection is role switched
       * to peripheral
       * switch it back to central and remove the switch policy */
      BTM_SwitchRoleToCentral(bd_addr);
      need_policy_change = true;
    } else if (p_bta_dm_cfg->avoid_scatter && (new_role == HCI_ROLE_CENTRAL)) {
      /* if the link updated to be central include AV activities, remove
       * the switch policy */
      need_policy_change = true;
    }

    if (need_policy_change) {
      BTM_block_role_switch_for(p_dev->peer_bdaddr);
    }
  } else {
    /* there's AV no activity on this link and role switch happened
     * check if AV is active
     * if so, make sure the AV link is central */
    bta_dm_check_av();
  }
  bta_sys_notify_role_chg(bd_addr, new_role, hci_status);
}

void BTA_dm_report_role_change(const RawAddress bd_addr, tHCI_ROLE new_role,
                               tHCI_STATUS hci_status) {
  do_in_main_thread(
      FROM_HERE, base::Bind(handle_role_change, bd_addr, new_role, hci_status));
}

void handle_remote_features_complete(const RawAddress& bd_addr) {
  tBTA_DM_PEER_DEVICE* p_dev = bta_dm_find_peer_device(bd_addr);
  if (!p_dev) {
    LOG_WARN("Unable to find device peer:%s", PRIVATE_ADDRESS(bd_addr));
    return;
  }

  if (controller_get_interface()->supports_sniff_subrating() &&
      acl_peer_supports_sniff_subrating(bd_addr)) {
    LOG_DEBUG("Device supports sniff subrating peer:%s",
              PRIVATE_ADDRESS(bd_addr));
    p_dev->info = BTA_DM_DI_USE_SSR;
  } else {
    LOG_DEBUG("Device does NOT support sniff subrating peer:%s",
              PRIVATE_ADDRESS(bd_addr));
  }
}

void BTA_dm_notify_remote_features_complete(const RawAddress bd_addr) {
  do_in_main_thread(FROM_HERE,
                    base::Bind(handle_remote_features_complete, bd_addr));
}

static tBTA_DM_PEER_DEVICE* allocate_device_for(const RawAddress& bd_addr,
                                                tBT_TRANSPORT transport) {
  for (uint8_t i = 0; i < bta_dm_cb.device_list.count; i++) {
    auto device = &bta_dm_cb.device_list.peer_device[i];
    if (device->peer_bdaddr == bd_addr && device->transport == transport) {
      return device;
    }
  }

  if (bta_dm_cb.device_list.count < BTA_DM_NUM_PEER_DEVICE) {
    auto device =
        &bta_dm_cb.device_list.peer_device[bta_dm_cb.device_list.count];
    device->peer_bdaddr = bd_addr;
    bta_dm_cb.device_list.count++;
    if (transport == BT_TRANSPORT_LE) {
      bta_dm_cb.device_list.le_count++;
    }
    return device;
  }
  return nullptr;
}

void bta_dm_acl_up(const RawAddress& bd_addr, tBT_TRANSPORT transport) {
  auto device = allocate_device_for(bd_addr, transport);
  if (device == nullptr) {
    LOG_WARN("Unable to allocate device resources for new connection");
    return;
  }
  device->conn_state = BTA_DM_CONNECTED;
  device->pref_role = BTA_ANY_ROLE;
  device->info = BTA_DM_DI_NONE;
  device->transport = transport;

  if (controller_get_interface()->supports_sniff_subrating() &&
      acl_peer_supports_sniff_subrating(bd_addr)) {
    // NOTE: This callback assumes upon ACL connection that
    // the read remote features has completed and is valid.
    // The only guaranteed contract for valid read remote features
    // data is when the BTA_dm_notify_remote_features_complete()
    // callback has completed.  The below assignment is kept for
    // transitional informational purposes only.
    device->info = BTA_DM_DI_USE_SSR;
  }

  if (bta_dm_cb.p_sec_cback) {
    tBTA_DM_SEC conn;
    memset(&conn, 0, sizeof(tBTA_DM_SEC));
    conn.link_up.bd_addr = bd_addr;
    conn.link_up.transport_link_type = transport;

    bta_dm_cb.p_sec_cback(BTA_DM_LINK_UP_EVT, &conn);
    LOG_DEBUG("Executed security callback for new connection available");
  }
  bta_dm_adjust_roles(true);
}

void BTA_dm_acl_up(const RawAddress bd_addr, tBT_TRANSPORT transport) {
  do_in_main_thread(FROM_HERE, base::Bind(bta_dm_acl_up, bd_addr, transport));
}

static void bta_dm_acl_down(const RawAddress& bd_addr,
                            tBT_TRANSPORT transport) {
  bool issue_unpair_cb = false;
  bool remove_device = false;

  for (uint8_t i = 0; i < bta_dm_cb.device_list.count; i++) {
    auto device = &bta_dm_cb.device_list.peer_device[i];
    if (device->peer_bdaddr != bd_addr || device->transport != transport)
      continue;

    if (device->conn_state == BTA_DM_UNPAIRING) {
      issue_unpair_cb =
          (bluetooth::shim::is_gd_security_enabled())
              ? bluetooth::shim::BTM_SecDeleteDevice(device->peer_bdaddr)
              : BTM_SecDeleteDevice(device->peer_bdaddr);

      /* remove all cached GATT information */
      BTA_GATTC_Refresh(bd_addr);

      APPL_TRACE_DEBUG("%s: Unpairing: issue unpair CB = %d ", __func__,
                       issue_unpair_cb);
    }

    remove_device = device->remove_dev_pending;

    // Iterate to the one before the last when shrinking the list,
    // otherwise we memcpy garbage data into the record.
    // Then clear out the last item in the list since we are shrinking.
    for (; i < bta_dm_cb.device_list.count - 1; i++) {
      memcpy(&bta_dm_cb.device_list.peer_device[i],
             &bta_dm_cb.device_list.peer_device[i + 1],
             sizeof(bta_dm_cb.device_list.peer_device[i]));
    }
    if (bta_dm_cb.device_list.count > 0) {
      int clear_index = bta_dm_cb.device_list.count - 1;
      memset(&bta_dm_cb.device_list.peer_device[clear_index], 0,
             sizeof(bta_dm_cb.device_list.peer_device[clear_index]));
    }
    break;
  }
  if (bta_dm_cb.device_list.count) bta_dm_cb.device_list.count--;
  if ((transport == BT_TRANSPORT_LE) && (bta_dm_cb.device_list.le_count)) {
    bta_dm_cb.device_list.le_count--;
  }

  if ((transport == BT_TRANSPORT_BR_EDR) &&
      (bta_dm_search_cb.wait_disc && bta_dm_search_cb.peer_bdaddr == bd_addr)) {
    bta_dm_search_cb.wait_disc = false;

    if (bta_dm_search_cb.sdp_results) {
      APPL_TRACE_EVENT(" timer stopped  ");
      alarm_cancel(bta_dm_search_cb.search_timer);
      bta_dm_discover_next_device();
    }
  }

  if (bta_dm_cb.disabling) {
    if (!BTM_GetNumAclLinks()) {
      /*
       * Start a timer to make sure that the profiles
       * get the disconnect event.
       */
      alarm_set_on_mloop(bta_dm_cb.disable_timer,
                         BTA_DM_DISABLE_CONN_DOWN_TIMER_MS,
                         bta_dm_disable_conn_down_timer_cback, NULL);
    }
  }
  if (remove_device) {
    bta_dm_process_remove_device_no_callback(bd_addr);
  }

  if (bta_dm_cb.p_sec_cback) {
    tBTA_DM_SEC conn;
    memset(&conn, 0, sizeof(tBTA_DM_SEC));
    conn.link_down.bd_addr = bd_addr;
    conn.link_down.transport_link_type = transport;

    bta_dm_cb.p_sec_cback(BTA_DM_LINK_DOWN_EVT, &conn);
    if (issue_unpair_cb) bta_dm_cb.p_sec_cback(BTA_DM_DEV_UNPAIRED_EVT, &conn);
  }

  bta_dm_adjust_roles(true);
}

void BTA_dm_acl_down(const RawAddress bd_addr, tBT_TRANSPORT transport) {
  do_in_main_thread(FROM_HERE, base::Bind(bta_dm_acl_down, bd_addr, transport));
}

/*******************************************************************************
 *
 * Function         bta_dm_check_av
 *
 * Description      This function checks if AV is active
 *                  if yes, make sure the AV link is central
 *
 ******************************************************************************/
static void bta_dm_check_av() {
  uint8_t i;
  tBTA_DM_PEER_DEVICE* p_dev;

  if (bta_dm_cb.cur_av_count) {
    LOG_INFO("av_count:%d", bta_dm_cb.cur_av_count);
    for (i = 0; i < bta_dm_cb.device_list.count; i++) {
      p_dev = &bta_dm_cb.device_list.peer_device[i];
      APPL_TRACE_WARNING("[%d]: state:%d, info:x%x", i, p_dev->conn_state,
                         p_dev->Info());
      if ((p_dev->conn_state == BTA_DM_CONNECTED) &&
          (p_dev->Info() & BTA_DM_DI_AV_ACTIVE)) {
        /* make central and take away the role switch policy */
        BTM_SwitchRoleToCentral(p_dev->peer_bdaddr);
        /* else either already central or can not switch for some reasons */
        BTM_block_role_switch_for(p_dev->peer_bdaddr);
        break;
      }
    }
  }
}

/*******************************************************************************
 *
 * Function         bta_dm_disable_conn_down_timer_cback
 *
 * Description      Sends disable event to application
 *
 *
 * Returns          void
 *
 ******************************************************************************/
static void bta_dm_disable_conn_down_timer_cback(UNUSED_ATTR void* data) {
  /* disable the power managment module */
  bta_dm_disable_pm();

  bta_dm_cb.disabling = false;
  LOG_INFO("Stack device manager shutdown completed");
  future_ready(stack_manager_get_hack_future(), FUTURE_SUCCESS);
}

/*******************************************************************************
 *
 * Function         bta_dm_rm_cback
 *
 * Description      Role management callback from sys
 *
 *
 * Returns          void
 *
 ******************************************************************************/
void bta_dm_rm_cback(tBTA_SYS_CONN_STATUS status, uint8_t id, uint8_t app_id,
                     const RawAddress& peer_addr) {
  uint8_t j;
  tBTA_PREF_ROLES role;
  tBTA_DM_PEER_DEVICE* p_dev;

  LOG_DEBUG("BTA Role management callback count:%d status:%s peer:%s",
            bta_dm_cb.cur_av_count, bta_sys_conn_status_text(status).c_str(),
            PRIVATE_ADDRESS(peer_addr));

  p_dev = bta_dm_find_peer_device(peer_addr);
  if (status == BTA_SYS_CONN_OPEN) {
    if (p_dev) {
      /* Do not set to connected if we are in the middle of unpairing. When AV
       * stream is
       * started it fakes out a SYS_CONN_OPEN to potentially trigger a role
       * switch command.
       * But this should not be done if we are in the middle of unpairing.
       */
      if (p_dev->conn_state != BTA_DM_UNPAIRING)
        p_dev->conn_state = BTA_DM_CONNECTED;

      for (j = 1; j <= p_bta_dm_rm_cfg[0].app_id; j++) {
        if (((p_bta_dm_rm_cfg[j].app_id == app_id) ||
             (p_bta_dm_rm_cfg[j].app_id == BTA_ALL_APP_ID)) &&
            (p_bta_dm_rm_cfg[j].id == id)) {
          ASSERT_LOG(p_bta_dm_rm_cfg[j].cfg <= BTA_PERIPHERAL_ROLE_ONLY,
                     "Passing illegal preferred role:0x%02x [0x%02x<=>0x%02x]",
                     p_bta_dm_rm_cfg[j].cfg, BTA_ANY_ROLE,
                     BTA_PERIPHERAL_ROLE_ONLY);
          role = static_cast<tBTA_PREF_ROLES>(p_bta_dm_rm_cfg[j].cfg);
          if (role > p_dev->pref_role) p_dev->pref_role = role;
          break;
        }
      }
    }
  }

  if (BTA_ID_AV == id) {
    if (status == BTA_SYS_CONN_BUSY) {
      if (p_dev) p_dev->info |= BTA_DM_DI_AV_ACTIVE;
      /* AV calls bta_sys_conn_open with the A2DP stream count as app_id */
      if (BTA_ID_AV == id) bta_dm_cb.cur_av_count = bta_dm_get_av_count();
    } else if (status == BTA_SYS_CONN_IDLE) {
      if (p_dev) p_dev->info &= ~BTA_DM_DI_AV_ACTIVE;

      /* get cur_av_count from connected services */
      if (BTA_ID_AV == id) bta_dm_cb.cur_av_count = bta_dm_get_av_count();
    }
  }

  /* Don't adjust roles for each busy/idle state transition to avoid
     excessive switch requests when individual profile busy/idle status
     changes */
  if ((status != BTA_SYS_CONN_BUSY) && (status != BTA_SYS_CONN_IDLE))
    bta_dm_adjust_roles(false);
}

/*******************************************************************************
 *
 * Function         bta_dm_delay_role_switch_cback
 *
 * Description      Callback from btm to delay a role switch
 *
 * Returns          void
 *
 ******************************************************************************/
static void bta_dm_delay_role_switch_cback(UNUSED_ATTR void* data) {
  APPL_TRACE_EVENT("%s: initiating Delayed RS", __func__);
  bta_dm_adjust_roles(false);
}

/*******************************************************************************
 *
 * Function         bta_dm_reset_sec_dev_pending
 *
 * Description      Setting the remove device pending status to false from
 *                  security device DB, when the link key notification
 *                  event comes.
 *
 * Returns          void
 *
 ******************************************************************************/
static void bta_dm_reset_sec_dev_pending(const RawAddress& remote_bd_addr) {
  for (size_t i = 0; i < bta_dm_cb.device_list.count; i++) {
    if (bta_dm_cb.device_list.peer_device[i].peer_bdaddr == remote_bd_addr) {
      bta_dm_cb.device_list.peer_device[i].remove_dev_pending = false;
      return;
    }
  }
}

/*******************************************************************************
 *
 * Function         bta_dm_remove_sec_dev_entry
 *
 * Description      Removes device entry from Security device DB if ACL
 connection with
 *                  remtoe device does not exist, else schedule for dev entry
 removal upon
                     ACL close
 *
 * Returns          void
 *
 ******************************************************************************/
static void bta_dm_remove_sec_dev_entry(const RawAddress& remote_bd_addr) {
  if (BTM_IsAclConnectionUp(remote_bd_addr, BT_TRANSPORT_LE) ||
      BTM_IsAclConnectionUp(remote_bd_addr, BT_TRANSPORT_BR_EDR)) {
    APPL_TRACE_DEBUG(
        "%s ACL is not down. Schedule for  Dev Removal when ACL closes",
        __func__);
    if (bluetooth::shim::is_gd_security_enabled()) {
      bluetooth::shim::BTM_SecClearSecurityFlags(remote_bd_addr);
    } else {
      BTM_SecClearSecurityFlags(remote_bd_addr);
    }
    for (int i = 0; i < bta_dm_cb.device_list.count; i++) {
      if (bta_dm_cb.device_list.peer_device[i].peer_bdaddr == remote_bd_addr) {
        bta_dm_cb.device_list.peer_device[i].remove_dev_pending = TRUE;
        break;
      }
    }
  } else {
    // remote_bd_addr comes from security record, which is removed in
    // BTM_SecDeleteDevice.
    RawAddress addr_copy = remote_bd_addr;
    bta_dm_process_remove_device_no_callback(addr_copy);
  }
}

/*******************************************************************************
 *
 * Function         bta_dm_adjust_roles
 *
 * Description      Adjust roles
 *
 *
 * Returns          void
 *
 ******************************************************************************/
static void bta_dm_adjust_roles(bool delay_role_switch) {
  uint8_t i;
  uint8_t link_count = bta_dm_cb.device_list.count;
  if (link_count) {
    for (i = 0; i < bta_dm_cb.device_list.count; i++) {
      if (bta_dm_cb.device_list.peer_device[i].conn_state == BTA_DM_CONNECTED &&
          bta_dm_cb.device_list.peer_device[i].transport ==
              BT_TRANSPORT_BR_EDR) {
        if ((bta_dm_cb.device_list.peer_device[i].pref_role ==
             BTA_CENTRAL_ROLE_ONLY) ||
            (link_count > 1)) {
          /* Initiating immediate role switch with certain remote devices
            has caused issues due to role  switch colliding with link encryption
            setup and
            causing encryption (and in turn the link) to fail .  These device .
            Firmware
            versions are stored in a rejectlist and role switch with these
            devices are
            delayed to avoid the collision with link encryption setup */

          if (bta_dm_cb.device_list.peer_device[i].pref_role !=
                  BTA_PERIPHERAL_ROLE_ONLY &&
              !delay_role_switch) {
            BTM_SwitchRoleToCentral(
                bta_dm_cb.device_list.peer_device[i].peer_bdaddr);
          } else {
            alarm_set_on_mloop(bta_dm_cb.switch_delay_timer,
                               BTA_DM_SWITCH_DELAY_TIMER_MS,
                               bta_dm_delay_role_switch_cback, NULL);
          }
        }
      }
    }
  }
}

/*******************************************************************************
 *
 * Function         bta_dm_get_remname
 *
 * Description      Returns a pointer to the remote name stored in the DM
 *                  control block if it exists, or from the BTM memory.
 *
 * Returns          char * - Pointer to the remote device name
 ******************************************************************************/
static char* bta_dm_get_remname(void) {
  char* p_name = (char*)bta_dm_search_cb.peer_name;
  char* p_temp;

  /* If the name isn't already stored, try retrieving from BTM */
  if (*p_name == '\0') {
    p_temp =
        (bluetooth::shim::is_gd_security_enabled())
            ? bluetooth::shim::BTM_SecReadDevName(bta_dm_search_cb.peer_bdaddr)
            : BTM_SecReadDevName(bta_dm_search_cb.peer_bdaddr);
    if (p_temp != NULL) p_name = p_temp;
  }

  return p_name;
}

/*******************************************************************************
 *
 * Function         bta_dm_bond_cancel_complete_cback
 *
 * Description      Authentication complete callback from BTM
 *
 * Returns          void
 *
 ******************************************************************************/
static void bta_dm_bond_cancel_complete_cback(tBTM_STATUS result) {
  tBTA_DM_SEC sec_event;

  if (result == BTM_SUCCESS)
    sec_event.bond_cancel_cmpl.result = BTA_SUCCESS;
  else
    sec_event.bond_cancel_cmpl.result = BTA_FAILURE;

  if (bta_dm_cb.p_sec_cback) {
    bta_dm_cb.p_sec_cback(BTA_DM_BOND_CANCEL_CMPL_EVT, &sec_event);
  }
}

/*******************************************************************************
 *
 * Function         find_utf8_char_boundary
 *
 * Description      This function checks a UTF8 string |utf8str| starting at
 *                  |offset|, moving backwards and returns the offset of the
 *                  next valid UTF8 character boundary found.
 *
 * Returns          Offset of UTF8 character boundary
 *
 ******************************************************************************/
static size_t find_utf8_char_boundary(const char* utf8str, size_t offset) {
  CHECK(utf8str);
  CHECK(offset > 0);

  while (--offset) {
    uint8_t ch = (uint8_t)utf8str[offset];
    if ((ch & 0x80) == 0x00)  // ASCII
      return offset + 1;
    if ((ch & 0xC0) == 0xC0)  // Multi-byte sequence start
      return offset;
  }

  return 0;
}

/*******************************************************************************
 *
 * Function         bta_dm_set_eir
 *
 * Description      This function creates EIR tagged data and writes it to
 *                  controller.
 *
 * Returns          None
 *
 ******************************************************************************/
static void bta_dm_set_eir(char* local_name) {
  uint8_t* p;
  uint8_t* p_length;
#if (BTA_EIR_CANNED_UUID_LIST != TRUE)
  uint8_t* p_type;
  uint8_t max_num_uuid;
#if (BTA_EIR_SERVER_NUM_CUSTOM_UUID > 0)
  uint8_t custom_uuid_idx;
#endif  // BTA_EIR_SERVER_NUM_CUSTOM_UUID
#endif  // BTA_EIR_CANNED_UUID_LIST
#if (BTM_EIR_DEFAULT_FEC_REQUIRED == FALSE)
  uint8_t free_eir_length = HCI_EXT_INQ_RESPONSE_LEN;
#else  // BTM_EIR_DEFAULT_FEC_REQUIRED
  uint8_t free_eir_length = HCI_DM5_PACKET_SIZE;
#endif  // BTM_EIR_DEFAULT_FEC_REQUIRED
  uint8_t num_uuid;
  uint8_t data_type;
  uint8_t local_name_len;

  /* wait until complete to disable */
  if (alarm_is_scheduled(bta_dm_cb.disable_timer)) return;

#if (BTA_EIR_CANNED_UUID_LIST != TRUE)
  /* if local name is not provided, get it from controller */
  if (local_name == NULL) {
    if (BTM_ReadLocalDeviceName((const char**)&local_name) != BTM_SUCCESS) {
      APPL_TRACE_ERROR("Fail to read local device name for EIR");
    }
  }
#endif  // BTA_EIR_CANNED_UUID_LIST

  /* Allocate a buffer to hold HCI command */
  BT_HDR* p_buf = (BT_HDR*)osi_malloc(BTM_CMD_BUF_SIZE);
  ASSERT(p_buf != nullptr);
  p = (uint8_t*)p_buf + BTM_HCI_EIR_OFFSET;

  memset(p, 0x00, HCI_EXT_INQ_RESPONSE_LEN);

  LOG_INFO("Generating extended inquiry response packet EIR");

  if (local_name)
    local_name_len = strlen(local_name);
  else
    local_name_len = 0;

  data_type = HCI_EIR_COMPLETE_LOCAL_NAME_TYPE;
  /* if local name is longer than minimum length of shortened name */
  /* check whether it needs to be shortened or not */
  if (local_name_len > p_bta_dm_eir_cfg->bta_dm_eir_min_name_len) {
/* get number of UUID 16-bit list */
#if (BTA_EIR_CANNED_UUID_LIST == TRUE)
    num_uuid = p_bta_dm_eir_cfg->bta_dm_eir_uuid16_len / Uuid::kNumBytes16;
#else   // BTA_EIR_CANNED_UUID_LIST
    max_num_uuid = (free_eir_length - 2) / Uuid::kNumBytes16;
    data_type = get_btm_client_interface().eir.BTM_GetEirSupportedServices(
        bta_dm_cb.eir_uuid, &p, max_num_uuid, &num_uuid);
    p = (uint8_t*)p_buf + BTM_HCI_EIR_OFFSET; /* reset p */
#endif  // BTA_EIR_CANNED_UUID_LIST

    /* if UUID doesn't fit remaing space, shorten local name */
    if (local_name_len > (free_eir_length - 4 - num_uuid * Uuid::kNumBytes16)) {
      local_name_len = find_utf8_char_boundary(
          local_name, p_bta_dm_eir_cfg->bta_dm_eir_min_name_len);
      APPL_TRACE_WARNING("%s local name is shortened (%d)", __func__,
                         local_name_len);
      data_type = HCI_EIR_SHORTENED_LOCAL_NAME_TYPE;
    } else {
      data_type = HCI_EIR_COMPLETE_LOCAL_NAME_TYPE;
    }
  }

  UINT8_TO_STREAM(p, local_name_len + 1);
  UINT8_TO_STREAM(p, data_type);

  if (local_name != NULL) {
    memcpy(p, local_name, local_name_len);
    p += local_name_len;
  }
  free_eir_length -= local_name_len + 2;

#if (BTA_EIR_CANNED_UUID_LIST == TRUE)
  /* if UUID list is provided as static data in configuration */
  if ((p_bta_dm_eir_cfg->bta_dm_eir_uuid16_len > 0) &&
      (p_bta_dm_eir_cfg->bta_dm_eir_uuid16)) {
    if (free_eir_length > Uuid::kNumBytes16 + 2) {
      free_eir_length -= 2;

      if (free_eir_length >= p_bta_dm_eir_cfg->bta_dm_eir_uuid16_len) {
        num_uuid = p_bta_dm_eir_cfg->bta_dm_eir_uuid16_len / Uuid::kNumBytes16;
        data_type = HCI_EIR_COMPLETE_16BITS_UUID_TYPE;
      } else /* not enough room for all UUIDs */
      {
        APPL_TRACE_WARNING("BTA EIR: UUID 16-bit list is truncated");
        num_uuid = free_eir_length / Uuid::kNumBytes16;
        data_type = HCI_EIR_MORE_16BITS_UUID_TYPE;
      }
      UINT8_TO_STREAM(p, num_uuid * Uuid::kNumBytes16 + 1);
      UINT8_TO_STREAM(p, data_type);
      memcpy(p, p_bta_dm_eir_cfg->bta_dm_eir_uuid16,
             num_uuid * Uuid::kNumBytes16);
      p += num_uuid * Uuid::kNumBytes16;
      free_eir_length -= num_uuid * Uuid::kNumBytes16;
    }
  }
#else /* (BTA_EIR_CANNED_UUID_LIST == TRUE) */
  /* if UUID list is dynamic */
  if (free_eir_length >= 2) {
    p_length = p++;
    p_type = p++;
    num_uuid = 0;

    max_num_uuid = (free_eir_length - 2) / Uuid::kNumBytes16;
    data_type = get_btm_client_interface().eir.BTM_GetEirSupportedServices(
        bta_dm_cb.eir_uuid, &p, max_num_uuid, &num_uuid);

    if (data_type == HCI_EIR_MORE_16BITS_UUID_TYPE) {
      APPL_TRACE_WARNING("BTA EIR: UUID 16-bit list is truncated");
    }
#if (BTA_EIR_SERVER_NUM_CUSTOM_UUID > 0)
    else {
      for (custom_uuid_idx = 0;
           custom_uuid_idx < BTA_EIR_SERVER_NUM_CUSTOM_UUID;
           custom_uuid_idx++) {
        const Uuid& curr = bta_dm_cb.bta_custom_uuid[custom_uuid_idx].custom_uuid;
        if (curr.GetShortestRepresentationSize() == Uuid::kNumBytes16) {
          if (num_uuid < max_num_uuid) {
            UINT16_TO_STREAM(p, curr.As16Bit());
            num_uuid++;
          } else {
            data_type = HCI_EIR_MORE_16BITS_UUID_TYPE;
            APPL_TRACE_WARNING("BTA EIR: UUID 16-bit list is truncated");
            break;
          }
        }
      }
    }
#endif /* (BTA_EIR_SERVER_NUM_CUSTOM_UUID > 0) */

    UINT8_TO_STREAM(p_length, num_uuid * Uuid::kNumBytes16 + 1);
    UINT8_TO_STREAM(p_type, data_type);
    free_eir_length -= num_uuid * Uuid::kNumBytes16 + 2;
  }
#endif /* (BTA_EIR_CANNED_UUID_LIST == TRUE) */

#if (BTA_EIR_CANNED_UUID_LIST != TRUE && BTA_EIR_SERVER_NUM_CUSTOM_UUID > 0)
  /* Adding 32-bit UUID list */
  if (free_eir_length >= 2) {
    p_length = p++;
    p_type = p++;
    num_uuid = 0;
    data_type = HCI_EIR_COMPLETE_32BITS_UUID_TYPE;

    max_num_uuid = (free_eir_length - 2) / Uuid::kNumBytes32;

    for (custom_uuid_idx = 0; custom_uuid_idx < BTA_EIR_SERVER_NUM_CUSTOM_UUID;
         custom_uuid_idx++) {
      const Uuid& curr = bta_dm_cb.bta_custom_uuid[custom_uuid_idx].custom_uuid;
      if (curr.GetShortestRepresentationSize() == Uuid::kNumBytes32) {
        if (num_uuid < max_num_uuid) {
          UINT32_TO_STREAM(p, curr.As32Bit());
          num_uuid++;
        } else {
          data_type = HCI_EIR_MORE_32BITS_UUID_TYPE;
          APPL_TRACE_WARNING("BTA EIR: UUID 32-bit list is truncated");
          break;
        }
      }
    }

    UINT8_TO_STREAM(p_length, num_uuid * Uuid::kNumBytes32 + 1);
    UINT8_TO_STREAM(p_type, data_type);
    free_eir_length -= num_uuid * Uuid::kNumBytes32 + 2;
  }

  /* Adding 128-bit UUID list */
  if (free_eir_length >= 2) {
    p_length = p++;
    p_type = p++;
    num_uuid = 0;
    data_type = HCI_EIR_COMPLETE_128BITS_UUID_TYPE;

    max_num_uuid = (free_eir_length - 2) / Uuid::kNumBytes128;

    for (custom_uuid_idx = 0; custom_uuid_idx < BTA_EIR_SERVER_NUM_CUSTOM_UUID;
         custom_uuid_idx++) {
      const Uuid& curr = bta_dm_cb.bta_custom_uuid[custom_uuid_idx].custom_uuid;
      if (curr.GetShortestRepresentationSize() == Uuid::kNumBytes128) {
        if (num_uuid < max_num_uuid) {
          ARRAY16_TO_STREAM(p, curr.To128BitBE().data());
          num_uuid++;
        } else {
          data_type = HCI_EIR_MORE_128BITS_UUID_TYPE;
          APPL_TRACE_WARNING("BTA EIR: UUID 128-bit list is truncated");
          break;
        }
      }
    }

    UINT8_TO_STREAM(p_length, num_uuid * Uuid::kNumBytes128 + 1);
    UINT8_TO_STREAM(p_type, data_type);
    free_eir_length -= num_uuid * Uuid::kNumBytes128 + 2;
  }
#endif /* ( BTA_EIR_CANNED_UUID_LIST != TRUE \
          )&&(BTA_EIR_SERVER_NUM_CUSTOM_UUID > 0) */

  /* if Flags are provided in configuration */
  if ((p_bta_dm_eir_cfg->bta_dm_eir_flag_len > 0) &&
      (p_bta_dm_eir_cfg->bta_dm_eir_flags) &&
      (free_eir_length >= p_bta_dm_eir_cfg->bta_dm_eir_flag_len + 2)) {
    UINT8_TO_STREAM(p, p_bta_dm_eir_cfg->bta_dm_eir_flag_len + 1);
    UINT8_TO_STREAM(p, HCI_EIR_FLAGS_TYPE);
    memcpy(p, p_bta_dm_eir_cfg->bta_dm_eir_flags,
           p_bta_dm_eir_cfg->bta_dm_eir_flag_len);
    p += p_bta_dm_eir_cfg->bta_dm_eir_flag_len;
    free_eir_length -= p_bta_dm_eir_cfg->bta_dm_eir_flag_len + 2;
  }

  /* if Manufacturer Specific are provided in configuration */
  if ((p_bta_dm_eir_cfg->bta_dm_eir_manufac_spec_len > 0) &&
      (p_bta_dm_eir_cfg->bta_dm_eir_manufac_spec) &&
      (free_eir_length >= p_bta_dm_eir_cfg->bta_dm_eir_manufac_spec_len + 2)) {
    p_length = p;

    UINT8_TO_STREAM(p, p_bta_dm_eir_cfg->bta_dm_eir_manufac_spec_len + 1);
    UINT8_TO_STREAM(p, HCI_EIR_MANUFACTURER_SPECIFIC_TYPE);
    memcpy(p, p_bta_dm_eir_cfg->bta_dm_eir_manufac_spec,
           p_bta_dm_eir_cfg->bta_dm_eir_manufac_spec_len);
    p += p_bta_dm_eir_cfg->bta_dm_eir_manufac_spec_len;
    free_eir_length -= p_bta_dm_eir_cfg->bta_dm_eir_manufac_spec_len + 2;

  } else {
    p_length = NULL;
  }

  /* if Inquiry Tx Resp Power compiled */
  if ((p_bta_dm_eir_cfg->bta_dm_eir_inq_tx_power) && (free_eir_length >= 3)) {
    UINT8_TO_STREAM(p, 2); /* Length field */
    UINT8_TO_STREAM(p, HCI_EIR_TX_POWER_LEVEL_TYPE);
    UINT8_TO_STREAM(p, *(p_bta_dm_eir_cfg->bta_dm_eir_inq_tx_power));
    free_eir_length -= 3;
  }

  if (free_eir_length)
    UINT8_TO_STREAM(p, 0); /* terminator of significant part */

  get_btm_client_interface().eir.BTM_WriteEIR(p_buf);
}

#if (BTA_EIR_CANNED_UUID_LIST != TRUE)
/*******************************************************************************
 *
 * Function         bta_dm_get_cust_uuid_index
 *
 * Description      Get index of custom uuid from list
 *                  Note, handle equals to 0 means to find a vacant
 *                  from list.
 *
 * Returns          Index of array
 *                  bta_dm_cb.bta_custom_uuid[BTA_EIR_SERVER_NUM_CUSTOM_UUID]
 *
 ******************************************************************************/
static uint8_t bta_dm_get_cust_uuid_index(uint32_t handle) {
#if (BTA_EIR_SERVER_NUM_CUSTOM_UUID > 0)
  uint8_t c_uu_idx = 0;

  while(c_uu_idx < BTA_EIR_SERVER_NUM_CUSTOM_UUID &&
      bta_dm_cb.bta_custom_uuid[c_uu_idx].handle != handle) {
    c_uu_idx++;
  }

  return c_uu_idx;
#else
  return 0;
#endif
}

/*******************************************************************************
 *
 * Function         bta_dm_update_cust_uuid
 *
 * Description      Update custom uuid with given value
 *
 * Returns          None
 *
 ******************************************************************************/
static void bta_dm_update_cust_uuid(uint8_t c_uu_idx, const Uuid& uuid, uint32_t handle) {
#if (BTA_EIR_SERVER_NUM_CUSTOM_UUID > 0)
  if (c_uu_idx < BTA_EIR_SERVER_NUM_CUSTOM_UUID) {
    tBTA_CUSTOM_UUID& curr = bta_dm_cb.bta_custom_uuid[c_uu_idx];
    curr.custom_uuid.UpdateUuid(uuid);
    curr.handle = handle;
  } else {
    APPL_TRACE_ERROR("%s invalid uuid index %d", __func__, c_uu_idx);
  }
#endif
}

/*******************************************************************************
 *
 * Function         bta_dm_eir_update_cust_uuid
 *
 * Description      This function adds or removes custom service UUID in EIR database.
 *
 * Returns          None
 *
 ******************************************************************************/
void bta_dm_eir_update_cust_uuid(const tBTA_CUSTOM_UUID& curr, bool adding) {
  APPL_TRACE_DEBUG("%s", __func__);
#if (BTA_EIR_SERVER_NUM_CUSTOM_UUID > 0)
  uint8_t c_uu_idx = 0;
  if (adding) {
    c_uu_idx = bta_dm_get_cust_uuid_index(0); /* find a vacant from uuid list */
    bta_dm_update_cust_uuid(c_uu_idx, curr.custom_uuid, curr.handle);
  } else {
    c_uu_idx = bta_dm_get_cust_uuid_index(curr.handle); /* find the uuid from uuid list */
    bta_dm_update_cust_uuid(c_uu_idx, curr.custom_uuid, 0);
  }

  /* Update EIR when UUIDs are changed */
  if (c_uu_idx <= BTA_EIR_SERVER_NUM_CUSTOM_UUID) {
    bta_dm_set_eir(NULL);
  }
#endif
}

/*******************************************************************************
 *
 * Function         bta_dm_eir_update_uuid
 *
 * Description      This function adds or removes service UUID in EIR database.
 *
 * Returns          None
 *
 ******************************************************************************/
void bta_dm_eir_update_uuid(uint16_t uuid16, bool adding) {
  /* if this UUID is not advertised in EIR */
  if (!BTM_HasEirService(p_bta_dm_eir_cfg->uuid_mask, uuid16)) return;

  if (adding) {
    LOG_INFO("EIR Adding UUID=0x%04X into extended inquiry response", uuid16);

    BTM_AddEirService(bta_dm_cb.eir_uuid, uuid16);
  } else {
    LOG_INFO("EIR Removing UUID=0x%04X from extended inquiry response", uuid16);

    get_btm_client_interface().eir.BTM_RemoveEirService(bta_dm_cb.eir_uuid,
                                                        uuid16);
  }

  bta_dm_set_eir(NULL);
}
#endif

static tBTA_DM_PEER_DEVICE* find_connected_device(
    const RawAddress& bd_addr, UNUSED_ATTR tBT_TRANSPORT transport) {
  for (uint8_t i = 0; i < bta_dm_cb.device_list.count; i++) {
    if (bta_dm_cb.device_list.peer_device[i].peer_bdaddr == bd_addr &&
        bta_dm_cb.device_list.peer_device[i].conn_state == BTA_DM_CONNECTED)
      return &bta_dm_cb.device_list.peer_device[i];
  }
  return nullptr;
}

/*******************************************************************************
 *
 * Function         bta_dm_encrypt_cback
 *
 * Description      link encryption complete callback.
 *
 * Returns         None
 *
 ******************************************************************************/
void bta_dm_encrypt_cback(const RawAddress* bd_addr, tBT_TRANSPORT transport,
                          UNUSED_ATTR void* p_ref_data, tBTM_STATUS result) {
  tBTA_DM_ENCRYPT_CBACK* p_callback = nullptr;
  tBTA_DM_PEER_DEVICE* device = find_connected_device(*bd_addr, transport);
  if (device != nullptr) {
    p_callback = device->p_encrypt_cback;
    device->p_encrypt_cback = nullptr;
  }

  tBTA_STATUS bta_status = BTA_SUCCESS;
  switch (result) {
    case BTM_SUCCESS:
      LOG_WARN("Encrypted link peer:%s transport:%s status:%s callback:%c",
               PRIVATE_ADDRESS((*bd_addr)),
               bt_transport_text(transport).c_str(),
               btm_status_text(result).c_str(), (p_callback) ? 'T' : 'F');
      break;
    case BTM_WRONG_MODE:
      LOG_WARN(
          "Unable to encrypt link peer:%s transport:%s status:%s callback:%c",
          PRIVATE_ADDRESS((*bd_addr)), bt_transport_text(transport).c_str(),
          btm_status_text(result).c_str(), (p_callback) ? 'T' : 'F');
      bta_status = BTA_WRONG_MODE;
      break;
    case BTM_NO_RESOURCES:
      LOG_WARN(
          "Unable to encrypt link peer:%s transport:%s status:%s callback:%c",
          PRIVATE_ADDRESS((*bd_addr)), bt_transport_text(transport).c_str(),
          btm_status_text(result).c_str(), (p_callback) ? 'T' : 'F');
      bta_status = BTA_NO_RESOURCES;
      break;
    case BTM_BUSY:
      LOG_WARN(
          "Unable to encrypt link peer:%s transport:%s status:%s callback:%c",
          PRIVATE_ADDRESS((*bd_addr)), bt_transport_text(transport).c_str(),
          btm_status_text(result).c_str(), (p_callback) ? 'T' : 'F');
      bta_status = BTA_BUSY;
      break;
    default:
      LOG_ERROR(
          "Failed to encrypt link peer:%s transport:%s status:%s callback:%c",
          PRIVATE_ADDRESS((*bd_addr)), bt_transport_text(transport).c_str(),
          btm_status_text(result).c_str(), (p_callback) ? 'T' : 'F');
      bta_status = BTA_FAILURE;
      break;
  }
  if (p_callback) {
    (*p_callback)(*bd_addr, transport, bta_status);
  }
}

/**This function to encrypt the link */
void bta_dm_set_encryption(const RawAddress& bd_addr, tBT_TRANSPORT transport,
                           tBTA_DM_ENCRYPT_CBACK* p_callback,
                           tBTM_BLE_SEC_ACT sec_act) {
  if (p_callback == nullptr) {
    LOG_ERROR("bta_dm_set_encryption callback is not provided");
    return;
  }

  tBTA_DM_PEER_DEVICE* device = find_connected_device(bd_addr, transport);
  if (device == nullptr) {
    LOG_ERROR("Unable to find active ACL connection device:%s transport:%s",
              PRIVATE_ADDRESS(bd_addr), bt_transport_text(transport).c_str());
    return;
  }

  if (device->p_encrypt_cback) {
    LOG_ERROR(
        "Unable to start encryption as already in progress peer:%s "
        "transport:%s",
        PRIVATE_ADDRESS(bd_addr), bt_transport_text(transport).c_str());
    (*p_callback)(bd_addr, transport, BTA_BUSY);
    return;
  }

  if (BTM_SetEncryption(bd_addr, transport, bta_dm_encrypt_cback, NULL,
                        sec_act) == BTM_CMD_STARTED) {
    device->p_encrypt_cback = p_callback;
    LOG_DEBUG("Started encryption peer:%s transport:%s",
              PRIVATE_ADDRESS(bd_addr), bt_transport_text(transport).c_str());
  } else {
    LOG_ERROR("Unable to start encryption process peer:%s transport:%s",
              PRIVATE_ADDRESS(bd_addr), bt_transport_text(transport).c_str());
  }
}

bool bta_dm_check_if_only_hd_connected(const RawAddress& peer_addr) {
  APPL_TRACE_DEBUG("%s: count(%d)", __func__, bta_dm_conn_srvcs.count);

  for (uint8_t j = 0; j < bta_dm_conn_srvcs.count; j++) {
    // Check if profiles other than hid are connected
    if ((bta_dm_conn_srvcs.conn_srvc[j].id != BTA_ID_HD) &&
        bta_dm_conn_srvcs.conn_srvc[j].peer_bdaddr == peer_addr) {
      APPL_TRACE_DEBUG("%s: Another profile (id=%d) is connected", __func__,
                       bta_dm_conn_srvcs.conn_srvc[j].id);
      return false;
    }
  }

  return true;
}

/*******************************************************************************
 *
 * Function         bta_dm_observe_results_cb
 *
 * Description      Callback for BLE Observe result
 *
 *
 * Returns          void
 *
 ******************************************************************************/
static void bta_dm_observe_results_cb(tBTM_INQ_RESULTS* p_inq,
                                      const uint8_t* p_eir, uint16_t eir_len) {
  tBTA_DM_SEARCH result;
  tBTM_INQ_INFO* p_inq_info;
  APPL_TRACE_DEBUG("bta_dm_observe_results_cb");

  result.inq_res.bd_addr = p_inq->remote_bd_addr;
  result.inq_res.original_bda = p_inq->original_bda;
  result.inq_res.rssi = p_inq->rssi;
  result.inq_res.ble_addr_type = p_inq->ble_addr_type;
  result.inq_res.inq_result_type = p_inq->inq_result_type;
  result.inq_res.device_type = p_inq->device_type;
  result.inq_res.flag = p_inq->flag;
  result.inq_res.ble_evt_type = p_inq->ble_evt_type;
  result.inq_res.ble_primary_phy = p_inq->ble_primary_phy;
  result.inq_res.ble_secondary_phy = p_inq->ble_secondary_phy;
  result.inq_res.ble_advertising_sid = p_inq->ble_advertising_sid;
  result.inq_res.ble_tx_power = p_inq->ble_tx_power;
  result.inq_res.ble_periodic_adv_int = p_inq->ble_periodic_adv_int;

  /* application will parse EIR to find out remote device name */
  result.inq_res.p_eir = const_cast<uint8_t*>(p_eir);
  result.inq_res.eir_len = eir_len;

  p_inq_info = BTM_InqDbRead(p_inq->remote_bd_addr);
  if (p_inq_info != NULL) {
    /* initialize remt_name_not_required to false so that we get the name by
     * default */
    result.inq_res.remt_name_not_required = false;
  }

  if (bta_dm_search_cb.p_scan_cback)
    bta_dm_search_cb.p_scan_cback(BTA_DM_INQ_RES_EVT, &result);

  if (p_inq_info) {
    /* application indicates if it knows the remote name, inside the callback
     copy that to the inquiry data base*/
    if (result.inq_res.remt_name_not_required)
      p_inq_info->appl_knows_rem_name = true;
  }
}

/*******************************************************************************
 *
 * Function         bta_dm_opportunistic_observe_results_cb
 *
 * Description      Callback for BLE Observe result
 *
 *
 * Returns          void
 *
 ******************************************************************************/
static void bta_dm_opportunistic_observe_results_cb(tBTM_INQ_RESULTS* p_inq,
                                                    const uint8_t* p_eir,
                                                    uint16_t eir_len) {
  tBTA_DM_SEARCH result;
  tBTM_INQ_INFO* p_inq_info;

  result.inq_res.bd_addr = p_inq->remote_bd_addr;
  result.inq_res.rssi = p_inq->rssi;
  result.inq_res.ble_addr_type = p_inq->ble_addr_type;
  result.inq_res.inq_result_type = p_inq->inq_result_type;
  result.inq_res.device_type = p_inq->device_type;
  result.inq_res.flag = p_inq->flag;
  result.inq_res.ble_evt_type = p_inq->ble_evt_type;
  result.inq_res.ble_primary_phy = p_inq->ble_primary_phy;
  result.inq_res.ble_secondary_phy = p_inq->ble_secondary_phy;
  result.inq_res.ble_advertising_sid = p_inq->ble_advertising_sid;
  result.inq_res.ble_tx_power = p_inq->ble_tx_power;
  result.inq_res.ble_periodic_adv_int = p_inq->ble_periodic_adv_int;

  /* application will parse EIR to find out remote device name */
  result.inq_res.p_eir = const_cast<uint8_t*>(p_eir);
  result.inq_res.eir_len = eir_len;

  p_inq_info = BTM_InqDbRead(p_inq->remote_bd_addr);
  if (p_inq_info != NULL) {
    /* initialize remt_name_not_required to false so that we get the name by
     * default */
    result.inq_res.remt_name_not_required = false;
  }

  if (bta_dm_search_cb.p_csis_scan_cback)
    bta_dm_search_cb.p_csis_scan_cback(BTA_DM_INQ_RES_EVT, &result);

  if (p_inq_info) {
    /* application indicates if it knows the remote name, inside the callback
     copy that to the inquiry data base*/
    if (result.inq_res.remt_name_not_required)
      p_inq_info->appl_knows_rem_name = true;
  }
}

/*******************************************************************************
 *
 * Function         bta_dm_observe_cmpl_cb
 *
 * Description      Callback for BLE Observe complete
 *
 *
 * Returns          void
 *
 ******************************************************************************/
static void bta_dm_observe_cmpl_cb(void* p_result) {
  tBTA_DM_SEARCH data;

  APPL_TRACE_DEBUG("bta_dm_observe_cmpl_cb");

  data.inq_cmpl.num_resps = ((tBTM_INQUIRY_CMPL*)p_result)->num_resp;
  if (bta_dm_search_cb.p_scan_cback) {
    bta_dm_search_cb.p_scan_cback(BTA_DM_INQ_CMPL_EVT, &data);
  }
  if (bta_dm_search_cb.p_csis_scan_cback) {
    bta_dm_search_cb.p_csis_scan_cback(BTA_DM_INQ_CMPL_EVT, &data);
  }
}

static void ble_io_req(const RawAddress& bd_addr, tBTM_IO_CAP* p_io_cap,
                       tBTM_OOB_DATA* p_oob_data, tBTM_LE_AUTH_REQ* p_auth_req,
                       uint8_t* p_max_key_size, tBTM_LE_KEY_TYPE* p_init_key,
                       tBTM_LE_KEY_TYPE* p_resp_key) {
  bte_appl_cfg.ble_io_cap = btif_storage_get_local_io_caps_ble();

  /* Retrieve the properties from file system if possible */
  tBTE_APPL_CFG nv_config;
  if (btif_dm_get_smp_config(&nv_config)) bte_appl_cfg = nv_config;

  /* *p_auth_req by default is false for devices with NoInputNoOutput; true for
   * other devices. */

  if (bte_appl_cfg.ble_auth_req)
    *p_auth_req = bte_appl_cfg.ble_auth_req |
                  (bte_appl_cfg.ble_auth_req & 0x04) | ((*p_auth_req) & 0x04);

  /* if OOB is not supported, this call-out function does not need to do
   * anything
   * otherwise, look for the OOB data associated with the address and set
   * *p_oob_data accordingly.
   * If the answer can not be obtained right away,
   * set *p_oob_data to BTA_OOB_UNKNOWN and call bta_dm_ci_io_req() when the
   * answer is available.
   */

  btif_dm_set_oob_for_le_io_req(bd_addr, p_oob_data, p_auth_req);

  if (bte_appl_cfg.ble_io_cap <= 4) *p_io_cap = bte_appl_cfg.ble_io_cap;

  if (bte_appl_cfg.ble_init_key <= BTM_BLE_INITIATOR_KEY_SIZE)
    *p_init_key = bte_appl_cfg.ble_init_key;

  if (bte_appl_cfg.ble_resp_key <= BTM_BLE_RESPONDER_KEY_SIZE)
    *p_resp_key = bte_appl_cfg.ble_resp_key;

  if (bte_appl_cfg.ble_max_key_size > 7 && bte_appl_cfg.ble_max_key_size <= 16)
    *p_max_key_size = bte_appl_cfg.ble_max_key_size;
}

/*******************************************************************************
 *
 * Function         bta_dm_ble_smp_cback
 *
 * Description      Callback for BLE SMP
 *
 *
 * Returns          void
 *
 ******************************************************************************/
static uint8_t bta_dm_ble_smp_cback(tBTM_LE_EVT event, const RawAddress& bda,
                                    tBTM_LE_EVT_DATA* p_data) {
  tBTM_STATUS status = BTM_SUCCESS;
  tBTA_DM_SEC sec_event;
  char* p_name = NULL;

  if (!bta_dm_cb.p_sec_cback) return BTM_NOT_AUTHORIZED;

  memset(&sec_event, 0, sizeof(tBTA_DM_SEC));
  switch (event) {
    case BTM_LE_IO_REQ_EVT:
      ble_io_req(bda, &p_data->io_req.io_cap, &p_data->io_req.oob_data,
                 &p_data->io_req.auth_req, &p_data->io_req.max_key_size,
                 &p_data->io_req.init_keys, &p_data->io_req.resp_keys);
      APPL_TRACE_EVENT("io mitm: %d oob_data:%d", p_data->io_req.auth_req,
                       p_data->io_req.oob_data);
      break;

    case BTM_LE_CONSENT_REQ_EVT:
      sec_event.ble_req.bd_addr = bda;
      p_name = BTM_SecReadDevName(bda);
      if (p_name != NULL)
        strlcpy((char*)sec_event.ble_req.bd_name, p_name, BD_NAME_LEN);
      else
        sec_event.ble_req.bd_name[0] = 0;
      bta_dm_cb.p_sec_cback(BTA_DM_BLE_CONSENT_REQ_EVT, &sec_event);
      break;

    case BTM_LE_SEC_REQUEST_EVT:
      sec_event.ble_req.bd_addr = bda;
      p_name = (bluetooth::shim::is_gd_security_enabled())
                   ? bluetooth::shim::BTM_SecReadDevName(bda)
                   : BTM_SecReadDevName(bda);
      if (p_name != NULL)
        strlcpy((char*)sec_event.ble_req.bd_name, p_name, BD_NAME_LEN + 1);
      else
        sec_event.ble_req.bd_name[0] = 0;
      bta_dm_cb.p_sec_cback(BTA_DM_BLE_SEC_REQ_EVT, &sec_event);
      break;

    case BTM_LE_KEY_NOTIF_EVT:
      sec_event.key_notif.bd_addr = bda;
      p_name = (bluetooth::shim::is_gd_security_enabled())
                   ? bluetooth::shim::BTM_SecReadDevName(bda)
                   : BTM_SecReadDevName(bda);
      if (p_name != NULL)
        strlcpy((char*)sec_event.key_notif.bd_name, p_name, BD_NAME_LEN + 1);
      else
        sec_event.key_notif.bd_name[0] = 0;
      sec_event.key_notif.passkey = p_data->key_notif;
      bta_dm_cb.p_sec_cback(BTA_DM_BLE_PASSKEY_NOTIF_EVT, &sec_event);
      break;

    case BTM_LE_KEY_REQ_EVT:
      sec_event.ble_req.bd_addr = bda;
      bta_dm_cb.p_sec_cback(BTA_DM_BLE_PASSKEY_REQ_EVT, &sec_event);
      break;

    case BTM_LE_OOB_REQ_EVT:
      sec_event.ble_req.bd_addr = bda;
      bta_dm_cb.p_sec_cback(BTA_DM_BLE_OOB_REQ_EVT, &sec_event);
      break;

    case BTM_LE_NC_REQ_EVT:
      sec_event.key_notif.bd_addr = bda;
      strlcpy((char*)sec_event.key_notif.bd_name, bta_dm_get_remname(),
              (BD_NAME_LEN + 1));
      sec_event.key_notif.passkey = p_data->key_notif;
      bta_dm_cb.p_sec_cback(BTA_DM_BLE_NC_REQ_EVT, &sec_event);
      break;

    case BTM_LE_SC_OOB_REQ_EVT:
      sec_event.ble_req.bd_addr = bda;
      bta_dm_cb.p_sec_cback(BTA_DM_BLE_SC_OOB_REQ_EVT, &sec_event);
      break;

    case BTM_LE_SC_LOC_OOB_EVT:
      tBTA_DM_LOC_OOB_DATA local_oob_data;
      local_oob_data.local_oob_c = p_data->local_oob_data.commitment;
      local_oob_data.local_oob_r = p_data->local_oob_data.randomizer;
      sec_event.local_oob_data = local_oob_data;
      bta_dm_cb.p_sec_cback(BTA_DM_BLE_SC_CR_LOC_OOB_EVT, &sec_event);
      break;

    case BTM_LE_KEY_EVT:
      sec_event.ble_key.bd_addr = bda;
      sec_event.ble_key.key_type = p_data->key.key_type;
      sec_event.ble_key.p_key_value = p_data->key.p_key_value;
      bta_dm_cb.p_sec_cback(BTA_DM_BLE_KEY_EVT, &sec_event);
      break;

    case BTM_LE_COMPLT_EVT:
      sec_event.auth_cmpl.bd_addr = bda;
      BTM_ReadDevInfo(bda, &sec_event.auth_cmpl.dev_type,
                      &sec_event.auth_cmpl.addr_type);
      p_name = (bluetooth::shim::is_gd_security_enabled())
                   ? bluetooth::shim::BTM_SecReadDevName(bda)
                   : BTM_SecReadDevName(bda);
      if (p_name != NULL)
        strlcpy((char*)sec_event.auth_cmpl.bd_name, p_name, (BD_NAME_LEN + 1));
      else
        sec_event.auth_cmpl.bd_name[0] = 0;

      if (p_data->complt.reason != HCI_SUCCESS) {
        // TODO This is not a proper use of this type
        sec_event.auth_cmpl.fail_reason =
            static_cast<tHCI_STATUS>(BTA_DM_AUTH_CONVERT_SMP_CODE(
                (static_cast<uint8_t>(p_data->complt.reason))));

        if (btm_sec_is_a_bonded_dev(bda) &&
            p_data->complt.reason == SMP_CONN_TOUT &&
            !p_data->complt.smp_over_br) {
          // Bonded device failed to encrypt - to test this remove battery from
          // HID device right after connection, but before encryption is
          // established
          LOG(INFO) << __func__
                    << ": bonded device disconnected when encrypting - no "
                       "reason to unbond";
        } else {
          /* delete this device entry from Sec Dev DB */
          bta_dm_remove_sec_dev_entry(bda);
        }

      } else {
        sec_event.auth_cmpl.success = true;
        if (!p_data->complt.smp_over_br)
          GATT_ConfigServiceChangeCCC(bda, true, BT_TRANSPORT_LE);
      }

      if (bta_dm_cb.p_sec_cback) {
        // bta_dm_cb.p_sec_cback(BTA_DM_AUTH_CMPL_EVT, &sec_event);
        bta_dm_cb.p_sec_cback(BTA_DM_BLE_AUTH_CMPL_EVT, &sec_event);
      }
      break;

    case BTM_LE_ADDR_ASSOC_EVT:
      sec_event.proc_id_addr.pairing_bda = bda;
      sec_event.proc_id_addr.id_addr = p_data->id_addr;
      bta_dm_cb.p_sec_cback(BTA_DM_LE_ADDR_ASSOC_EVT, &sec_event);
      break;

    default:
      status = BTM_NOT_AUTHORIZED;
      break;
  }
  return status;
}

/*******************************************************************************
 *
 * Function         bta_dm_ble_id_key_cback
 *
 * Description      Callback for BLE local ID keys
 *
 *
 * Returns          void
 *
 ******************************************************************************/
static void bta_dm_ble_id_key_cback(uint8_t key_type,
                                    tBTM_BLE_LOCAL_KEYS* p_key) {
  switch (key_type) {
    case BTM_BLE_KEY_TYPE_ID:
    case BTM_BLE_KEY_TYPE_ER:
      if (bta_dm_cb.p_sec_cback) {
        tBTA_DM_SEC dm_key = {
            .ble_id_keys = {},
        };
        memcpy(&dm_key.ble_id_keys, p_key, sizeof(tBTM_BLE_LOCAL_KEYS));

        tBTA_DM_SEC_EVT evt = (key_type == BTM_BLE_KEY_TYPE_ID)
                                  ? BTA_DM_BLE_LOCAL_IR_EVT
                                  : BTA_DM_BLE_LOCAL_ER_EVT;
        bta_dm_cb.p_sec_cback(evt, &dm_key);
      }
      break;

    default:
      APPL_TRACE_DEBUG("Unknown key type %d", key_type);
      break;
  }
  return;
}

/*******************************************************************************
 *
 * Function         bta_dm_add_blekey
 *
 * Description      This function adds an BLE Key to an security database entry.
 *                  This function shall only be called AFTER BTA_DmAddBleDevice
 *                  has been called.
 *                  It is normally called during host startup to restore all
 *                  required information stored in the NVRAM.
 *
 * Parameters:
 *
 ******************************************************************************/
void bta_dm_add_blekey(const RawAddress& bd_addr, tBTA_LE_KEY_VALUE blekey,
                       tBTM_LE_KEY_TYPE key_type) {
  BTM_SecAddBleKey(bd_addr, (tBTM_LE_KEY_VALUE*)&blekey, key_type);
}

/*******************************************************************************
 *
 * Function         bta_dm_add_ble_device
 *
 * Description      This function adds an BLE device to an security database
 *                  entry.
 *                  It is normally called during host startup to restore all
 *                  required information stored in the NVRAM.
 *
 * Parameters:
 *
 ******************************************************************************/
void bta_dm_add_ble_device(const RawAddress& bd_addr, tBLE_ADDR_TYPE addr_type,
                           tBT_DEVICE_TYPE dev_type) {
  BTM_SecAddBleDevice(bd_addr, dev_type, addr_type);
}

/*******************************************************************************
 *
 * Function         bta_dm_add_ble_device
 *
 * Description      This function adds an BLE device to an security database
 *                  entry.
 *                  It is normally called during host startup to restore all
 *                  required information stored in the NVRAM.
 *
 * Parameters:
 *
 ******************************************************************************/
void bta_dm_ble_passkey_reply(const RawAddress& bd_addr, bool accept,
                              uint32_t passkey) {
  BTM_BlePasskeyReply(bd_addr, accept ? BTM_SUCCESS : BTM_NOT_AUTHORIZED,
                      passkey);
}

/** This is response to SM numeric comparison request submitted to application.
 */
void bta_dm_ble_confirm_reply(const RawAddress& bd_addr, bool accept) {
  BTM_BleConfirmReply(bd_addr, accept ? BTM_SUCCESS : BTM_NOT_AUTHORIZED);
}

/** This function set the preferred connection parameters */
void bta_dm_ble_set_conn_params(const RawAddress& bd_addr,
                                uint16_t conn_int_min, uint16_t conn_int_max,
                                uint16_t peripheral_latency,
                                uint16_t supervision_tout) {
  L2CA_AdjustConnectionIntervals(&conn_int_min, &conn_int_max,
                                 BTM_BLE_CONN_INT_MIN);

  BTM_BleSetPrefConnParams(bd_addr, conn_int_min, conn_int_max,
                           peripheral_latency, supervision_tout);
}

/** This function update LE connection parameters */
void bta_dm_ble_update_conn_params(const RawAddress& bd_addr, uint16_t min_int,
                                   uint16_t max_int, uint16_t latency,
                                   uint16_t timeout, uint16_t min_ce_len,
                                   uint16_t max_ce_len) {
  L2CA_AdjustConnectionIntervals(&min_int, &max_int, BTM_BLE_CONN_INT_MIN);

  if (!L2CA_UpdateBleConnParams(bd_addr, min_int, max_int, latency, timeout,
                                min_ce_len, max_ce_len)) {
    APPL_TRACE_ERROR("Update connection parameters failed!");
  }
}

/** This function set the local device LE privacy settings. */
void bta_dm_ble_config_local_privacy(bool privacy_enable) {
  BTM_BleConfigPrivacy(privacy_enable);
}

static void bta_dm_start_scan(uint8_t duration_sec) {
  tBTM_STATUS status = BTM_BleObserve(
      true, duration_sec, bta_dm_observe_results_cb, bta_dm_observe_cmpl_cb);

  if (status != BTM_CMD_STARTED) {
    tBTA_DM_SEARCH data = {
        .inq_cmpl =
            {
                .num_resps = 0,
            },
    };
    APPL_TRACE_WARNING(" %s BTM_BleObserve  failed. status %d", __func__,
                       status);
    if (bta_dm_search_cb.p_scan_cback) {
      bta_dm_search_cb.p_scan_cback(BTA_DM_INQ_CMPL_EVT, &data);
    }
    if (bta_dm_search_cb.p_csis_scan_cback) {
      bta_dm_search_cb.p_csis_scan_cback(BTA_DM_INQ_CMPL_EVT, &data);
    }
  }
}

void bta_dm_ble_observe(bool start, uint8_t duration,
                        tBTA_DM_SEARCH_CBACK* p_cback) {
  if (!start) {
    bta_dm_search_cb.p_scan_cback = NULL;
    BTM_BleObserve(false, 0, NULL, NULL);
    return;
  }

  /*Save the  callback to be called when a scan results are available */
  bta_dm_search_cb.p_scan_cback = p_cback;
  bta_dm_start_scan(duration);
}

void bta_dm_ble_scan(bool start, uint8_t duration_sec) {
  /* Start or stop only if there is no active main scanner */
  if (bta_dm_search_cb.p_scan_cback != NULL) return;

  if (!start) {
    BTM_BleObserve(false, 0, NULL, NULL);
    return;
  }

  bta_dm_start_scan(duration_sec);
}

void bta_dm_ble_csis_observe(bool observe, tBTA_DM_SEARCH_CBACK* p_cback) {
  if (!observe) {
    bta_dm_search_cb.p_csis_scan_cback = NULL;
    BTM_BleOpportunisticObserve(false, NULL);
    return;
  }

  /* Save the callback to be called when a scan results are available */
  bta_dm_search_cb.p_csis_scan_cback = p_cback;
  BTM_BleOpportunisticObserve(true, bta_dm_opportunistic_observe_results_cb);
}

/** This function set the maximum transmission packet size */
void bta_dm_ble_set_data_length(const RawAddress& bd_addr) {
  const controller_t* controller = controller_get_interface();
  uint16_t max_len = controller->get_ble_maximum_tx_data_length();

  if (BTM_SetBleDataLength(bd_addr, max_len) != BTM_SUCCESS) {
    LOG_INFO("Unable to set ble data length:%hu", max_len);
  }
}

/*******************************************************************************
 *
 * Function         bta_ble_enable_scan_cmpl
 *
 * Description      ADV payload filtering enable / disable complete callback
 *
 *
 * Returns          None
 *
 ******************************************************************************/
static void bta_ble_energy_info_cmpl(tBTM_BLE_TX_TIME_MS tx_time,
                                     tBTM_BLE_RX_TIME_MS rx_time,
                                     tBTM_BLE_IDLE_TIME_MS idle_time,
                                     tBTM_BLE_ENERGY_USED energy_used,
                                     tHCI_STATUS status) {
  tBTA_STATUS st = (status == HCI_SUCCESS) ? BTA_SUCCESS : BTA_FAILURE;
  tBTM_CONTRL_STATE ctrl_state = BTM_CONTRL_UNKNOWN;

  if (BTA_SUCCESS == st) ctrl_state = bta_dm_pm_obtain_controller_state();

  if (bta_dm_cb.p_energy_info_cback)
    bta_dm_cb.p_energy_info_cback(tx_time, rx_time, idle_time, energy_used,
                                  ctrl_state, st);
}

/** This function obtains the energy info */
void bta_dm_ble_get_energy_info(
    tBTA_BLE_ENERGY_INFO_CBACK* p_energy_info_cback) {
  bta_dm_cb.p_energy_info_cback = p_energy_info_cback;
  tBTM_STATUS btm_status = BTM_BleGetEnergyInfo(bta_ble_energy_info_cmpl);
  if (btm_status != BTM_CMD_STARTED)
    bta_ble_energy_info_cmpl(0, 0, 0, 0, HCI_ERR_UNSPECIFIED);
}

#ifndef BTA_DM_GATT_CLOSE_DELAY_TOUT
#define BTA_DM_GATT_CLOSE_DELAY_TOUT 1000
#endif

/*******************************************************************************
 *
 * Function         bta_dm_gattc_register
 *
 * Description      Register with GATTC in DM if BLE is needed.
 *
 *
 * Returns          void
 *
 ******************************************************************************/
static void bta_dm_gattc_register(void) {
  if (bta_dm_search_cb.client_if == BTA_GATTS_INVALID_IF) {
    BTA_GATTC_AppRegister(bta_dm_gattc_callback,
                          base::Bind([](uint8_t client_id, uint8_t status) {
                            if (status == GATT_SUCCESS)
                              bta_dm_search_cb.client_if = client_id;
                            else
                              bta_dm_search_cb.client_if = BTA_GATTS_INVALID_IF;

                          }), false);
  }
}

/*******************************************************************************
 *
 * Function         bta_dm_gatt_disc_complete
 *
 * Description      This function process the GATT service search complete.
 *
 * Parameters:
 *
 ******************************************************************************/
static void bta_dm_gatt_disc_complete(uint16_t conn_id, tGATT_STATUS status) {
  APPL_TRACE_DEBUG("%s conn_id = %d", __func__, conn_id);

  tBTA_DM_MSG* p_msg = (tBTA_DM_MSG*)osi_malloc(sizeof(tBTA_DM_MSG));

  /* no more services to be discovered */
  p_msg->hdr.event = BTA_DM_DISCOVERY_RESULT_EVT;
  p_msg->disc_result.result.disc_res.result =
      (status == GATT_SUCCESS) ? BTA_SUCCESS : BTA_FAILURE;
  APPL_TRACE_DEBUG("%s service found: 0x%08x", __func__,
                   bta_dm_search_cb.services_found);
  p_msg->disc_result.result.disc_res.services = bta_dm_search_cb.services_found;
  p_msg->disc_result.result.disc_res.num_uuids = 0;
  p_msg->disc_result.result.disc_res.p_uuid_list = NULL;
  p_msg->disc_result.result.disc_res.bd_addr = bta_dm_search_cb.peer_bdaddr;
  strlcpy((char*)p_msg->disc_result.result.disc_res.bd_name,
          bta_dm_get_remname(), BD_NAME_LEN + 1);

  p_msg->disc_result.result.disc_res.device_type |= BT_DEVICE_TYPE_BLE;

  bta_sys_sendmsg(p_msg);

  if (conn_id != GATT_INVALID_CONN_ID) {
    /* start a GATT channel close delay timer */
    bta_sys_start_timer(bta_dm_search_cb.gatt_close_timer,
                        BTA_DM_GATT_CLOSE_DELAY_TOUT,
                        BTA_DM_DISC_CLOSE_TOUT_EVT, 0);
    bta_dm_search_cb.pending_close_bda = bta_dm_search_cb.peer_bdaddr;
  }
  bta_dm_search_cb.gatt_disc_active = false;
}

/*******************************************************************************
 *
 * Function         bta_dm_close_gatt_conn
 *
 * Description      This function close the GATT connection after delay
 *timeout.
 *
 * Parameters:
 *
 ******************************************************************************/
void bta_dm_close_gatt_conn(UNUSED_ATTR tBTA_DM_MSG* p_data) {
  if (bta_dm_search_cb.conn_id != GATT_INVALID_CONN_ID)
    BTA_GATTC_Close(bta_dm_search_cb.conn_id);

  bta_dm_search_cb.pending_close_bda = RawAddress::kEmpty;
  bta_dm_search_cb.conn_id = GATT_INVALID_CONN_ID;
}
/*******************************************************************************
 *
 * Function         btm_dm_start_gatt_discovery
 *
 * Description      This is GATT initiate the service search by open a GATT
 *                  connection first.
 *
 * Parameters:
 *
 ******************************************************************************/
void btm_dm_start_gatt_discovery(const RawAddress& bd_addr) {
  bta_dm_search_cb.gatt_disc_active = true;

  /* connection is already open */
  if (bta_dm_search_cb.pending_close_bda == bd_addr &&
      bta_dm_search_cb.conn_id != GATT_INVALID_CONN_ID) {
    bta_dm_search_cb.pending_close_bda = RawAddress::kEmpty;
    alarm_cancel(bta_dm_search_cb.gatt_close_timer);
    BTA_GATTC_ServiceSearchRequest(bta_dm_search_cb.conn_id, nullptr);
  } else {
    if (BTM_IsAclConnectionUp(bd_addr, BT_TRANSPORT_LE)) {
      BTA_GATTC_Open(bta_dm_search_cb.client_if, bd_addr, true, true);
    } else {
      BTA_GATTC_Open(bta_dm_search_cb.client_if, bd_addr, true, false);
    }
  }
}

/*******************************************************************************
 *
 * Function         bta_dm_proc_open_evt
 *
 * Description      process BTA_GATTC_OPEN_EVT in DM.
 *
 * Parameters:
 *
 ******************************************************************************/
void bta_dm_proc_open_evt(tBTA_GATTC_OPEN* p_data) {
  VLOG(1) << "DM Search state= " << bta_dm_search_cb.state
          << " search_cb.peer_dbaddr:" << bta_dm_search_cb.peer_bdaddr
          << " connected_bda=" << p_data->remote_bda.address;

  APPL_TRACE_DEBUG("BTA_GATTC_OPEN_EVT conn_id = %d client_if=%d status = %d",
                   p_data->conn_id, p_data->client_if, p_data->status);

  bta_dm_search_cb.conn_id = p_data->conn_id;

  if (p_data->status == GATT_SUCCESS) {
    BTA_GATTC_ServiceSearchRequest(p_data->conn_id, nullptr);
  } else {
    bta_dm_gatt_disc_complete(GATT_INVALID_CONN_ID, p_data->status);
  }
}

/*******************************************************************************
 *
 * Function         bta_dm_clear_event_filter
 *
 * Description      clears out the event filter.
 *
 * Parameters:
 *
 ******************************************************************************/
void bta_dm_clear_event_filter(void) {
  VLOG(1) << "bta_dm_clear_event_filter in bta_dm_act";
  bluetooth::shim::BTM_ClearEventFilter();
}

/*******************************************************************************
 *
<<<<<<< HEAD
 * Function         bta_dm_clear_event_mask
 *
 * Description      Clears out the event mask in the controller.
 *
 ******************************************************************************/
void bta_dm_clear_event_mask(void) {
  VLOG(1) << "bta_dm_clear_event_mask in bta_dm_act";
  bluetooth::shim::BTM_ClearEventMask();
}

/*******************************************************************************
 *
 * Function         bta_dm_clear_filter_accept_list
 *
 * Description      Clears out the connect list in the controller.
 *
 ******************************************************************************/
void bta_dm_clear_filter_accept_list(void) {
  VLOG(1) << "bta_dm_clear_filter_accept_list in bta_dm_act";
  bluetooth::shim::BTM_ClearFilterAcceptList();
}

/*******************************************************************************
 *
 * Function         bta_dm_disconnect_all_acls
 *
 * Description      Disconnects all ACL connections.
 *
 ******************************************************************************/
void bta_dm_disconnect_all_acls(void) {
  VLOG(1) << "bta_dm_disconnect_all_acls in bta_dm_act";
  bluetooth::shim::BTM_DisconnectAllAcls();
}

/*******************************************************************************
 *
 * Function         bta_dm_le_rand
 *
 * Description      Generates a random number from the controller.
 *
 * Parameters:      |cb| Callback to receive the random number.
 *
 ******************************************************************************/
void bta_dm_le_rand(LeRandCallback cb) {
  VLOG(1) << "bta_dm_le_rand in bta_dm_act";
  bluetooth::shim::BTM_LeRand(cb);
}

/*******************************************************************************
 *
 * Function        BTA_DmSetEventFilterConnectionSetupAllDevices
 *
 * Description    Tell the controller to allow all devices
 *
 * Parameters
 *
 *******************************************************************************/
void bta_dm_set_event_filter_connection_setup_all_devices() {
  // Autoplumbed
  bluetooth::shim::BTM_SetEventFilterConnectionSetupAllDevices();
}

/*******************************************************************************
 *
 * Function        BTA_DmAllowWakeByHid
 *
 * Description     Allow the device to be woken by HID devices
 *
 * Parameters      std::vector or RawAddress
 *
 *******************************************************************************/
void bta_dm_allow_wake_by_hid(std::vector<RawAddress> le_hid_devices) {
  // Autoplumbed
  bluetooth::shim::BTM_AllowWakeByHid(le_hid_devices);
}

/*******************************************************************************
 *
 * Function        BTA_DmRestoreFilterAcceptList
 *
 * Description    Floss: Restore the state of the for the filter accept list
 *
 * Parameters
 *
 *******************************************************************************/
void bta_dm_restore_filter_accept_list() {
  // Autoplumbed
  bluetooth::shim::BTM_RestoreFilterAcceptList();
}

/*******************************************************************************
 *
 * Function        BTA_DmSetDefaultEventMask
 *
 * Description    Floss: Set the default event mask for Classic and LE
 *
 * Parameters
 *
 *******************************************************************************/
void bta_dm_set_default_event_mask() {
  // Autoplumbed
  bluetooth::shim::BTM_SetDefaultEventMask();
}

/*******************************************************************************
 *
 * Function        BTA_DmSetEventFilterInquiryResultAllDevices
 *
 * Description    Floss: Set the event filter to inquiry result device all
 *
 * Parameters
 *
 *******************************************************************************/
void bta_dm_set_event_filter_inquiry_result_all_devices() {
  // Autoplumbed
  bluetooth::shim::BTM_SetEventFilterInquiryResultAllDevices();
=======
 * Function         bta_dm_ble_reset_id
 *
 * Description      Reset the local adapter BLE keys.
 *
 * Parameters:
 *
 ******************************************************************************/
void bta_dm_ble_reset_id(void) {
  VLOG(1) << "bta_dm_ble_reset_id in bta_dm_act";
  bluetooth::shim::BTM_BleResetId();
>>>>>>> 80e818f5
}

/*******************************************************************************
 *
 * Function         bta_dm_gattc_callback
 *
 * Description      This is GATT client callback function used in DM.
 *
 * Parameters:
 *
 ******************************************************************************/
static void bta_dm_gattc_callback(tBTA_GATTC_EVT event, tBTA_GATTC* p_data) {
  APPL_TRACE_DEBUG("bta_dm_gattc_callback event = %d", event);

  switch (event) {
    case BTA_GATTC_OPEN_EVT:
      bta_dm_proc_open_evt(&p_data->open);
      break;

    case BTA_GATTC_SEARCH_RES_EVT:
      break;

    case BTA_GATTC_SEARCH_CMPL_EVT:
      if (bta_dm_search_cb.state != BTA_DM_SEARCH_IDLE)
        bta_dm_gatt_disc_complete(p_data->search_cmpl.conn_id,
                                  p_data->search_cmpl.status);
      break;

    case BTA_GATTC_CLOSE_EVT:
      LOG_DEBUG("BTA_GATTC_CLOSE_EVT reason = %d", p_data->close.reason);
      /* in case of disconnect before search is completed */
      if ((bta_dm_search_cb.state != BTA_DM_SEARCH_IDLE) &&
          (bta_dm_search_cb.state != BTA_DM_SEARCH_ACTIVE) &&
          p_data->close.remote_bda == bta_dm_search_cb.peer_bdaddr) {
        bta_dm_gatt_disc_complete((uint16_t)GATT_INVALID_CONN_ID,
                                  (tGATT_STATUS)GATT_ERROR);
      }
      break;

    default:
      break;
  }
}

#if (BLE_VND_INCLUDED == TRUE)
/*******************************************************************************
 *
 * Function         bta_dm_ctrl_features_rd_cmpl_cback
 *
 * Description      callback to handle controller feature read complete
 *
 * Parameters:
 *
 ******************************************************************************/
static void bta_dm_ctrl_features_rd_cmpl_cback(tHCI_STATUS result) {
  APPL_TRACE_DEBUG("%s  status = %d ", __func__, result);
  if (result == HCI_SUCCESS) {
    if (bta_dm_cb.p_sec_cback)
      bta_dm_cb.p_sec_cback(BTA_DM_LE_FEATURES_READ, NULL);
  } else {
    APPL_TRACE_ERROR("%s Ctrl BLE feature read failed: status :%d", __func__,
                     result);
  }
}
#endif /* BLE_VND_INCLUDED */

void bta_dm_process_delete_key_RC_to_unpair(const RawAddress& bd_addr)
{
    LOG_WARN("RC key missing");
    tBTA_DM_SEC param = {
        .delete_key_RC_to_unpair = {
            .bd_addr = bd_addr,
        },
    };
    bta_dm_cb.p_sec_cback(BTA_DM_REPORT_BONDING_EVT, &param);
}

namespace bluetooth {
namespace legacy {
namespace testing {
tBTA_DM_PEER_DEVICE* allocate_device_for(const RawAddress& bd_addr,
                                         tBT_TRANSPORT transport) {
  return ::allocate_device_for(bd_addr, transport);
}

}  // namespace testing
}  // namespace legacy
}  // namespace bluetooth<|MERGE_RESOLUTION|>--- conflicted
+++ resolved
@@ -4094,7 +4094,6 @@
 
 /*******************************************************************************
  *
-<<<<<<< HEAD
  * Function         bta_dm_clear_event_mask
  *
  * Description      Clears out the event mask in the controller.
@@ -4211,7 +4210,10 @@
 void bta_dm_set_event_filter_inquiry_result_all_devices() {
   // Autoplumbed
   bluetooth::shim::BTM_SetEventFilterInquiryResultAllDevices();
-=======
+}
+
+/*******************************************************************************
+ *
  * Function         bta_dm_ble_reset_id
  *
  * Description      Reset the local adapter BLE keys.
@@ -4222,7 +4224,6 @@
 void bta_dm_ble_reset_id(void) {
   VLOG(1) << "bta_dm_ble_reset_id in bta_dm_act";
   bluetooth::shim::BTM_BleResetId();
->>>>>>> 80e818f5
 }
 
 /*******************************************************************************
