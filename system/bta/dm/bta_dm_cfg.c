/******************************************************************************
 *
 *  Copyright (C) 2003-2012 Broadcom Corporation
 *
 *  Licensed under the Apache License, Version 2.0 (the "License");
 *  you may not use this file except in compliance with the License.
 *  You may obtain a copy of the License at:
 *
 *  http://www.apache.org/licenses/LICENSE-2.0
 *
 *  Unless required by applicable law or agreed to in writing, software
 *  distributed under the License is distributed on an "AS IS" BASIS,
 *  WITHOUT WARRANTIES OR CONDITIONS OF ANY KIND, either express or implied.
 *  See the License for the specific language governing permissions and
 *  limitations under the License.
 *
 ******************************************************************************/

/******************************************************************************
 *
 *  This file contains compile-time configurable constants for the device
 *  manager.
 *
 ******************************************************************************/

#include "bt_target.h"
#include "bta_sys.h"
#include "bta_api.h"
#include "bta_dm_int.h"
#include "bta_jv_api.h"

#ifndef BTA_DM_LINK_POLICY_SETTINGS
#define BTA_DM_LINK_POLICY_SETTINGS    (HCI_ENABLE_MASTER_SLAVE_SWITCH | HCI_ENABLE_HOLD_MODE | HCI_ENABLE_SNIFF_MODE | HCI_ENABLE_PARK_MODE)
#endif

/* page timeout in 625uS */
#ifndef BTA_DM_PAGE_TIMEOUT
#define BTA_DM_PAGE_TIMEOUT    8192
#endif

/* link supervision timeout in 625uS (5 secs) */
#ifndef BTA_DM_LINK_TIMEOUT
#define BTA_DM_LINK_TIMEOUT    8000
#endif

/* TRUE to avoid scatternet when av is streaming (be the master) */
#ifndef BTA_DM_AVOID_SCATTER_A2DP
#define BTA_DM_AVOID_SCATTER_A2DP    TRUE
#endif

/* For Insight, PM cfg lookup tables are runtime configurable (to allow tweaking of params for power consumption measurements) */
#ifndef BTE_SIM_APP
#define tBTA_DM_PM_TYPE_QUALIFIER   const
#else
#define tBTA_DM_PM_TYPE_QUALIFIER
#endif


const tBTA_DM_CFG bta_dm_cfg =
{
    /* mobile phone COD */
    BTA_DM_COD,
    /* link policy settings */
    BTA_DM_LINK_POLICY_SETTINGS,
    /* page timeout in 625uS */
    BTA_DM_PAGE_TIMEOUT,
    /* link supervision timeout in 625uS*/
    BTA_DM_LINK_TIMEOUT,
    /* TRUE to avoid scatternet when av is streaming (be the master) */
    BTA_DM_AVOID_SCATTER_A2DP
};

#ifndef BTA_DM_SCATTERNET
/* By default, allow partial scatternet */
#define BTA_DM_SCATTERNET BTA_DM_PARTIAL_SCATTERNET
#endif

#ifndef BTA_HH_ROLE
/* By default, do not specify HH role (backward compatibility) */
#define BTA_HH_ROLE BTA_ANY_ROLE
#endif

#ifndef BTA_AV_ROLE
/* By default, AV role (backward BTA_MASTER_ROLE_PREF) */
#define BTA_AV_ROLE BTA_MASTER_ROLE_PREF
#endif

#define BTA_DM_NUM_RM_ENTRY    4

/* appids for PAN used by insight sample application
   these have to be same as defined in btui_int.h */
#define BTUI_PAN_ID_PANU         0
#define BTUI_PAN_ID_NAP          1
#define BTUI_PAN_ID_GN           2

/* First element is always for SYS:
   app_id = # of entries table, cfg is
   device scatternet support */
const tBTA_DM_RM bta_dm_rm_cfg[] =
{
    {BTA_ID_SYS, BTA_DM_NUM_RM_ENTRY, BTA_DM_SCATTERNET},
    {BTA_ID_PAN, BTUI_PAN_ID_NAP, BTA_MASTER_ROLE_ONLY},
    {BTA_ID_PAN, BTUI_PAN_ID_GN, BTA_MASTER_ROLE_ONLY},
    {BTA_ID_HH,  BTA_ALL_APP_ID, BTA_HH_ROLE},
    {BTA_ID_AV,  BTA_ALL_APP_ID, BTA_AV_ROLE}
};


tBTA_DM_CFG *p_bta_dm_cfg = (tBTA_DM_CFG *)&bta_dm_cfg;

tBTA_DM_RM *p_bta_dm_rm_cfg = (tBTA_DM_RM *)&bta_dm_rm_cfg;

#if BLE_INCLUDED == TRUE
<<<<<<< HEAD
#define BTA_DM_NUM_PM_ENTRY         (19+BTA_DM_NUM_JV_ID)  /* number of entries in bta_dm_pm_cfg except the first */
#else
#define BTA_DM_NUM_PM_ENTRY         (17+BTA_DM_NUM_JV_ID)  /* number of entries in bta_dm_pm_cfg except the first */
=======
#  define BTA_DM_NUM_PM_ENTRY         20  /* number of entries in bta_dm_pm_cfg except the first */
#  define BTA_DM_NUM_PM_SPEC          12  /* number of entries in bta_dm_pm_spec */
#else
#  define BTA_DM_NUM_PM_ENTRY         18  /* number of entries in bta_dm_pm_cfg except the first */
#  define BTA_DM_NUM_PM_SPEC          10  /* number of entries in bta_dm_pm_spec */
>>>>>>> 6cdf91c2
#endif

tBTA_DM_PM_TYPE_QUALIFIER tBTA_DM_PM_CFG bta_dm_pm_cfg[BTA_DM_NUM_PM_ENTRY + 1] =
{
  {BTA_ID_SYS, BTA_DM_NUM_PM_ENTRY, 0},  /* reserved: specifies length of this table. */
  {BTA_ID_AG,  BTA_ALL_APP_ID,      0},  /* ag uses first spec table for app id 0 */
  {BTA_ID_CT,  1,                   1},  /* ct (BTA_ID_CT,APP ID=1) spec table */
  {BTA_ID_CG,  BTA_ALL_APP_ID,      1},  /* cg resue ct spec table */
  {BTA_ID_DG,  BTA_ALL_APP_ID,      2},  /* dg spec table */
  {BTA_ID_AV,  BTA_ALL_APP_ID,      4},  /* av spec table */
  {BTA_ID_FTC, BTA_ALL_APP_ID,      6},  /* ftc spec table */
  {BTA_ID_FTS, BTA_ALL_APP_ID,      7},  /* fts spec table */
  {BTA_ID_HD,  BTA_ALL_APP_ID,      3},  /* hd spec table */
  {BTA_ID_HH,  BTA_ALL_APP_ID,      5},  /* hh spec table */
  {BTA_ID_PBC, BTA_ALL_APP_ID,      2},  /* reuse dg spec table */
  {BTA_ID_PBS, BTA_ALL_APP_ID,      7},  /* reuse fts spec table */
  {BTA_ID_OPC, BTA_ALL_APP_ID,      6},  /* reuse ftc spec table */
  {BTA_ID_OPS, BTA_ALL_APP_ID,      7},  /* reuse fts spec table */
  {BTA_ID_MSE, BTA_ALL_APP_ID,      7},  /* reuse fts spec table */
  {BTA_ID_JV,  BTA_JV_PM_ID_1,      6},  /* app BTA_JV_PM_ID_1, reuse ftc spec table */
  {BTA_ID_JV,  BTA_ALL_APP_ID,      7},  /* reuse fts spec table */
  {BTA_ID_HL,  BTA_ALL_APP_ID,      8},  /* reuse fts spec table */
<<<<<<< HEAD
  {BTA_ID_HS,  BTA_ALL_APP_ID,      9},  /* HS spec table */
  {BTA_ID_PAN, BTUI_PAN_ID_PANU,   10},  /* PANU spec table */
  {BTA_ID_PAN, BTUI_PAN_ID_NAP,    11}   /* NAP spec table */
#if BLE_INCLUDED == TRUE
  ,{BTA_ID_GATTC,  BTA_ALL_APP_ID,  12}   /* gattc spec table */
  ,{BTA_ID_GATTS,  BTA_ALL_APP_ID,  13}  /* gatts spec table */
#endif
};

#if BLE_INCLUDED == TRUE /* add GATT PM entry for GATT over BR/EDR  */
#ifdef BTE_SIM_APP      /* For Insight builds only, see the detail below */
#define BTA_DM_NUM_PM_SPEC      (14 + 2)  /* additional two */
#else
#define BTA_DM_NUM_PM_SPEC      14 /* additional JV*/
#endif
#else
#ifdef BTE_SIM_APP      /* For Insight builds only, see the detail below */
#define BTA_DM_NUM_PM_SPEC      (12 + 2)  /* additional two */
#else
#define BTA_DM_NUM_PM_SPEC      12  /* additional JV*/
#endif
#endif


=======
  {BTA_ID_HS,  BTA_ALL_APP_ID,      9}   /* HS spec table */
#if BLE_INCLUDED == TRUE
  ,{BTA_ID_GATTC,  BTA_ALL_APP_ID,   10}  /* gattc spec table */
  ,{BTA_ID_GATTS,  BTA_ALL_APP_ID,   11}  /* gatts spec table */
#endif
};

>>>>>>> 6cdf91c2
tBTA_DM_PM_TYPE_QUALIFIER tBTA_DM_PM_SPEC bta_dm_pm_spec[BTA_DM_NUM_PM_SPEC] =
{
  /* AG */
 {
  (BTA_DM_PM_SNIFF | BTA_DM_PM_PARK),                           /* allow park & sniff */
#if (BTM_SSR_INCLUDED == TRUE)
  (BTA_DM_PM_SSR2),                                              /* the SSR entry */
#endif
  {
      {{BTA_DM_PM_SNIFF_A2DP_IDX, 5000}, {BTA_DM_PM_NO_ACTION, 0}}, /* conn open sniff  */
      {{BTA_DM_PM_NO_PREF,   0},   {BTA_DM_PM_NO_ACTION, 0}},   /* conn close  */
      {{BTA_DM_PM_NO_ACTION, 0},   {BTA_DM_PM_NO_ACTION, 0}},   /* app open */
      {{BTA_DM_PM_NO_ACTION, 0},   {BTA_DM_PM_NO_ACTION, 0}},   /* app close */
      {{BTA_DM_PM_SNIFF_SCO_OPEN_IDX, 5000}, {BTA_DM_PM_NO_ACTION, 0}}, /* sco open, active */
      {{BTA_DM_PM_SNIFF_A2DP_IDX, 5000}, {BTA_DM_PM_NO_ACTION, 0}}, /* sco close sniff  */
      {{BTA_DM_PM_NO_ACTION, 0},   {BTA_DM_PM_NO_ACTION, 0}},   /* idle */
      {{BTA_DM_PM_ACTIVE,    0},   {BTA_DM_PM_NO_ACTION, 0}},   /* busy */
      {{BTA_DM_PM_RETRY,  5000},   {BTA_DM_PM_NO_ACTION, 0}}    /* mode change retry */
  }
 },

  /* CT */
 {
  (BTA_DM_PM_SNIFF | BTA_DM_PM_PARK),                           /* allow park & sniff */
#if (BTM_SSR_INCLUDED == TRUE)
  (BTA_DM_PM_SSR2),                                              /* the SSR entry */
#endif
  {
      {{BTA_DM_PM_PARK,   5000},  {BTA_DM_PM_NO_ACTION, 0}},    /* conn open  park */
      {{BTA_DM_PM_NO_PREF,   0},  {BTA_DM_PM_NO_ACTION, 0}},    /* conn close  */
      {{BTA_DM_PM_NO_ACTION, 0},  {BTA_DM_PM_NO_ACTION, 0}},    /* app open */
      {{BTA_DM_PM_NO_ACTION, 0},  {BTA_DM_PM_NO_ACTION, 0}},    /* app close */
      {{BTA_DM_PM_SNIFF_A2DP_IDX, 5000}, {BTA_DM_PM_NO_ACTION, 0}}, /* sco open sniff */
      {{BTA_DM_PM_PARK,   5000},  {BTA_DM_PM_NO_ACTION, 0}},    /* sco close  park */
      {{BTA_DM_PM_NO_ACTION, 0},  {BTA_DM_PM_NO_ACTION, 0}},    /* idle */
      {{BTA_DM_PM_NO_ACTION, 0},  {BTA_DM_PM_NO_ACTION, 0}},    /* busy */
      {{BTA_DM_PM_RETRY,  5000},  {BTA_DM_PM_NO_ACTION, 0}}     /* mode change retry */
  }
 },

  /* DG */
 {
  (BTA_DM_PM_ACTIVE),                                             /* no power saving mode allowed */
#if (BTM_SSR_INCLUDED == TRUE)
  (BTA_DM_PM_SSR2),                                              /* the SSR entry */
#endif
  {
      {{BTA_DM_PM_ACTIVE,    0},   {BTA_DM_PM_NO_ACTION, 0}},    /* conn open  active */
      {{BTA_DM_PM_NO_PREF,   0},   {BTA_DM_PM_NO_ACTION, 0}},    /* conn close  */
      {{BTA_DM_PM_ACTIVE,    0},   {BTA_DM_PM_NO_ACTION, 0}},    /* app open */
      {{BTA_DM_PM_NO_ACTION, 0},   {BTA_DM_PM_NO_ACTION, 0}},    /* app close */
      {{BTA_DM_PM_NO_ACTION, 0},   {BTA_DM_PM_NO_ACTION, 0}},    /* sco open  */
      {{BTA_DM_PM_NO_ACTION, 0},   {BTA_DM_PM_NO_ACTION, 0}},    /* sco close   */
      {{BTA_DM_PM_NO_ACTION, 0},   {BTA_DM_PM_NO_ACTION, 0}},    /* idle */
      {{BTA_DM_PM_NO_ACTION, 0},   {BTA_DM_PM_NO_ACTION, 0}},    /* busy */
      {{BTA_DM_PM_NO_ACTION, 0},   {BTA_DM_PM_NO_ACTION, 0}}     /* mode change retry */
  }
 },

   /* HD */
 {
  (BTA_DM_PM_SNIFF | BTA_DM_PM_PARK),                            /* allow park & sniff */
#if (BTM_SSR_INCLUDED == TRUE)
  (BTA_DM_PM_SSR3),                                              /* the SSR entry */
#endif
  {
      {{BTA_DM_PM_SNIFF_HD_ACTIVE_IDX, 5000}, {BTA_DM_PM_NO_ACTION, 0}}, /* conn open  sniff */
      {{BTA_DM_PM_NO_PREF,   0},   {BTA_DM_PM_NO_ACTION, 0}},    /* conn close  */
      {{BTA_DM_PM_NO_ACTION, 0},   {BTA_DM_PM_NO_ACTION, 0}},    /* app open */
      {{BTA_DM_PM_NO_ACTION, 0},   {BTA_DM_PM_NO_ACTION, 0}},    /* app close */
      {{BTA_DM_PM_NO_ACTION, 0},   {BTA_DM_PM_NO_ACTION, 0}},    /* sco open  */
      {{BTA_DM_PM_NO_ACTION, 0},   {BTA_DM_PM_NO_ACTION, 0}},    /* sco close   */
      {{BTA_DM_PM_SNIFF_HD_IDLE_IDX, 5000}, {BTA_DM_PM_NO_ACTION, 0}}, /* idle */
      {{BTA_DM_PM_SNIFF_HD_ACTIVE_IDX, 0}, {BTA_DM_PM_NO_ACTION, 0}}, /* busy */
      {{BTA_DM_PM_NO_ACTION, 0},   {BTA_DM_PM_NO_ACTION, 0}}     /* mode change retry */
  }
 },

   /* AV */
 {
  (BTA_DM_PM_SNIFF),                                             /* allow sniff */
#if (BTM_SSR_INCLUDED == TRUE)
  (BTA_DM_PM_SSR2),                                              /* the SSR entry */
#endif
  {
      {{BTA_DM_PM_SNIFF_A2DP_IDX, 5000}, {BTA_DM_PM_NO_ACTION, 0}}, /* conn open  sniff */
      {{BTA_DM_PM_NO_PREF,   0},   {BTA_DM_PM_NO_ACTION, 0}},    /* conn close  */
      {{BTA_DM_PM_NO_ACTION, 0},   {BTA_DM_PM_NO_ACTION, 0}},    /* app open */
      {{BTA_DM_PM_NO_ACTION, 0},   {BTA_DM_PM_NO_ACTION, 0}},    /* app close */
      {{BTA_DM_PM_NO_ACTION, 0},   {BTA_DM_PM_NO_ACTION, 0}},    /* sco open  */
      {{BTA_DM_PM_NO_ACTION, 0},   {BTA_DM_PM_NO_ACTION, 0}},    /* sco close   */
      {{BTA_DM_PM_SNIFF_A2DP_IDX, 5000}, {BTA_DM_PM_NO_ACTION, 0}}, /* idle */
      {{BTA_DM_PM_ACTIVE,    0},   {BTA_DM_PM_NO_ACTION, 0}},    /* busy */
      {{BTA_DM_PM_NO_ACTION, 0},   {BTA_DM_PM_NO_ACTION, 0}}     /* mode change retry */
  }
 },

  /* HH */
 {
  (BTA_DM_PM_SNIFF | BTA_DM_PM_PARK),                            /* allow park & sniff */
#if (BTM_SSR_INCLUDED == TRUE)
  (BTA_DM_PM_SSR1),                                              /* the SSR entry */
#endif
  {
      {{BTA_DM_PM_SNIFF_HH_OPEN_IDX, BTA_DM_PM_HH_OPEN_DELAY},{BTA_DM_PM_NO_ACTION, 0}}, /* conn open  sniff */
      {{BTA_DM_PM_NO_PREF,   0},   {BTA_DM_PM_NO_ACTION, 0}},    /* conn close  */
      {{BTA_DM_PM_NO_ACTION, 0},   {BTA_DM_PM_NO_ACTION, 0}},    /* app open */
      {{BTA_DM_PM_NO_ACTION, 0},   {BTA_DM_PM_NO_ACTION, 0}},    /* app close */
      {{BTA_DM_PM_NO_ACTION, 0},   {BTA_DM_PM_NO_ACTION, 0}},    /* sco open  */
      {{BTA_DM_PM_NO_ACTION, 0},   {BTA_DM_PM_NO_ACTION, 0}},    /* sco close, used for HH suspend   */
      {{BTA_DM_PM_SNIFF_HH_IDLE_IDX, BTA_DM_PM_HH_IDLE_DELAY}, {BTA_DM_PM_NO_ACTION, 0}}, /* idle */
      {{BTA_DM_PM_SNIFF_HH_ACTIVE_IDX, BTA_DM_PM_HH_ACTIVE_DELAY}, {BTA_DM_PM_NO_ACTION, 0}}, /* busy */
      {{BTA_DM_PM_NO_ACTION, 0},   {BTA_DM_PM_NO_ACTION, 0}}     /* mode change retry */
  }
 },

  /* FTC, OPC */
 {
  (BTA_DM_PM_SNIFF),                                             /* allow sniff */
#if (BTM_SSR_INCLUDED == TRUE)
  (BTA_DM_PM_SSR2),                                              /* the SSR entry */
#endif
  {
      {{BTA_DM_PM_ACTIVE,    0},   {BTA_DM_PM_NO_ACTION, 0}},    /* conn open  active */
      {{BTA_DM_PM_NO_PREF,   0},   {BTA_DM_PM_NO_ACTION, 0}},    /* conn close  */
      {{BTA_DM_PM_ACTIVE,    0},   {BTA_DM_PM_NO_ACTION, 0}},    /* app open */
      {{BTA_DM_PM_NO_ACTION, 0},   {BTA_DM_PM_NO_ACTION, 0}},    /* app close */
      {{BTA_DM_PM_NO_ACTION, 0},   {BTA_DM_PM_NO_ACTION, 0}},    /* sco open  */
      {{BTA_DM_PM_NO_ACTION, 0},   {BTA_DM_PM_NO_ACTION, 0}},    /* sco close   */
      {{BTA_DM_PM_SNIFF_A2DP_IDX, 5000}, {BTA_DM_PM_NO_ACTION, 0}}, /* idle */
      {{BTA_DM_PM_ACTIVE,    0},   {BTA_DM_PM_NO_ACTION, 0}},    /* busy */
      {{BTA_DM_PM_NO_ACTION, 0},   {BTA_DM_PM_NO_ACTION, 0}}     /* mode change retry */
  }
 },

  /* FTS, OPS */
 {
  (BTA_DM_PM_SNIFF),                                             /* allow sniff */
#if (BTM_SSR_INCLUDED == TRUE)
  (BTA_DM_PM_SSR2),                                              /* the SSR entry */
#endif
  {
      {{BTA_DM_PM_ACTIVE,    0},   {BTA_DM_PM_NO_ACTION, 0}},    /* conn open  active */
      {{BTA_DM_PM_NO_PREF,   0},   {BTA_DM_PM_NO_ACTION, 0}},    /* conn close  */
      {{BTA_DM_PM_ACTIVE,    0},   {BTA_DM_PM_NO_ACTION, 0}},    /* app open */
      {{BTA_DM_PM_NO_ACTION, 0},   {BTA_DM_PM_NO_ACTION, 0}},    /* app close */
      {{BTA_DM_PM_NO_ACTION, 0},   {BTA_DM_PM_NO_ACTION, 0}},    /* sco open  */
      {{BTA_DM_PM_NO_ACTION, 0},   {BTA_DM_PM_NO_ACTION, 0}},    /* sco close   */
      {{BTA_DM_PM_SNIFF_A2DP_IDX, 7000}, {BTA_DM_PM_NO_ACTION, 0}}, /* idle */
      {{BTA_DM_PM_ACTIVE,    0},   {BTA_DM_PM_NO_ACTION, 0}},    /* busy */
      {{BTA_DM_PM_NO_ACTION, 0},   {BTA_DM_PM_NO_ACTION, 0}}     /* mode change retry */
  }
 },

   /* HL */
 {
  (BTA_DM_PM_SNIFF),                                             /* allow sniff */
#if (BTM_SSR_INCLUDED == TRUE)
  (BTA_DM_PM_SSR2),                                              /* the SSR entry */
#endif
  {
      {{BTA_DM_PM_SNIFF_A2DP_IDX, 5000}, {BTA_DM_PM_NO_ACTION, 0}}, /* conn open sniff  */
      {{BTA_DM_PM_NO_PREF,   0},   {BTA_DM_PM_NO_ACTION, 0}},   /* conn close  */
      {{BTA_DM_PM_NO_ACTION, 0},   {BTA_DM_PM_NO_ACTION, 0}},   /* app open */
      {{BTA_DM_PM_NO_ACTION, 0},   {BTA_DM_PM_NO_ACTION, 0}},   /* app close */
      {{BTA_DM_PM_NO_ACTION, 0},   {BTA_DM_PM_NO_ACTION, 0}},   /* sco open, active */
      {{BTA_DM_PM_NO_ACTION, 0},   {BTA_DM_PM_NO_ACTION, 0}},   /* sco close sniff  */
      {{BTA_DM_PM_NO_ACTION, 0},   {BTA_DM_PM_NO_ACTION, 0}},   /* idle */
      {{BTA_DM_PM_ACTIVE,    0},   {BTA_DM_PM_NO_ACTION, 0}},   /* busy */
      {{BTA_DM_PM_NO_ACTION, 0},   {BTA_DM_PM_NO_ACTION, 0}}    /* mode change retry */
  }
 },

  /* PANU */
 {
  (BTA_DM_PM_SNIFF),                                             /* allow sniff */
#if (BTM_SSR_INCLUDED == TRUE)
  (BTA_DM_PM_SSR2),                                              /* the SSR entry */
#endif
  {
      {{BTA_DM_PM_ACTIVE,    0},   {BTA_DM_PM_NO_ACTION, 0}},    /* conn open  active */
      {{BTA_DM_PM_NO_PREF,   0},   {BTA_DM_PM_NO_ACTION, 0}},    /* conn close  */
      {{BTA_DM_PM_ACTIVE,    0},   {BTA_DM_PM_NO_ACTION, 0}},    /* app open */
      {{BTA_DM_PM_NO_ACTION, 0},   {BTA_DM_PM_NO_ACTION, 0}},    /* app close */
      {{BTA_DM_PM_NO_ACTION, 0},   {BTA_DM_PM_NO_ACTION, 0}},    /* sco open  */
      {{BTA_DM_PM_NO_ACTION, 0},   {BTA_DM_PM_NO_ACTION, 0}},    /* sco close   */
      {{BTA_DM_PM_SNIFF_A2DP_IDX, 7000}, {BTA_DM_PM_NO_ACTION, 0}}, /* idle */
      {{BTA_DM_PM_ACTIVE,    0},   {BTA_DM_PM_NO_ACTION, 0}},    /* busy */
      {{BTA_DM_PM_NO_ACTION, 0},   {BTA_DM_PM_NO_ACTION, 0}}     /* mode change retry */
  }
 },

  /* NAP */
 {
  (BTA_DM_PM_SNIFF),                                             /* allow sniff */
#if (BTM_SSR_INCLUDED == TRUE)
  (BTA_DM_PM_SSR2),                                              /* the SSR entry */
#endif
  {
      {{BTA_DM_PM_ACTIVE,    0},   {BTA_DM_PM_NO_ACTION, 0}},    /* conn open  active */
      {{BTA_DM_PM_NO_PREF,   0},   {BTA_DM_PM_NO_ACTION, 0}},    /* conn close  */
      {{BTA_DM_PM_ACTIVE,    0},   {BTA_DM_PM_NO_ACTION, 0}},    /* app open */
      {{BTA_DM_PM_NO_ACTION, 0},   {BTA_DM_PM_NO_ACTION, 0}},    /* app close */
      {{BTA_DM_PM_NO_ACTION, 0},   {BTA_DM_PM_NO_ACTION, 0}},    /* sco open  */
      {{BTA_DM_PM_NO_ACTION, 0},   {BTA_DM_PM_NO_ACTION, 0}},    /* sco close   */
      {{BTA_DM_PM_SNIFF_A2DP_IDX, 5000}, {BTA_DM_PM_NO_ACTION, 0}}, /* idle */
      {{BTA_DM_PM_ACTIVE,    0},   {BTA_DM_PM_NO_ACTION, 0}},    /* busy */
      {{BTA_DM_PM_NO_ACTION, 0},   {BTA_DM_PM_NO_ACTION, 0}}     /* mode change retry */
  }
 },

  /* HS */
 {
  (BTA_DM_PM_SNIFF | BTA_DM_PM_PARK),                           /* allow park & sniff */
#if (BTM_SSR_INCLUDED == TRUE)
  (BTA_DM_PM_SSR2),                                              /* the SSR entry */
#endif
  {
      {{BTA_DM_PM_SNIFF,  7000},   {BTA_DM_PM_NO_ACTION, 0}},   /* conn open sniff  */
      {{BTA_DM_PM_NO_PREF,   0},   {BTA_DM_PM_NO_ACTION, 0}},   /* conn close  */
      {{BTA_DM_PM_NO_ACTION, 0},   {BTA_DM_PM_NO_ACTION, 0}},   /* app open */
      {{BTA_DM_PM_NO_ACTION, 0},   {BTA_DM_PM_NO_ACTION, 0}},   /* app close */
      {{BTA_DM_PM_SNIFF3, 7000},   {BTA_DM_PM_NO_ACTION, 0}},   /* sco open, active */
      {{BTA_DM_PM_SNIFF,  7000},   {BTA_DM_PM_NO_ACTION, 0}},   /* sco close sniff  */
      {{BTA_DM_PM_SNIFF,  7000},   {BTA_DM_PM_NO_ACTION, 0}},   /* idle */
      {{BTA_DM_PM_ACTIVE,    0},   {BTA_DM_PM_NO_ACTION, 0}},   /* busy */
      {{BTA_DM_PM_RETRY,  7000},   {BTA_DM_PM_NO_ACTION, 0}}    /* mode change retry */
  }
 }
#if BLE_INCLUDED == TRUE
    /* GATTC */
 ,{
  (BTA_DM_PM_SNIFF | BTA_DM_PM_PARK),                           /* allow park & sniff */
#if (BTM_SSR_INCLUDED == TRUE)
  (BTA_DM_PM_SSR2),                                              /* the SSR entry */
#endif
  {
      {{BTA_DM_PM_SNIFF_A2DP_IDX, 10000}, {BTA_DM_PM_NO_ACTION, 0}}, /* conn open  active */
      {{BTA_DM_PM_NO_PREF,    0},   {BTA_DM_PM_NO_ACTION, 0}},    /* conn close  */
      {{BTA_DM_PM_ACTIVE,     0},   {BTA_DM_PM_NO_ACTION, 0}},    /* app open */
      {{BTA_DM_PM_NO_ACTION,  0},   {BTA_DM_PM_NO_ACTION, 0}},    /* app close */
      {{BTA_DM_PM_NO_ACTION,  0},   {BTA_DM_PM_NO_ACTION, 0}},    /* sco open  */
      {{BTA_DM_PM_NO_ACTION,  0},   {BTA_DM_PM_NO_ACTION, 0}},    /* sco close   */
      {{BTA_DM_PM_SNIFF_A2DP_IDX, 10000}, {BTA_DM_PM_NO_ACTION, 0}}, /* idle */
      {{BTA_DM_PM_ACTIVE,     0},   {BTA_DM_PM_NO_ACTION, 0}},    /* busy */
#if (AMP_INCLUDED == TRUE)
      {{BTA_DM_PM_NO_ACTION,  0},   {BTA_DM_PM_NO_ACTION, 0}},   /* amp */
#endif
      {{BTA_DM_PM_RETRY,   5000},   {BTA_DM_PM_NO_ACTION, 0}}    /* mode change retry */
  }
 }
    /* GATTS */
 ,{
  (BTA_DM_PM_SNIFF | BTA_DM_PM_PARK),                           /* allow park & sniff */
#if (BTM_SSR_INCLUDED == TRUE)
  (BTA_DM_PM_SSR2),                                              /* the SSR entry */
#endif
  {
      {{BTA_DM_PM_NO_PREF,   0},   {BTA_DM_PM_NO_ACTION, 0}},    /* conn open  active */
      {{BTA_DM_PM_NO_PREF,   0},   {BTA_DM_PM_NO_ACTION, 0}},    /* conn close  */
      {{BTA_DM_PM_NO_PREF,   0},   {BTA_DM_PM_NO_ACTION, 0}},    /* app open */
      {{BTA_DM_PM_NO_PREF,   0},   {BTA_DM_PM_NO_ACTION, 0}},    /* app close */
      {{BTA_DM_PM_NO_PREF,   0},   {BTA_DM_PM_NO_ACTION, 0}},    /* sco open  */
      {{BTA_DM_PM_NO_PREF,   0},   {BTA_DM_PM_NO_ACTION, 0}},    /* sco close   */
      {{BTA_DM_PM_NO_PREF,   0},   {BTA_DM_PM_NO_ACTION, 0}},    /* idle */
      {{BTA_DM_PM_NO_PREF,   0},   {BTA_DM_PM_NO_ACTION, 0}},    /* busy */
#if (AMP_INCLUDED == TRUE)
      {{BTA_DM_PM_NO_PREF, 0},   {BTA_DM_PM_NO_ACTION, 0}},   /* amp */
#endif
      {{BTA_DM_PM_RETRY,  5000},   {BTA_DM_PM_NO_ACTION, 0}}    /* mode change retry */
  }
 }

#endif

#ifdef BTE_SIM_APP      /* For Insight builds only */
 /* Entries at the end of the pm_spec table are user-defined (runtime configurable),
    for power consumption experiments.
    Insight finds the first user-defined entry by looking for the first BTA_DM_PM_NO_PREF.
    The number of user_defined specs is defined by BTA_SWRAP_UD_PM_SPEC_COUNT */
 ,
 {BTA_DM_PM_NO_PREF},               /* pm_spec USER_DEFINED_0 */
 {BTA_DM_PM_NO_PREF}                /* pm_spec USER_DEFINED_1 */
#endif  /* BTE_SIM_APP */
};

/* Please refer to the SNIFF table definitions in bta_api.h.
 *
 * Adding to or Modifying the Table
 * Additional sniff parameter entries can be added for BTA_DM_PM_SNIFF5 - BTA_DM_PM_SNIFF7.
 * Overrides of additional table entries can be specified in bdroid_buildcfg.h.  If additional
 * sniff parameter entries are added or an override of an existing entry is specified in
 * bdroid_buildcfg.h then the BTA_DM_PM_*_IDX defines in bta_api.h will need to be match the new
 * ordering.
 *
 * Table Ordering
 * Sniff Table entries must be ordered from highest latency (biggest interval) to lowest latency.
 * If there is a conflict among the connected services the setting with the lowest latency will
 * be selected.
 */
tBTA_DM_PM_TYPE_QUALIFIER tBTM_PM_PWR_MD bta_dm_pm_md[] =
{
/* sniff modes: max interval, min interval, attempt, timeout */
  {BTA_DM_PM_SNIFF_MAX,  BTA_DM_PM_SNIFF_MIN,  BTA_DM_PM_SNIFF_ATTEMPT,  BTA_DM_PM_SNIFF_TIMEOUT,  BTM_PM_MD_SNIFF}, /*for BTA_DM_PM_SNIFF - A2DP */
  {BTA_DM_PM_SNIFF1_MAX, BTA_DM_PM_SNIFF1_MIN, BTA_DM_PM_SNIFF1_ATTEMPT, BTA_DM_PM_SNIFF1_TIMEOUT, BTM_PM_MD_SNIFF}, /*for BTA_DM_PM_SNIFF1 */
  {BTA_DM_PM_SNIFF2_MAX, BTA_DM_PM_SNIFF2_MIN, BTA_DM_PM_SNIFF2_ATTEMPT, BTA_DM_PM_SNIFF2_TIMEOUT, BTM_PM_MD_SNIFF}, /*for BTA_DM_PM_SNIFF2- HD idle */
  {BTA_DM_PM_SNIFF3_MAX, BTA_DM_PM_SNIFF3_MIN, BTA_DM_PM_SNIFF3_ATTEMPT, BTA_DM_PM_SNIFF3_TIMEOUT, BTM_PM_MD_SNIFF}, /*for BTA_DM_PM_SNIFF3- SCO open */
  {BTA_DM_PM_SNIFF4_MAX, BTA_DM_PM_SNIFF4_MIN, BTA_DM_PM_SNIFF4_ATTEMPT, BTA_DM_PM_SNIFF4_TIMEOUT, BTM_PM_MD_SNIFF}, /*for BTA_DM_PM_SNIFF4- HD active*/
  {BTA_DM_PM_PARK_MAX,   BTA_DM_PM_PARK_MIN,   BTA_DM_PM_PARK_ATTEMPT,   BTA_DM_PM_PARK_TIMEOUT,   BTM_PM_MD_PARK}

#ifdef BTE_SIM_APP      /* For Insight builds only */
  /* Entries at the end of the bta_dm_pm_md table are user-defined (runtime configurable),
     for power consumption experiments.
     Insight finds the first user-defined entry by looking for the first 'max=0'.
     The number of user_defined specs is defined by BTA_SWRAP_UD_PM_DM_COUNT */
  ,
  {0},           /* CONN_OPEN/SCO_CLOSE power mode settings for pm_spec USER_DEFINED_0 */
  {0},           /* SCO_OPEN power mode settings for pm_spec USER_DEFINED_0 */

  {0},           /* CONN_OPEN/SCO_CLOSE power mode settings for pm_spec USER_DEFINED_1 */
  {0}            /* SCO_OPEN power mode settings for pm_spec USER_DEFINED_1 */
#endif  /* BTE_SIM_APP */
};

/* 0=max_lat -> no SSR */
/* the smaller of the SSR max latency wins.
 * the entries in this table must be from highest latency (biggest interval) to lowest latency */
#if (BTM_SSR_INCLUDED == TRUE)
tBTA_DM_SSR_SPEC bta_dm_ssr_spec[] =
{
    /*max_lat, min_rmt_to, min_loc_to*/
    {0,      0, 0},     /* BTA_DM_PM_SSR0 - do not use SSR */
    {0,      0, 2},     /* BTA_DM_PM_SSR1 - HH, can NOT share entry with any other profile,
                           seting default max latency and min remote timeout as 0,
                           and always read individual device preference from HH module */
    {1200,   2, 2},     /* BTA_DM_PM_SSR2 - others (as long as sniff is allowed)*/
    {360,  160, 2}      /* BTA_DM_PM_SSR3 - HD */
};

tBTA_DM_SSR_SPEC *p_bta_dm_ssr_spec = (tBTA_DM_SSR_SPEC *)&bta_dm_ssr_spec;
#endif

tBTA_DM_PM_CFG *p_bta_dm_pm_cfg = (tBTA_DM_PM_CFG *)&bta_dm_pm_cfg;
tBTA_DM_PM_SPEC *p_bta_dm_pm_spec = (tBTA_DM_PM_SPEC *)&bta_dm_pm_spec;
tBTM_PM_PWR_MD *p_bta_dm_pm_md = (tBTM_PM_PWR_MD *)&bta_dm_pm_md;

/* The performance impact of EIR packet size
**
** When BTM_EIR_DEFAULT_FEC_REQUIRED is TRUE,
** 1 to 17 bytes,    DM1 is used and most robust.
** 18 to 121 bytes,  DM3 is used but impacts inquiry scan time with large number
**                    of devices.(almost double with 150 users)
** 122 to 224 bytes, DM5 is used but cause quite big performance loss even with
**                    small number of users. so it is not recommended.
** 225 to 240 bytes, DH5 is used without FEC but it not recommended.
**                    (same reason of DM5)
**
** When BTM_EIR_DEFAULT_FEC_REQUIRED is FALSE,
** 1 to 27 bytes,    DH1 is used but only robust at short range.
** 28 to 183 bytes,  DH3 is used but only robust at short range and impacts inquiry
**                    scan time with large number of devices.
** 184 to 240 bytes, DH5 is used but it not recommended.
*/

#if ( BTM_EIR_SERVER_INCLUDED == TRUE )
#if (BTA_EIR_CANNED_UUID_LIST == TRUE)
                                            /* for example */
const UINT8 bta_dm_eir_uuid16_list[] = {    0x08, 0x11, /* Headset */
                                            0x1E, 0x11, /* Handsfree */
                                            0x0E, 0x11, /* AV Remote Control */
                                            0x0B, 0x11, /* Audio Sink */
};
#endif

/* Extended Inquiry Response */
const tBTA_DM_EIR_CONF bta_dm_eir_cfg =
{
    50,    /* minimum length of local name when it is shortened */
           /* if length of local name is longer than this and EIR has not enough */
           /* room for all UUID list then local name is shortened to this length */
#if (BTA_EIR_CANNED_UUID_LIST == TRUE)
    8,
    (UINT8 *)bta_dm_eir_uuid16_list,
#else
    {   /* mask of UUID list in EIR */
        0xFFFFFFFF, /* LSB is the first UUID of the first 32 UUIDs in BTM_EIR_UUID_LKUP_TBL */
        0xFFFFFFFF  /* LSB is the first UUID of the next 32 UUIDs in BTM_EIR_UUID_LKUP_TBL */
        /* BTM_EIR_UUID_LKUP_TBL can be overrided */
    },
#endif
    NULL,   /* Inquiry TX power         */
    0,      /* length of flags in bytes */
    NULL,   /* flags for EIR */
    0,      /* length of manufacturer specific in bytes */
    NULL,   /* manufacturer specific */
    0,      /* length of additional data in bytes */
    NULL    /* additional data */
};
tBTA_DM_EIR_CONF *p_bta_dm_eir_cfg = (tBTA_DM_EIR_CONF*)&bta_dm_eir_cfg;
#endif<|MERGE_RESOLUTION|>--- conflicted
+++ resolved
@@ -111,17 +111,11 @@
 tBTA_DM_RM *p_bta_dm_rm_cfg = (tBTA_DM_RM *)&bta_dm_rm_cfg;
 
 #if BLE_INCLUDED == TRUE
-<<<<<<< HEAD
-#define BTA_DM_NUM_PM_ENTRY         (19+BTA_DM_NUM_JV_ID)  /* number of entries in bta_dm_pm_cfg except the first */
+#  define BTA_DM_NUM_PM_ENTRY         22  /* number of entries in bta_dm_pm_cfg except the first */
+#  define BTA_DM_NUM_PM_SPEC          14  /* number of entries in bta_dm_pm_spec */
 #else
-#define BTA_DM_NUM_PM_ENTRY         (17+BTA_DM_NUM_JV_ID)  /* number of entries in bta_dm_pm_cfg except the first */
-=======
 #  define BTA_DM_NUM_PM_ENTRY         20  /* number of entries in bta_dm_pm_cfg except the first */
 #  define BTA_DM_NUM_PM_SPEC          12  /* number of entries in bta_dm_pm_spec */
-#else
-#  define BTA_DM_NUM_PM_ENTRY         18  /* number of entries in bta_dm_pm_cfg except the first */
-#  define BTA_DM_NUM_PM_SPEC          10  /* number of entries in bta_dm_pm_spec */
->>>>>>> 6cdf91c2
 #endif
 
 tBTA_DM_PM_TYPE_QUALIFIER tBTA_DM_PM_CFG bta_dm_pm_cfg[BTA_DM_NUM_PM_ENTRY + 1] =
@@ -144,7 +138,6 @@
   {BTA_ID_JV,  BTA_JV_PM_ID_1,      6},  /* app BTA_JV_PM_ID_1, reuse ftc spec table */
   {BTA_ID_JV,  BTA_ALL_APP_ID,      7},  /* reuse fts spec table */
   {BTA_ID_HL,  BTA_ALL_APP_ID,      8},  /* reuse fts spec table */
-<<<<<<< HEAD
   {BTA_ID_HS,  BTA_ALL_APP_ID,      9},  /* HS spec table */
   {BTA_ID_PAN, BTUI_PAN_ID_PANU,   10},  /* PANU spec table */
   {BTA_ID_PAN, BTUI_PAN_ID_NAP,    11}   /* NAP spec table */
@@ -154,30 +147,6 @@
 #endif
 };
 
-#if BLE_INCLUDED == TRUE /* add GATT PM entry for GATT over BR/EDR  */
-#ifdef BTE_SIM_APP      /* For Insight builds only, see the detail below */
-#define BTA_DM_NUM_PM_SPEC      (14 + 2)  /* additional two */
-#else
-#define BTA_DM_NUM_PM_SPEC      14 /* additional JV*/
-#endif
-#else
-#ifdef BTE_SIM_APP      /* For Insight builds only, see the detail below */
-#define BTA_DM_NUM_PM_SPEC      (12 + 2)  /* additional two */
-#else
-#define BTA_DM_NUM_PM_SPEC      12  /* additional JV*/
-#endif
-#endif
-
-
-=======
-  {BTA_ID_HS,  BTA_ALL_APP_ID,      9}   /* HS spec table */
-#if BLE_INCLUDED == TRUE
-  ,{BTA_ID_GATTC,  BTA_ALL_APP_ID,   10}  /* gattc spec table */
-  ,{BTA_ID_GATTS,  BTA_ALL_APP_ID,   11}  /* gatts spec table */
-#endif
-};
-
->>>>>>> 6cdf91c2
 tBTA_DM_PM_TYPE_QUALIFIER tBTA_DM_PM_SPEC bta_dm_pm_spec[BTA_DM_NUM_PM_SPEC] =
 {
   /* AG */
