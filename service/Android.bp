// Copyright (C) 2021 The Android Open Source Project
//
// Licensed under the Apache License, Version 2.0 (the "License");
// you may not use this file except in compliance with the License.
// You may obtain a copy of the License at
//
//      http://www.apache.org/licenses/LICENSE-2.0
//
// Unless required by applicable law or agreed to in writing, software
// distributed under the License is distributed on an "AS IS" BASIS,
// WITHOUT WARRANTIES OR CONDITIONS OF ANY KIND, either express or implied.
// See the License for the specific language governing permissions and
// limitations under the License.

package {
    default_applicable_licenses: ["Android-Apache-2.0"],
}

filegroup {
    name: "services.bluetooth-sources",
    srcs: [
        "java/**/*.java",
    ],
    visibility: [
        "//frameworks/base/services",
        "//frameworks/base/services/core",
    ],
}

java_defaults {
    name: "service-bluetooth-common-defaults",
    defaults: ["bluetooth-module-sdk-version-defaults"],
    errorprone: {
        javacflags: ["-Xep:CheckReturnValue:ERROR"],
    },
    product_variables: {
        pdk: {
            enabled: false,
        },
    },
}

// pre-jarjar version of service-uwb that builds against pre-jarjar version of framework-bluetooth
java_library {
    name: "service-bluetooth-pre-jarjar",
    installable: false,
    defaults: ["service-bluetooth-common-defaults"],
    srcs: [
        ":services.bluetooth-sources",
    ],
    // java_api_finder must accompany `srcs`
    plugins: ["java_api_finder"],

    sdk_version: "system_server_current",

    lint: {
        strict_updatability_linting: true,
    },
    libs: [
        "framework-annotations-lib",
        "framework-bluetooth-pre-jarjar",
        "app-compat-annotations",
    ],

    static_libs: [
        "androidx.annotation_annotation",
        "androidx.appcompat_appcompat",
        "modules-utils-shell-command-handler",
        "bluetooth-manager-service-proto-java-gen",
        "bluetooth-proto-enums-java-gen",
    ],

    apex_available: [
        "com.android.bluetooth",
    ],
    min_sdk_version: "Tiramisu"
}

// service-bluetooth static library
// ==============================================================
java_library {
    name: "service-bluetooth",
    defaults: ["service-bluetooth-common-defaults"],
    installable: true,
    static_libs: [
        "service-bluetooth-pre-jarjar",
        "androidx.appcompat_appcompat",
    ],

    libs: [
        "framework-bluetooth.impl",
        "app-compat-annotations",
    ],
    sdk_version: "system_server_current",

    jarjar_rules: ":bluetooth-jarjar-rules",

    optimize: {
        enabled: true,
        shrink: true,
        proguard_flags_files: ["proguard.flags"],
    },
    visibility: [
        "//packages/modules/Bluetooth/apex",
    ],
    apex_available: [
        "com.android.bluetooth",
    ],
    min_sdk_version: "Tiramisu"
}

java_library {
    name: "bluetooth-manager-service-proto-java-gen",
    installable: false,
    proto: {
        type: "stream",
        include_dirs: [
             "external/protobuf/src",
        ],
    },
    srcs: [
        ":srcs_bluetooth_manager_service_proto",
    ],
<<<<<<< HEAD
    sdk_version: "system_server_current",
    apex_available: [
        "com.android.bluetooth",
    ],
    min_sdk_version: "Tiramisu"
=======
    output_extension: "srcjar",
}

platform_compat_config
{
    name: "bluetooth-compat-config",
    src: ":service-bluetooth-pre-jarjar",
>>>>>>> eb0f2960
}<|MERGE_RESOLUTION|>--- conflicted
+++ resolved
@@ -121,19 +121,15 @@
     srcs: [
         ":srcs_bluetooth_manager_service_proto",
     ],
-<<<<<<< HEAD
     sdk_version: "system_server_current",
     apex_available: [
         "com.android.bluetooth",
     ],
     min_sdk_version: "Tiramisu"
-=======
-    output_extension: "srcjar",
 }
 
 platform_compat_config
 {
     name: "bluetooth-compat-config",
     src: ":service-bluetooth-pre-jarjar",
->>>>>>> eb0f2960
 }