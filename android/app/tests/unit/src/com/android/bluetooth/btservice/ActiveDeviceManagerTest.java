/*
 * Copyright 2018 The Android Open Source Project
 *
 * Licensed under the Apache License, Version 2.0 (the "License");
 * you may not use this file except in compliance with the License.
 * You may obtain a copy of the License at
 *
 *      http://www.apache.org/licenses/LICENSE-2.0
 *
 * Unless required by applicable law or agreed to in writing, software
 * distributed under the License is distributed on an "AS IS" BASIS,
 * WITHOUT WARRANTIES OR CONDITIONS OF ANY KIND, either express or implied.
 * See the License for the specific language governing permissions and
 * limitations under the License.
 */

package com.android.bluetooth.btservice;

import static org.mockito.ArgumentMatchers.anyBoolean;
import static org.mockito.Mockito.after;
import static org.mockito.Mockito.any;
import static org.mockito.Mockito.atLeastOnce;
import static org.mockito.Mockito.isNull;
import static org.mockito.Mockito.never;
import static org.mockito.Mockito.reset;
import static org.mockito.Mockito.timeout;
import static org.mockito.Mockito.times;
import static org.mockito.Mockito.verify;
import static org.mockito.Mockito.when;

import android.bluetooth.BluetoothA2dp;
import android.bluetooth.BluetoothAdapter;
import android.bluetooth.BluetoothDevice;
import android.bluetooth.BluetoothHapClient;
import android.bluetooth.BluetoothHeadset;
import android.bluetooth.BluetoothHearingAid;
import android.bluetooth.BluetoothLeAudio;
import android.bluetooth.BluetoothProfile;
import android.bluetooth.BluetoothSinkAudioPolicy;
import android.content.Context;
import android.content.Intent;
import android.media.AudioManager;

import androidx.test.InstrumentationRegistry;
import androidx.test.filters.MediumTest;
import androidx.test.runner.AndroidJUnit4;

import com.android.bluetooth.TestUtils;
import com.android.bluetooth.Utils;
import com.android.bluetooth.a2dp.A2dpService;
import com.android.bluetooth.btservice.storage.DatabaseManager;
import com.android.bluetooth.hearingaid.HearingAidService;
import com.android.bluetooth.hfp.HeadsetService;
import com.android.bluetooth.le_audio.LeAudioService;

import org.junit.After;
import org.junit.Assert;
import org.junit.Assume;
import org.junit.Before;
import org.junit.Test;
import org.junit.runner.RunWith;
import org.mockito.Mock;
import org.mockito.Mockito;
import org.mockito.MockitoAnnotations;

import java.util.ArrayList;
import java.util.List;
import java.util.Objects;

@MediumTest
@RunWith(AndroidJUnit4.class)
public class ActiveDeviceManagerTest {
    private BluetoothAdapter mAdapter;
    private Context mContext;
    private BluetoothDevice mA2dpDevice;
    private BluetoothDevice mHeadsetDevice;
    private BluetoothDevice mA2dpHeadsetDevice;
    private BluetoothDevice mHearingAidDevice;
    private BluetoothDevice mLeAudioDevice;
    private BluetoothDevice mLeHearingAidDevice;
    private BluetoothDevice mSecondaryAudioDevice;
    private BluetoothDevice mDualModeAudioDevice;
    private ArrayList<BluetoothDevice> mDeviceConnectionStack;
    private BluetoothDevice mMostRecentDevice;
    private ActiveDeviceManager mActiveDeviceManager;
    private long mHearingAidHiSyncId = 1010;

    private static final int TIMEOUT_MS = 1_000;
    private static final int A2DP_HFP_SYNC_CONNECTION_TIMEOUT_MS =
            ActiveDeviceManager.A2DP_HFP_SYNC_CONNECTION_TIMEOUT_MS + 2_000;
    private boolean mOriginalDualModeAudioState;

    @Mock private AdapterService mAdapterService;
    @Mock private ServiceFactory mServiceFactory;
    @Mock private A2dpService mA2dpService;
    @Mock private HeadsetService mHeadsetService;
    @Mock private HearingAidService mHearingAidService;
    @Mock private LeAudioService mLeAudioService;
    @Mock private AudioManager mAudioManager;
    @Mock private DatabaseManager mDatabaseManager;

    @Before
    public void setUp() throws Exception {
        mContext = InstrumentationRegistry.getTargetContext();
        // Set up mocks and test assets
        MockitoAnnotations.initMocks(this);
        TestUtils.setAdapterService(mAdapterService);

        when(mAdapterService.getSystemService(Context.AUDIO_SERVICE)).thenReturn(mAudioManager);
        when(mAdapterService.getSystemServiceName(AudioManager.class))
                .thenReturn(Context.AUDIO_SERVICE);
        when(mAdapterService.getDatabase()).thenReturn(mDatabaseManager);
        when(mServiceFactory.getA2dpService()).thenReturn(mA2dpService);
        when(mServiceFactory.getHeadsetService()).thenReturn(mHeadsetService);
        when(mServiceFactory.getHearingAidService()).thenReturn(mHearingAidService);
        when(mServiceFactory.getLeAudioService()).thenReturn(mLeAudioService);

        mActiveDeviceManager = new ActiveDeviceManager(mAdapterService, mServiceFactory);
        mActiveDeviceManager.start();
        mAdapter = BluetoothAdapter.getDefaultAdapter();

        // Get devices for testing
        mA2dpDevice = TestUtils.getTestDevice(mAdapter, 0);
        mHeadsetDevice = TestUtils.getTestDevice(mAdapter, 1);
        mA2dpHeadsetDevice = TestUtils.getTestDevice(mAdapter, 2);
        mHearingAidDevice = TestUtils.getTestDevice(mAdapter, 3);
        mLeAudioDevice = TestUtils.getTestDevice(mAdapter, 4);
        mLeHearingAidDevice = TestUtils.getTestDevice(mAdapter, 5);
        mSecondaryAudioDevice = TestUtils.getTestDevice(mAdapter, 6);
        mDualModeAudioDevice = TestUtils.getTestDevice(mAdapter, 7);
        mDeviceConnectionStack = new ArrayList<>();
        mMostRecentDevice = null;
        mOriginalDualModeAudioState = Utils.isDualModeAudioEnabled();

        when(mA2dpService.setActiveDevice(any())).thenReturn(true);
        when(mHeadsetService.getHfpCallAudioPolicy(any())).thenReturn(
                new BluetoothSinkAudioPolicy.Builder().build());
        when(mHeadsetService.setActiveDevice(any())).thenReturn(true);
        when(mHearingAidService.setActiveDevice(any())).thenReturn(true);
        when(mLeAudioService.setActiveDevice(any())).thenReturn(true);
        when(mLeAudioService.removeActiveDevice(anyBoolean())).thenReturn(true);

        List<BluetoothDevice> connectedHearingAidDevices = new ArrayList<>();
        connectedHearingAidDevices.add(mHearingAidDevice);
        when(mHearingAidService.getHiSyncId(mHearingAidDevice)).thenReturn(mHearingAidHiSyncId);
        when(mHearingAidService.getConnectedPeerDevices(mHearingAidHiSyncId))
                .thenReturn(connectedHearingAidDevices);

        when(mA2dpService.getFallbackDevice()).thenAnswer(invocation -> {
            if (!mDeviceConnectionStack.isEmpty() && Objects.equals(mA2dpDevice,
                    mDeviceConnectionStack.get(mDeviceConnectionStack.size() - 1))) {
                return mA2dpDevice;
            }
            return null;
        });
        when(mHeadsetService.getFallbackDevice()).thenAnswer(invocation -> {
            if (!mDeviceConnectionStack.isEmpty() && Objects.equals(mHeadsetDevice,
                    mDeviceConnectionStack.get(mDeviceConnectionStack.size() - 1))) {
                return mHeadsetDevice;
            }
            return null;
        });
        when(mDatabaseManager.getMostRecentlyConnectedDevicesInList(any())).thenAnswer(
                invocation -> {
                    List<BluetoothDevice> devices = invocation.getArgument(0);
                    if (devices == null || devices.size() == 0) {
                        return null;
                    } else if (devices.contains(mLeHearingAidDevice)) {
                        return mLeHearingAidDevice;
                    } else if (devices.contains(mHearingAidDevice)) {
                        return mHearingAidDevice;
                    } else if (mMostRecentDevice != null && devices.contains(mMostRecentDevice)) {
                        return mMostRecentDevice;
                    } else {
                        return devices.get(0);
                    }
                }
        );
    }

    @After
    public void tearDown() throws Exception {
        mActiveDeviceManager.cleanup();
        TestUtils.clearAdapterService(mAdapterService);
        Utils.setDualModeAudioStateForTesting(mOriginalDualModeAudioState);
    }

    @Test
    public void testSetUpAndTearDown() {}

    /**
     * One A2DP is connected.
     */
    @Test
    public void onlyA2dpConnected_setA2dpActive() {
        a2dpConnected(mA2dpDevice, false);
        verify(mA2dpService, timeout(TIMEOUT_MS)).setActiveDevice(mA2dpDevice);
    }

    @Test
    public void a2dpHeadsetConnected_setA2dpActiveShouldBeCalledAfterHeadsetConnected() {
        when(mAudioManager.getMode()).thenReturn(AudioManager.MODE_IN_CALL);

        a2dpConnected(mA2dpHeadsetDevice, true);
        verify(mA2dpService, after(TIMEOUT_MS).never()).setActiveDevice(mA2dpHeadsetDevice);
        headsetConnected(mA2dpHeadsetDevice, true);
        verify(mA2dpService, timeout(TIMEOUT_MS)).setActiveDevice(mA2dpHeadsetDevice);
        verify(mHeadsetService, timeout(TIMEOUT_MS)).setActiveDevice(mA2dpHeadsetDevice);
    }

    /**
     * Two A2DP are connected. Should set the second one active.
     */
    @Test
    public void secondA2dpConnected_setSecondA2dpActive() {
        a2dpConnected(mA2dpDevice, false);
        verify(mA2dpService, timeout(TIMEOUT_MS)).setActiveDevice(mA2dpDevice);

        a2dpConnected(mSecondaryAudioDevice, false);
        verify(mA2dpService, timeout(TIMEOUT_MS)).setActiveDevice(mSecondaryAudioDevice);
    }

    /**
     * One A2DP is connected and disconnected later. Should then set active device to null.
     */
    @Test
    public void lastA2dpDisconnected_clearA2dpActive() {
        a2dpConnected(mA2dpDevice, false);
        verify(mA2dpService, timeout(TIMEOUT_MS)).setActiveDevice(mA2dpDevice);

        a2dpDisconnected(mA2dpDevice);
        verify(mA2dpService, timeout(TIMEOUT_MS)).removeActiveDevice(true);
    }

    /**
     * Two A2DP are connected and active device is explicitly set.
     */
    @Test
    public void a2dpActiveDeviceSelected_setActive() {
        a2dpConnected(mA2dpDevice, false);
        verify(mA2dpService, timeout(TIMEOUT_MS)).setActiveDevice(mA2dpDevice);

        a2dpConnected(mSecondaryAudioDevice, false);
        verify(mA2dpService, timeout(TIMEOUT_MS)).setActiveDevice(mSecondaryAudioDevice);

        a2dpActiveDeviceChanged(mA2dpDevice);
        // Don't call mA2dpService.setActiveDevice()
        TestUtils.waitForLooperToFinishScheduledTask(mActiveDeviceManager.getHandlerLooper());
        verify(mA2dpService, times(1)).setActiveDevice(mA2dpDevice);
        Assert.assertEquals(mA2dpDevice, mActiveDeviceManager.getA2dpActiveDevice());
    }

    /**
     * Two A2DP devices are connected and the current active is then disconnected.
     * Should then set active device to fallback device.
     */
    @Test
    public void a2dpSecondDeviceDisconnected_fallbackDeviceActive() {
        a2dpConnected(mA2dpDevice, false);
        verify(mA2dpService, timeout(TIMEOUT_MS)).setActiveDevice(mA2dpDevice);

        a2dpConnected(mSecondaryAudioDevice, false);
        verify(mA2dpService, timeout(TIMEOUT_MS)).setActiveDevice(mSecondaryAudioDevice);

        Mockito.clearInvocations(mA2dpService);
        a2dpDisconnected(mSecondaryAudioDevice);
        verify(mA2dpService, timeout(TIMEOUT_MS)).setActiveDevice(mA2dpDevice);
    }

    /**
     * One Headset is connected.
     */
    @Test
    public void onlyHeadsetConnected_setHeadsetActive() {
        headsetConnected(mHeadsetDevice, false);
        verify(mHeadsetService, timeout(TIMEOUT_MS)).setActiveDevice(mHeadsetDevice);
    }

    /**
     * Two Headset are connected. Should set the second one active.
     */
    @Test
    public void secondHeadsetConnected_setSecondHeadsetActive() {
        headsetConnected(mHeadsetDevice, false);
        verify(mHeadsetService, timeout(TIMEOUT_MS)).setActiveDevice(mHeadsetDevice);

        headsetConnected(mSecondaryAudioDevice, false);
        verify(mHeadsetService, timeout(TIMEOUT_MS)).setActiveDevice(mSecondaryAudioDevice);
    }

    /**
     * One Headset is connected and disconnected later. Should then set active device to null.
     */
    @Test
    public void lastHeadsetDisconnected_clearHeadsetActive() {
        headsetConnected(mHeadsetDevice, false);
        verify(mHeadsetService, timeout(TIMEOUT_MS)).setActiveDevice(mHeadsetDevice);

        headsetDisconnected(mHeadsetDevice);
        verify(mHeadsetService, timeout(TIMEOUT_MS)).setActiveDevice(isNull());
    }

    /**
     * Two Headset are connected and active device is explicitly set.
     */
    @Test
    public void headsetActiveDeviceSelected_setActive() {
        headsetConnected(mHeadsetDevice, false);
        verify(mHeadsetService, timeout(TIMEOUT_MS)).setActiveDevice(mHeadsetDevice);

        headsetConnected(mSecondaryAudioDevice, false);
        verify(mHeadsetService, timeout(TIMEOUT_MS)).setActiveDevice(mSecondaryAudioDevice);

        headsetActiveDeviceChanged(mHeadsetDevice);
        // Don't call mHeadsetService.setActiveDevice()
        TestUtils.waitForLooperToFinishScheduledTask(mActiveDeviceManager.getHandlerLooper());
        verify(mHeadsetService, times(1)).setActiveDevice(mHeadsetDevice);
        Assert.assertEquals(mHeadsetDevice, mActiveDeviceManager.getHfpActiveDevice());
    }

    /**
     * Two Headsets are connected and the current active is then disconnected.
     * Should then set active device to fallback device.
     */
    @Test
    public void headsetSecondDeviceDisconnected_fallbackDeviceActive() {
        when(mAudioManager.getMode()).thenReturn(AudioManager.MODE_IN_CALL);

        headsetConnected(mHeadsetDevice, false);
        verify(mHeadsetService, timeout(TIMEOUT_MS)).setActiveDevice(mHeadsetDevice);

        headsetConnected(mSecondaryAudioDevice, false);
        verify(mHeadsetService, timeout(TIMEOUT_MS)).setActiveDevice(mSecondaryAudioDevice);

        Mockito.clearInvocations(mHeadsetService);
        headsetDisconnected(mSecondaryAudioDevice);
        verify(mHeadsetService, timeout(TIMEOUT_MS)).setActiveDevice(mHeadsetDevice);
    }

    @Test
    public void a2dpConnectedButHeadsetNotConnected_setA2dpActive() {
        when(mAudioManager.getMode()).thenReturn(AudioManager.MODE_IN_CALL);

        a2dpConnected(mA2dpHeadsetDevice, true);
        verify(mA2dpService, timeout(A2DP_HFP_SYNC_CONNECTION_TIMEOUT_MS))
                .setActiveDevice(mA2dpHeadsetDevice);
    }


    @Test
    public void headsetConnectedButA2dpNotConnected_setHeadsetActive() {
        when(mAudioManager.getMode()).thenReturn(AudioManager.MODE_NORMAL);

        headsetConnected(mA2dpHeadsetDevice, true);
        verify(mHeadsetService, timeout(A2DP_HFP_SYNC_CONNECTION_TIMEOUT_MS))
                .setActiveDevice(mA2dpHeadsetDevice);
    }

    /**
     * A headset device with connecting audio policy set to NOT ALLOWED.
     */
    @Test
    public void notAllowedConnectingPolicyHeadsetConnected_noSetActiveDevice() {
        // setting connecting policy to NOT ALLOWED
        when(mHeadsetService.getHfpCallAudioPolicy(mHeadsetDevice))
                .thenReturn(new BluetoothSinkAudioPolicy.Builder()
                        .setCallEstablishPolicy(BluetoothSinkAudioPolicy.POLICY_ALLOWED)
                        .setActiveDevicePolicyAfterConnection(
                                BluetoothSinkAudioPolicy.POLICY_NOT_ALLOWED)
                        .setInBandRingtonePolicy(BluetoothSinkAudioPolicy.POLICY_ALLOWED)
                        .build());

        headsetConnected(mHeadsetDevice, false);
        verify(mHeadsetService, never()).setActiveDevice(mHeadsetDevice);
    }

    @Test
    public void twoHearingAidDevicesConnected_WithTheSameHiSyncId() {
        Assume.assumeTrue("Ignore test when HearingAidService is not enabled",
                HearingAidService.isEnabled());

        List<BluetoothDevice> connectedHearingAidDevices = new ArrayList<>();
        connectedHearingAidDevices.add(mHearingAidDevice);
        connectedHearingAidDevices.add(mSecondaryAudioDevice);
        when(mHearingAidService.getHiSyncId(mSecondaryAudioDevice))
                .thenReturn(mHearingAidHiSyncId);
        when(mHearingAidService.getConnectedPeerDevices(mHearingAidHiSyncId))
                .thenReturn(connectedHearingAidDevices);

        hearingAidConnected(mHearingAidDevice);
        hearingAidConnected(mSecondaryAudioDevice);
        verify(mHearingAidService, timeout(TIMEOUT_MS)).setActiveDevice(mHearingAidDevice);
        verify(mHearingAidService, never()).setActiveDevice(mSecondaryAudioDevice);
    }

    /**
     * A combo (A2DP + Headset) device is connected. Then a Hearing Aid is connected.
     */
    @Test
    public void hearingAidActive_clearA2dpAndHeadsetActive() {
        a2dpConnected(mA2dpHeadsetDevice, true);
        headsetConnected(mA2dpHeadsetDevice, true);
        verify(mA2dpService, timeout(TIMEOUT_MS).atLeastOnce()).setActiveDevice(mA2dpHeadsetDevice);
        verify(mHeadsetService, timeout(TIMEOUT_MS).atLeastOnce())
                .setActiveDevice(mA2dpHeadsetDevice);

        hearingAidActiveDeviceChanged(mHearingAidDevice);
        verify(mA2dpService, timeout(TIMEOUT_MS)).removeActiveDevice(false);
        verify(mHeadsetService, timeout(TIMEOUT_MS)).setActiveDevice(null);
    }

    /**
     * A Hearing Aid is connected. Then a combo (A2DP + Headset) device is connected.
     */
    @Test
    public void hearingAidActive_dontSetA2dpAndHeadsetActive() {
        hearingAidActiveDeviceChanged(mHearingAidDevice);
        a2dpConnected(mA2dpHeadsetDevice, true);
        headsetConnected(mA2dpHeadsetDevice, true);

        TestUtils.waitForLooperToFinishScheduledTask(mActiveDeviceManager.getHandlerLooper());
        verify(mA2dpService, never()).setActiveDevice(mA2dpHeadsetDevice);
        verify(mHeadsetService, never()).setActiveDevice(mA2dpHeadsetDevice);
    }

    /**
     * A Hearing Aid is connected. Then an A2DP active device is explicitly set.
     */
    @Test
    public void hearingAidActive_setA2dpActiveExplicitly() {
        when(mHearingAidService.removeActiveDevice(anyBoolean())).thenReturn(true);

        hearingAidActiveDeviceChanged(mHearingAidDevice);
        a2dpConnected(mA2dpDevice, false);
        a2dpActiveDeviceChanged(mA2dpDevice);

        TestUtils.waitForLooperToFinishScheduledTask(mActiveDeviceManager.getHandlerLooper());
        verify(mHearingAidService).removeActiveDevice(false);
        // Don't call mA2dpService.setActiveDevice()
        verify(mA2dpService, never()).setActiveDevice(mA2dpDevice);
        Assert.assertEquals(mA2dpDevice, mActiveDeviceManager.getA2dpActiveDevice());
        Assert.assertTrue(mActiveDeviceManager.getHearingAidActiveDevices().isEmpty());
    }

    /**
     * A Hearing Aid is connected. Then a Headset active device is explicitly set.
     */
    @Test
    public void hearingAidActive_setHeadsetActiveExplicitly() {
        when(mHearingAidService.removeActiveDevice(anyBoolean())).thenReturn(true);

        hearingAidActiveDeviceChanged(mHearingAidDevice);
        headsetConnected(mHeadsetDevice, false);
        headsetActiveDeviceChanged(mHeadsetDevice);

        TestUtils.waitForLooperToFinishScheduledTask(mActiveDeviceManager.getHandlerLooper());
        verify(mHearingAidService).removeActiveDevice(false);
        // Don't call mHeadsetService.setActiveDevice()
        verify(mHeadsetService, never()).setActiveDevice(mHeadsetDevice);
        Assert.assertEquals(mHeadsetDevice, mActiveDeviceManager.getHfpActiveDevice());
        Assert.assertTrue(mActiveDeviceManager.getHearingAidActiveDevices().isEmpty());
    }

    /**
     * One LE Audio is connected.
     */
    @Test
    public void onlyLeAudioConnected_setHeadsetActive() {
        leAudioConnected(mLeAudioDevice);
        verify(mLeAudioService, timeout(TIMEOUT_MS)).setActiveDevice(mLeAudioDevice);
    }

    /**
     * Two LE Audio are connected. Should set the second one active.
     */
    @Test
    public void secondLeAudioConnected_setSecondLeAudioActive() {
        leAudioConnected(mLeAudioDevice);
        verify(mLeAudioService, timeout(TIMEOUT_MS)).setActiveDevice(mLeAudioDevice);

        leAudioConnected(mSecondaryAudioDevice);
        verify(mLeAudioService, timeout(TIMEOUT_MS)).setActiveDevice(mSecondaryAudioDevice);
    }

    /**
     * One LE Audio  is connected and disconnected later. Should then set active device to null.
     */
    @Test
    public void lastLeAudioDisconnected_clearLeAudioActive() {
        leAudioConnected(mLeAudioDevice);
        verify(mLeAudioService, timeout(TIMEOUT_MS)).setActiveDevice(mLeAudioDevice);

        leAudioDisconnected(mLeAudioDevice);
        verify(mLeAudioService, timeout(TIMEOUT_MS)).removeActiveDevice(false);
    }

    /**
     * Two LE Audio are connected and active device is explicitly set.
     */
    @Test
    public void leAudioActiveDeviceSelected_setActive() {
        leAudioConnected(mLeAudioDevice);
        verify(mLeAudioService, timeout(TIMEOUT_MS)).setActiveDevice(mLeAudioDevice);

        leAudioConnected(mSecondaryAudioDevice);
        verify(mLeAudioService, timeout(TIMEOUT_MS)).setActiveDevice(mSecondaryAudioDevice);

        Mockito.clearInvocations(mLeAudioService);
        leAudioActiveDeviceChanged(mLeAudioDevice);
        // Don't call mLeAudioService.setActiveDevice()
        TestUtils.waitForLooperToFinishScheduledTask(mActiveDeviceManager.getHandlerLooper());
        verify(mLeAudioService, never()).setActiveDevice(any(BluetoothDevice.class));
        Assert.assertEquals(mLeAudioDevice, mActiveDeviceManager.getLeAudioActiveDevice());
    }

    /**
     * Two LE Audio are connected and the current active is then disconnected.
     * Should then set active device to fallback device.
     */
    @Test
    public void leAudioSecondDeviceDisconnected_fallbackDeviceActive() {
        leAudioConnected(mLeAudioDevice);
        verify(mLeAudioService, timeout(TIMEOUT_MS)).setActiveDevice(mLeAudioDevice);

        leAudioConnected(mSecondaryAudioDevice);
        verify(mLeAudioService, timeout(TIMEOUT_MS)).setActiveDevice(mSecondaryAudioDevice);

        Mockito.clearInvocations(mLeAudioService);
        leAudioDisconnected(mSecondaryAudioDevice);
        verify(mLeAudioService, timeout(TIMEOUT_MS)).setActiveDevice(mLeAudioDevice);
    }

    /**
     * A combo (A2DP + Headset) device is connected. Then an LE Audio is connected.
     */
    @Test
    public void leAudioActive_clearA2dpAndHeadsetActive() {
        a2dpConnected(mA2dpHeadsetDevice, true);
        headsetConnected(mA2dpHeadsetDevice, true);
        verify(mA2dpService, timeout(TIMEOUT_MS).atLeastOnce()).setActiveDevice(mA2dpHeadsetDevice);
        verify(mHeadsetService, timeout(TIMEOUT_MS).atLeastOnce())
                .setActiveDevice(mA2dpHeadsetDevice);

        leAudioActiveDeviceChanged(mLeAudioDevice);
        verify(mA2dpService, timeout(TIMEOUT_MS)).removeActiveDevice(false);
        verify(mHeadsetService, timeout(TIMEOUT_MS)).setActiveDevice(isNull());
    }

    /**
     * An LE Audio is connected. Then a combo (A2DP + Headset) device is connected.
     */
    @Test
    public void leAudioActive_setA2dpAndHeadsetActive() {
        leAudioActiveDeviceChanged(mLeAudioDevice);
        a2dpConnected(mA2dpHeadsetDevice, true);
        headsetConnected(mA2dpHeadsetDevice, true);

        TestUtils.waitForLooperToFinishScheduledTask(mActiveDeviceManager.getHandlerLooper());
        verify(mA2dpService, atLeastOnce()).setActiveDevice(mA2dpHeadsetDevice);
        verify(mHeadsetService, atLeastOnce()).setActiveDevice(mA2dpHeadsetDevice);
    }

    /**
     * An LE Audio is connected. Then an A2DP active device is explicitly set.
     */
    @Test
    public void leAudioActive_setA2dpActiveExplicitly() {
        leAudioActiveDeviceChanged(mLeAudioDevice);
        a2dpConnected(mA2dpDevice, false);
        a2dpActiveDeviceChanged(mA2dpDevice);

        TestUtils.waitForLooperToFinishScheduledTask(mActiveDeviceManager.getHandlerLooper());
        verify(mLeAudioService).removeActiveDevice(true);
        verify(mA2dpService).setActiveDevice(mA2dpDevice);
        Assert.assertEquals(mA2dpDevice, mActiveDeviceManager.getA2dpActiveDevice());
        Assert.assertNull(mActiveDeviceManager.getLeAudioActiveDevice());
    }

    /**
     * An LE Audio is connected. Then a Headset active device is explicitly set.
     */
    @Test
    public void leAudioActive_setHeadsetActiveExplicitly() {
        leAudioActiveDeviceChanged(mLeAudioDevice);
        headsetConnected(mHeadsetDevice, false);
        headsetActiveDeviceChanged(mHeadsetDevice);

        TestUtils.waitForLooperToFinishScheduledTask(mActiveDeviceManager.getHandlerLooper());
        verify(mLeAudioService).removeActiveDevice(true);
        verify(mHeadsetService).setActiveDevice(mHeadsetDevice);
        Assert.assertEquals(mHeadsetDevice, mActiveDeviceManager.getHfpActiveDevice());
        Assert.assertNull(mActiveDeviceManager.getLeAudioActiveDevice());
    }

    /**
     * An LE Audio connected. An A2DP connected. The A2DP disconnected.
     * Then the LE Audio should be the active one.
     */
    @Test
    public void leAudioAndA2dpConnectedThenA2dpDisconnected_fallbackToLeAudio() {
        when(mAudioManager.getMode()).thenReturn(AudioManager.MODE_NORMAL);

        leAudioConnected(mLeAudioDevice);
        verify(mLeAudioService, timeout(TIMEOUT_MS)).setActiveDevice(mLeAudioDevice);

        a2dpConnected(mA2dpDevice, false);
        verify(mA2dpService, timeout(TIMEOUT_MS)).setActiveDevice(mA2dpDevice);

        Mockito.clearInvocations(mLeAudioService);
        a2dpDisconnected(mA2dpDevice);
        verify(mA2dpService, timeout(TIMEOUT_MS).atLeast(1)).removeActiveDevice(false);
        verify(mLeAudioService, timeout(TIMEOUT_MS)).setActiveDevice(mLeAudioDevice);
    }

    /**
     * An A2DP connected. An LE Audio connected. The LE Audio disconnected.
     * Then the A2DP should be the active one.
     */
    @Test
    public void a2dpAndLeAudioConnectedThenLeAudioDisconnected_fallbackToA2dp() {
        when(mAudioManager.getMode()).thenReturn(AudioManager.MODE_NORMAL);

        a2dpConnected(mA2dpDevice, false);
        verify(mA2dpService, timeout(TIMEOUT_MS)).setActiveDevice(mA2dpDevice);

        leAudioConnected(mLeAudioDevice);
        verify(mLeAudioService, timeout(TIMEOUT_MS)).setActiveDevice(mLeAudioDevice);

        Mockito.clearInvocations(mA2dpService);
        leAudioDisconnected(mLeAudioDevice);
        verify(mLeAudioService, timeout(TIMEOUT_MS).atLeast(1)).removeActiveDevice(true);
        verify(mA2dpService, timeout(TIMEOUT_MS)).setActiveDevice(mA2dpDevice);
    }

    /**
     * Two Hearing Aid are connected and the current active is then disconnected.
     * Should then set active device to fallback device.
     */
    @Test
    public void hearingAidSecondDeviceDisconnected_fallbackDeviceActive() {
        hearingAidConnected(mHearingAidDevice);
        verify(mHearingAidService, timeout(TIMEOUT_MS)).setActiveDevice(mHearingAidDevice);

        List<BluetoothDevice> connectedHearingAidDevices = new ArrayList<>();
        connectedHearingAidDevices.add(mSecondaryAudioDevice);
        when(mHearingAidService.getHiSyncId(mSecondaryAudioDevice))
                .thenReturn(mHearingAidHiSyncId + 1);
        when(mHearingAidService.getConnectedPeerDevices(mHearingAidHiSyncId + 1))
                .thenReturn(connectedHearingAidDevices);

        hearingAidConnected(mSecondaryAudioDevice);
        verify(mHearingAidService, timeout(TIMEOUT_MS)).setActiveDevice(mSecondaryAudioDevice);

        Mockito.clearInvocations(mHearingAidService);
        hearingAidDisconnected(mSecondaryAudioDevice);
        verify(mHearingAidService, timeout(TIMEOUT_MS)).setActiveDevice(mHearingAidDevice);
    }

    /**
     * Hearing aid is connected, but active device is different BT.
     * When the active device is disconnected, the hearing aid should be the active one.
     */
    @Test
    public void activeDeviceDisconnected_fallbackToHearingAid() {
        when(mAudioManager.getMode()).thenReturn(AudioManager.MODE_NORMAL);
        when(mA2dpService.setActiveDevice(any())).thenReturn(true);
        when(mLeAudioService.setActiveDevice(any())).thenReturn(true);
        when(mHearingAidService.setActiveDevice(any())).thenReturn(true);
        when(mHearingAidService.removeActiveDevice(anyBoolean())).thenReturn(true);

        hearingAidConnected(mHearingAidDevice);
        verify(mHearingAidService, timeout(TIMEOUT_MS)).setActiveDevice(mHearingAidDevice);

        leAudioConnected(mLeAudioDevice);
        a2dpConnected(mA2dpDevice, false);

        a2dpActiveDeviceChanged(mA2dpDevice);
        TestUtils.waitForLooperToFinishScheduledTask(mActiveDeviceManager.getHandlerLooper());

        verify(mHearingAidService).removeActiveDevice(false);
        verify(mLeAudioService, never()).setActiveDevice(mLeAudioDevice);
        verify(mA2dpService, never()).setActiveDevice(mA2dpDevice);

        a2dpDisconnected(mA2dpDevice);
        verify(mA2dpService, timeout(TIMEOUT_MS).atLeast(1)).removeActiveDevice(false);
        verify(mHearingAidService, timeout(TIMEOUT_MS).times(2))
                .setActiveDevice(mHearingAidDevice);
    }

    /**
     * One LE Hearing Aid is connected.
     */
    @Test
    public void onlyLeHearingAidConnected_setLeAudioActive() {
        leHearingAidConnected(mLeHearingAidDevice);
        TestUtils.waitForLooperToFinishScheduledTask(mActiveDeviceManager.getHandlerLooper());
        verify(mLeAudioService, never()).setActiveDevice(mLeHearingAidDevice);

        leAudioConnected(mLeHearingAidDevice);
        verify(mLeAudioService, timeout(TIMEOUT_MS)).setActiveDevice(mLeHearingAidDevice);
    }

    /**
     * LE audio is connected after LE Hearing Aid device.
     * Keep LE hearing Aid active.
     */
    @Test
    public void leAudioConnectedAfterLeHearingAid_setLeAudioActiveShouldNotBeCalled() {
        leHearingAidConnected(mLeHearingAidDevice);
        leAudioConnected(mLeHearingAidDevice);
        verify(mLeAudioService, timeout(TIMEOUT_MS)).setActiveDevice(mLeHearingAidDevice);

        leAudioConnected(mLeAudioDevice);
        TestUtils.waitForLooperToFinishScheduledTask(mActiveDeviceManager.getHandlerLooper());
        verify(mLeAudioService, never()).setActiveDevice(mLeAudioDevice);
    }

    /**
     * Test connect/disconnect of devices.
     * Hearing Aid, LE Hearing Aid, A2DP connected, then LE hearing Aid and hearing aid
     * disconnected.
     */
    @Test
    public void activeDeviceChange_withHearingAidLeHearingAidAndA2dpDevices() {
        when(mAudioManager.getMode()).thenReturn(AudioManager.MODE_NORMAL);
        when(mHearingAidService.removeActiveDevice(anyBoolean())).thenReturn(true);

        hearingAidConnected(mHearingAidDevice);
        verify(mHearingAidService, timeout(TIMEOUT_MS)).setActiveDevice(mHearingAidDevice);

        leHearingAidConnected(mLeHearingAidDevice);
        leAudioConnected(mLeHearingAidDevice);
        verify(mLeAudioService, timeout(TIMEOUT_MS)).setActiveDevice(mLeHearingAidDevice);

        a2dpConnected(mA2dpDevice, false);
        TestUtils.waitForLooperToFinishScheduledTask(mActiveDeviceManager.getHandlerLooper());
        verify(mA2dpService, never()).setActiveDevice(mA2dpDevice);

        Mockito.clearInvocations(mHearingAidService, mA2dpService);
        leHearingAidDisconnected(mLeHearingAidDevice);
        leAudioDisconnected(mLeHearingAidDevice);
        verify(mHearingAidService, timeout(TIMEOUT_MS)).setActiveDevice(mHearingAidDevice);
        verify(mA2dpService, timeout(TIMEOUT_MS)).removeActiveDevice(false);

        hearingAidDisconnected(mHearingAidDevice);
        verify(mA2dpService, timeout(TIMEOUT_MS)).setActiveDevice(mA2dpDevice);
    }

    /**
     * Verifies that we mutually exclude classic audio profiles (A2DP & HFP) and LE Audio when the
     * dual mode feature is disabled.
     */
    @Test
    public void dualModeAudioDeviceConnected_withDualModeFeatureDisabled() {
        // Turn off the dual mode audio flag
        Utils.setDualModeAudioStateForTesting(false);

        // Ensure we remove the LEA active device when classic audio profiles are made active
        a2dpConnected(mDualModeAudioDevice, true);
        headsetConnected(mDualModeAudioDevice, true);
        verify(mA2dpService, timeout(TIMEOUT_MS).atLeastOnce())
                .setActiveDevice(mDualModeAudioDevice);
        verify(mHeadsetService, timeout(TIMEOUT_MS).atLeastOnce())
                .setActiveDevice(mDualModeAudioDevice);
        verify(mLeAudioService, timeout(TIMEOUT_MS).atLeastOnce()).removeActiveDevice(true);
        Assert.assertEquals(mDualModeAudioDevice, mActiveDeviceManager.getA2dpActiveDevice());
        Assert.assertEquals(mDualModeAudioDevice, mActiveDeviceManager.getHfpActiveDevice());

        // Ensure we make classic audio profiles inactive when LEA is made active
        leAudioConnected(mDualModeAudioDevice);
        verify(mA2dpService, timeout(TIMEOUT_MS)).removeActiveDevice(false);
        verify(mHeadsetService, timeout(TIMEOUT_MS)).setActiveDevice(isNull());
        verify(mLeAudioService, timeout(TIMEOUT_MS)).setActiveDevice(mDualModeAudioDevice);
        Assert.assertEquals(mDualModeAudioDevice, mActiveDeviceManager.getLeAudioActiveDevice());
    }

    /**
     * Verifies that we connect and make active both classic audio profiles (A2DP & HFP) and LE
     * Audio when the dual mode feature is enabled.
     */
    @Test
    public void dualModeAudioDeviceConnected_withDualModeFeatureEnabled() {
        // Turn on the dual mode audio flag
        Utils.setDualModeAudioStateForTesting(true);
        reset(mLeAudioService);
        when(mAdapterService.isAllSupportedClassicAudioProfilesActive(mDualModeAudioDevice))
                .thenReturn(false);

        leAudioConnected(mDualModeAudioDevice);
        TestUtils.waitForLooperToFinishScheduledTask(mActiveDeviceManager.getHandlerLooper());
        // Verify setting LEA active fails when all supported classic audio profiles are not active
        verify(mLeAudioService, timeout(TIMEOUT_MS)).setActiveDevice(mDualModeAudioDevice);
        Assert.assertNull(mActiveDeviceManager.getLeAudioActiveDevice());
        Assert.assertNull(mActiveDeviceManager.getA2dpActiveDevice());
        Assert.assertNull(mActiveDeviceManager.getHfpActiveDevice());

        when(mLeAudioService.setActiveDevice(any())).thenReturn(true);
        when(mLeAudioService.removeActiveDevice(anyBoolean())).thenReturn(true);

        // Ensure we make LEA active after all supported classic profiles are active
        a2dpActiveDeviceChanged(mDualModeAudioDevice);
        TestUtils.waitForLooperToFinishScheduledTask(mActiveDeviceManager.getHandlerLooper());
        when(mAdapterService.isAllSupportedClassicAudioProfilesActive(mDualModeAudioDevice))
                .thenReturn(true);
        headsetActiveDeviceChanged(mDualModeAudioDevice);
        TestUtils.waitForLooperToFinishScheduledTask(mActiveDeviceManager.getHandlerLooper());
        verify(mLeAudioService, times(2)).setActiveDevice(mDualModeAudioDevice);
        Assert.assertEquals(mDualModeAudioDevice, mActiveDeviceManager.getA2dpActiveDevice());
        Assert.assertEquals(mDualModeAudioDevice, mActiveDeviceManager.getHfpActiveDevice());
        Assert.assertEquals(mDualModeAudioDevice, mActiveDeviceManager.getLeAudioActiveDevice());

        // Verify LEA made inactive when a supported classic audio profile is made inactive
        a2dpActiveDeviceChanged(null);
        TestUtils.waitForLooperToFinishScheduledTask(mActiveDeviceManager.getHandlerLooper());
        Assert.assertEquals(null, mActiveDeviceManager.getA2dpActiveDevice());
        Assert.assertEquals(null, mActiveDeviceManager.getLeAudioActiveDevice());
    }

    /**
     * Verifies that other profiles do not have their active device cleared when we fail to make
     * a newly connected device active.
     */
    @Test
    public void setActiveDeviceFailsUponConnection() {
        Utils.setDualModeAudioStateForTesting(false);
        when(mHeadsetService.setActiveDevice(any())).thenReturn(false);
        when(mA2dpService.setActiveDevice(any())).thenReturn(false);
        when(mHearingAidService.setActiveDevice(any())).thenReturn(false);
        when(mLeAudioService.setActiveDevice(any())).thenReturn(false);

        leAudioConnected(mDualModeAudioDevice);
        TestUtils.waitForLooperToFinishScheduledTask(mActiveDeviceManager.getHandlerLooper());
        verify(mLeAudioService, timeout(TIMEOUT_MS)).setActiveDevice(mDualModeAudioDevice);

        leAudioActiveDeviceChanged(mDualModeAudioDevice);
        TestUtils.waitForLooperToFinishScheduledTask(mActiveDeviceManager.getHandlerLooper());
        verify(mA2dpService, times(1)).removeActiveDevice(anyBoolean());
        verify(mHeadsetService, times(1)).setActiveDevice(null);
        verify(mHearingAidService, times(1)).removeActiveDevice(anyBoolean());

        a2dpConnected(mA2dpDevice, false);
        TestUtils.waitForLooperToFinishScheduledTask(mActiveDeviceManager.getHandlerLooper());
        verify(mA2dpService, timeout(TIMEOUT_MS)).setActiveDevice(mA2dpDevice);
        verify(mLeAudioService, never()).removeActiveDevice(anyBoolean());

        a2dpConnected(mA2dpHeadsetDevice, true);
        headsetConnected(mA2dpHeadsetDevice, true);
        TestUtils.waitForLooperToFinishScheduledTask(mActiveDeviceManager.getHandlerLooper());
<<<<<<< HEAD
        verify(mA2dpService, timeout(TIMEOUT_MS)).setActiveDevice(mA2dpHeadsetDevice);
        verify(mHeadsetService, timeout(TIMEOUT_MS)).setActiveDevice(mA2dpHeadsetDevice);
=======
        verify(mA2dpService, timeout(TIMEOUT_MS).atLeastOnce()).setActiveDevice(mA2dpHeadsetDevice);
        verify(mHeadsetService, timeout(TIMEOUT_MS).atLeastOnce())
                .setActiveDevice(mA2dpHeadsetDevice);
>>>>>>> c7b8cead
        verify(mLeAudioService, never()).removeActiveDevice(anyBoolean());

        headsetConnected(mHeadsetDevice, false);
        TestUtils.waitForLooperToFinishScheduledTask(mActiveDeviceManager.getHandlerLooper());
        verify(mHeadsetService, timeout(TIMEOUT_MS)).setActiveDevice(mHeadsetDevice);
        verify(mLeAudioService, never()).removeActiveDevice(anyBoolean());

        hearingAidConnected(mHearingAidDevice);
        TestUtils.waitForLooperToFinishScheduledTask(mActiveDeviceManager.getHandlerLooper());
        verify(mHearingAidService, timeout(TIMEOUT_MS)).setActiveDevice(mHearingAidDevice);
        verify(mLeAudioService, never()).removeActiveDevice(anyBoolean());
        verify(mA2dpService, times(1)).removeActiveDevice(anyBoolean());
        verify(mHeadsetService, times(1)).setActiveDevice(null);

        leAudioConnected(mLeHearingAidDevice);
        leHearingAidConnected(mLeHearingAidDevice);
        TestUtils.waitForLooperToFinishScheduledTask(mActiveDeviceManager.getHandlerLooper());
        verify(mLeAudioService, times(2)).setActiveDevice(mLeHearingAidDevice);
        verify(mA2dpService, times(1)).removeActiveDevice(anyBoolean());
        verify(mHeadsetService, times(1)).setActiveDevice(null);
        verify(mHearingAidService, times(1)).removeActiveDevice(anyBoolean());
    }

    /**
     * A wired audio device is connected. Then all active devices are set to null.
     */
    @Test
    public void wiredAudioDeviceConnected_setAllActiveDevicesNull() {
        a2dpConnected(mA2dpDevice, false);
        headsetConnected(mHeadsetDevice, false);
        verify(mA2dpService, timeout(TIMEOUT_MS)).setActiveDevice(mA2dpDevice);
        verify(mHeadsetService, timeout(TIMEOUT_MS)).setActiveDevice(mHeadsetDevice);

        mActiveDeviceManager.wiredAudioDeviceConnected();
        verify(mA2dpService, timeout(TIMEOUT_MS)).removeActiveDevice(false);
        verify(mHeadsetService, timeout(TIMEOUT_MS)).setActiveDevice(isNull());
        verify(mHearingAidService, timeout(TIMEOUT_MS)).removeActiveDevice(false);
    }

    /**
     * Helper to indicate A2dp connected for a device.
     */
    private void a2dpConnected(BluetoothDevice device, boolean supportHfp) {
        when(mDatabaseManager.getProfileConnectionPolicy(device, BluetoothProfile.HEADSET))
                .thenReturn(supportHfp ? BluetoothProfile.CONNECTION_POLICY_ALLOWED
                        : BluetoothProfile.CONNECTION_POLICY_UNKNOWN);

        mDeviceConnectionStack.add(device);
        mMostRecentDevice = device;

        Intent intent = new Intent(BluetoothA2dp.ACTION_CONNECTION_STATE_CHANGED);
        intent.putExtra(BluetoothDevice.EXTRA_DEVICE, device);
        intent.putExtra(BluetoothProfile.EXTRA_PREVIOUS_STATE, BluetoothProfile.STATE_DISCONNECTED);
        intent.putExtra(BluetoothProfile.EXTRA_STATE, BluetoothProfile.STATE_CONNECTED);
        mActiveDeviceManager.getBroadcastReceiver().onReceive(mContext, intent);
    }

    /**
     * Helper to indicate A2dp disconnected for a device.
     */
    private void a2dpDisconnected(BluetoothDevice device) {
        mDeviceConnectionStack.remove(device);
        mMostRecentDevice = (mDeviceConnectionStack.size() > 0)
                ? mDeviceConnectionStack.get(mDeviceConnectionStack.size() - 1) : null;

        Intent intent = new Intent(BluetoothA2dp.ACTION_CONNECTION_STATE_CHANGED);
        intent.putExtra(BluetoothDevice.EXTRA_DEVICE, device);
        intent.putExtra(BluetoothProfile.EXTRA_PREVIOUS_STATE, BluetoothProfile.STATE_CONNECTED);
        intent.putExtra(BluetoothProfile.EXTRA_STATE, BluetoothProfile.STATE_DISCONNECTED);
        mActiveDeviceManager.getBroadcastReceiver().onReceive(mContext, intent);
    }

    /**
     * Helper to indicate A2dp active device changed for a device.
     */
    private void a2dpActiveDeviceChanged(BluetoothDevice device) {
        mDeviceConnectionStack.remove(device);
        mDeviceConnectionStack.add(device);
        mMostRecentDevice = device;

        Intent intent = new Intent(BluetoothA2dp.ACTION_ACTIVE_DEVICE_CHANGED);
        intent.putExtra(BluetoothDevice.EXTRA_DEVICE, device);
        mActiveDeviceManager.getBroadcastReceiver().onReceive(mContext, intent);
    }

    /**
     * Helper to indicate Headset connected for a device.
     */
    private void headsetConnected(BluetoothDevice device, boolean supportA2dp) {
        when(mDatabaseManager.getProfileConnectionPolicy(device, BluetoothProfile.A2DP))
                .thenReturn(supportA2dp ? BluetoothProfile.CONNECTION_POLICY_ALLOWED
                        : BluetoothProfile.CONNECTION_POLICY_UNKNOWN);

        mDeviceConnectionStack.add(device);
        mMostRecentDevice = device;

        Intent intent = new Intent(BluetoothHeadset.ACTION_CONNECTION_STATE_CHANGED);
        intent.putExtra(BluetoothDevice.EXTRA_DEVICE, device);
        intent.putExtra(BluetoothProfile.EXTRA_PREVIOUS_STATE, BluetoothProfile.STATE_DISCONNECTED);
        intent.putExtra(BluetoothProfile.EXTRA_STATE, BluetoothProfile.STATE_CONNECTED);
        mActiveDeviceManager.getBroadcastReceiver().onReceive(mContext, intent);
    }

    /**
     * Helper to indicate Headset disconnected for a device.
     */
    private void headsetDisconnected(BluetoothDevice device) {
        mDeviceConnectionStack.remove(device);
        mMostRecentDevice = (mDeviceConnectionStack.size() > 0)
                ? mDeviceConnectionStack.get(mDeviceConnectionStack.size() - 1) : null;

        Intent intent = new Intent(BluetoothHeadset.ACTION_CONNECTION_STATE_CHANGED);
        intent.putExtra(BluetoothDevice.EXTRA_DEVICE, device);
        intent.putExtra(BluetoothProfile.EXTRA_PREVIOUS_STATE, BluetoothProfile.STATE_CONNECTED);
        intent.putExtra(BluetoothProfile.EXTRA_STATE, BluetoothProfile.STATE_DISCONNECTED);
        mActiveDeviceManager.getBroadcastReceiver().onReceive(mContext, intent);
    }

    /**
     * Helper to indicate Headset active device changed for a device.
     */
    private void headsetActiveDeviceChanged(BluetoothDevice device) {
        mDeviceConnectionStack.remove(device);
        mDeviceConnectionStack.add(device);
        mMostRecentDevice = device;

        Intent intent = new Intent(BluetoothHeadset.ACTION_ACTIVE_DEVICE_CHANGED);
        intent.putExtra(BluetoothDevice.EXTRA_DEVICE, device);
        mActiveDeviceManager.getBroadcastReceiver().onReceive(mContext, intent);
    }

    /**
     * Helper to indicate Hearing Aid connected for a device.
     */
    private void hearingAidConnected(BluetoothDevice device) {
        mMostRecentDevice = device;

        Intent intent = new Intent(BluetoothHearingAid.ACTION_CONNECTION_STATE_CHANGED);
        intent.putExtra(BluetoothDevice.EXTRA_DEVICE, device);
        intent.putExtra(BluetoothProfile.EXTRA_PREVIOUS_STATE, BluetoothProfile.STATE_DISCONNECTED);
        intent.putExtra(BluetoothProfile.EXTRA_STATE, BluetoothProfile.STATE_CONNECTED);
        mActiveDeviceManager.getBroadcastReceiver().onReceive(mContext, intent);
    }

    /**
     * Helper to indicate Hearing Aid disconnected for a device.
     */
    private void hearingAidDisconnected(BluetoothDevice device) {
        mDeviceConnectionStack.remove(device);
        mMostRecentDevice = (mDeviceConnectionStack.size() > 0)
                ? mDeviceConnectionStack.get(mDeviceConnectionStack.size() - 1) : null;

        Intent intent = new Intent(BluetoothHearingAid.ACTION_CONNECTION_STATE_CHANGED);
        intent.putExtra(BluetoothDevice.EXTRA_DEVICE, device);
        intent.putExtra(BluetoothProfile.EXTRA_PREVIOUS_STATE, BluetoothProfile.STATE_CONNECTED);
        intent.putExtra(BluetoothProfile.EXTRA_STATE, BluetoothProfile.STATE_DISCONNECTED);
        mActiveDeviceManager.getBroadcastReceiver().onReceive(mContext, intent);
    }

    /**
     * Helper to indicate Hearing Aid active device changed for a device.
     */
    private void hearingAidActiveDeviceChanged(BluetoothDevice device) {
        mMostRecentDevice = device;

        Intent intent = new Intent(BluetoothHearingAid.ACTION_ACTIVE_DEVICE_CHANGED);
        intent.putExtra(BluetoothDevice.EXTRA_DEVICE, device);
        mActiveDeviceManager.getBroadcastReceiver().onReceive(mContext, intent);
        mDeviceConnectionStack.remove(device);
        mDeviceConnectionStack.add(device);
    }

    /**
     * Helper to indicate LE Audio connected for a device.
     */
    private void leAudioConnected(BluetoothDevice device) {
        mMostRecentDevice = device;

        Intent intent = new Intent(BluetoothLeAudio.ACTION_LE_AUDIO_CONNECTION_STATE_CHANGED);
        intent.putExtra(BluetoothDevice.EXTRA_DEVICE, device);
        intent.putExtra(BluetoothProfile.EXTRA_PREVIOUS_STATE, BluetoothProfile.STATE_DISCONNECTED);
        intent.putExtra(BluetoothProfile.EXTRA_STATE, BluetoothProfile.STATE_CONNECTED);
        mActiveDeviceManager.getBroadcastReceiver().onReceive(mContext, intent);
    }

    /**
     * Helper to indicate LE Audio disconnected for a device.
     */
    private void leAudioDisconnected(BluetoothDevice device) {
        mDeviceConnectionStack.remove(device);
        mMostRecentDevice = (mDeviceConnectionStack.size() > 0)
                ? mDeviceConnectionStack.get(mDeviceConnectionStack.size() - 1) : null;

        Intent intent = new Intent(BluetoothLeAudio.ACTION_LE_AUDIO_CONNECTION_STATE_CHANGED);
        intent.putExtra(BluetoothDevice.EXTRA_DEVICE, device);
        intent.putExtra(BluetoothProfile.EXTRA_PREVIOUS_STATE, BluetoothProfile.STATE_CONNECTED);
        intent.putExtra(BluetoothProfile.EXTRA_STATE, BluetoothProfile.STATE_DISCONNECTED);
        mActiveDeviceManager.getBroadcastReceiver().onReceive(mContext, intent);
    }

    /**
     * Helper to indicate LE Audio active device changed for a device.
     */
    private void leAudioActiveDeviceChanged(BluetoothDevice device) {
        mDeviceConnectionStack.remove(device);
        mDeviceConnectionStack.add(device);
        mMostRecentDevice = device;

        Intent intent = new Intent(BluetoothLeAudio.ACTION_LE_AUDIO_ACTIVE_DEVICE_CHANGED);
        intent.putExtra(BluetoothDevice.EXTRA_DEVICE, device);
        mActiveDeviceManager.getBroadcastReceiver().onReceive(mContext, intent);
    }

    /**
     * Helper to indicate LE Hearing Aid connected for a device.
     */
    private void leHearingAidConnected(BluetoothDevice device) {
        mDeviceConnectionStack.add(device);
        mMostRecentDevice = device;

        Intent intent = new Intent(BluetoothHapClient.ACTION_HAP_CONNECTION_STATE_CHANGED);
        intent.putExtra(BluetoothDevice.EXTRA_DEVICE, device);
        intent.putExtra(BluetoothProfile.EXTRA_PREVIOUS_STATE, BluetoothProfile.STATE_DISCONNECTED);
        intent.putExtra(BluetoothProfile.EXTRA_STATE, BluetoothProfile.STATE_CONNECTED);
        mActiveDeviceManager.getBroadcastReceiver().onReceive(mContext, intent);
    }

    /**
     * Helper to indicate LE Hearing Aid disconnected for a device.
     */
    private void leHearingAidDisconnected(BluetoothDevice device) {
        mDeviceConnectionStack.remove(device);
        mMostRecentDevice = (mDeviceConnectionStack.size() > 0)
                ? mDeviceConnectionStack.get(mDeviceConnectionStack.size() - 1) : null;

        Intent intent = new Intent(BluetoothHapClient.ACTION_HAP_CONNECTION_STATE_CHANGED);
        intent.putExtra(BluetoothDevice.EXTRA_DEVICE, device);
        intent.putExtra(BluetoothProfile.EXTRA_PREVIOUS_STATE, BluetoothProfile.STATE_CONNECTED);
        intent.putExtra(BluetoothProfile.EXTRA_STATE, BluetoothProfile.STATE_DISCONNECTED);
        mActiveDeviceManager.getBroadcastReceiver().onReceive(mContext, intent);
    }

    /**
     * Helper to indicate LE Audio Hearing Aid device changed for a device.
     */
    private void leHearingAidActiveDeviceChanged(BluetoothDevice device) {
        mDeviceConnectionStack.remove(device);
        mDeviceConnectionStack.add(device);
        mMostRecentDevice = device;

        Intent intent = new Intent(BluetoothHapClient.ACTION_HAP_DEVICE_AVAILABLE);
        intent.putExtra(BluetoothDevice.EXTRA_DEVICE, device);
        mActiveDeviceManager.getBroadcastReceiver().onReceive(mContext, intent);
    }
}<|MERGE_RESOLUTION|>--- conflicted
+++ resolved
@@ -846,14 +846,9 @@
         a2dpConnected(mA2dpHeadsetDevice, true);
         headsetConnected(mA2dpHeadsetDevice, true);
         TestUtils.waitForLooperToFinishScheduledTask(mActiveDeviceManager.getHandlerLooper());
-<<<<<<< HEAD
-        verify(mA2dpService, timeout(TIMEOUT_MS)).setActiveDevice(mA2dpHeadsetDevice);
-        verify(mHeadsetService, timeout(TIMEOUT_MS)).setActiveDevice(mA2dpHeadsetDevice);
-=======
         verify(mA2dpService, timeout(TIMEOUT_MS).atLeastOnce()).setActiveDevice(mA2dpHeadsetDevice);
         verify(mHeadsetService, timeout(TIMEOUT_MS).atLeastOnce())
                 .setActiveDevice(mA2dpHeadsetDevice);
->>>>>>> c7b8cead
         verify(mLeAudioService, never()).removeActiveDevice(anyBoolean());
 
         headsetConnected(mHeadsetDevice, false);
