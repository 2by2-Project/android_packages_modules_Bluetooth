/*
 * Copyright (C) 2012 The Android Open Source Project
 *
 * Licensed under the Apache License, Version 2.0 (the "License");
 * you may not use this file except in compliance with the License.
 * You may obtain a copy of the License at
 *
 *      http://www.apache.org/licenses/LICENSE-2.0
 *
 * Unless required by applicable law or agreed to in writing, software
 * distributed under the License is distributed on an "AS IS" BASIS,
 * WITHOUT WARRANTIES OR CONDITIONS OF ANY KIND, either express or implied.
 * See the License for the specific language governing permissions and
 * limitations under the License.
 */

package com.android.bluetooth.btservice;

import static com.android.bluetooth.Utils.addressToBytes;
import static com.android.bluetooth.Utils.callerIsSystemOrActiveOrManagedUser;
import static com.android.bluetooth.Utils.callerIsSystemOrActiveUser;
import static com.android.bluetooth.Utils.enforceBluetoothAdminPermission;
import static com.android.bluetooth.Utils.enforceBluetoothPermission;
import static com.android.bluetooth.Utils.enforceBluetoothPrivilegedPermission;
import static com.android.bluetooth.Utils.enforceDumpPermission;
import static com.android.bluetooth.Utils.enforceLocalMacAddressPermission;

import android.annotation.Nullable;
import android.app.ActivityManager;
import android.app.AlarmManager;
import android.app.AppOpsManager;
import android.app.PendingIntent;
import android.app.Service;
import android.app.admin.DevicePolicyManager;
import android.bluetooth.BluetoothA2dp;
import android.bluetooth.BluetoothActivityEnergyInfo;
import android.bluetooth.BluetoothAdapter;
import android.bluetooth.BluetoothAdapter.ActiveDeviceUse;
import android.bluetooth.BluetoothClass;
import android.bluetooth.BluetoothDevice;
import android.bluetooth.BluetoothProfile;
import android.bluetooth.BluetoothProtoEnums;
import android.bluetooth.BluetoothUuid;
import android.bluetooth.BufferConstraints;
import android.bluetooth.IBluetooth;
import android.bluetooth.IBluetoothCallback;
import android.bluetooth.IBluetoothConnectionCallback;
import android.bluetooth.IBluetoothMetadataListener;
import android.bluetooth.IBluetoothSocketManager;
import android.bluetooth.OobData;
import android.bluetooth.UidTraffic;
import android.content.BroadcastReceiver;
import android.content.Context;
import android.content.Intent;
import android.content.IntentFilter;
import android.content.SharedPreferences;
import android.content.pm.PackageManager;
import android.os.AsyncTask;
import android.os.BatteryStats;
import android.os.Binder;
import android.os.Bundle;
import android.os.Handler;
import android.os.IBinder;
import android.os.Looper;
import android.os.Message;
import android.os.ParcelUuid;
import android.os.PowerManager;
import android.os.RemoteCallbackList;
import android.os.RemoteException;
import android.os.ResultReceiver;
import android.os.ServiceManager;
import android.os.SystemClock;
import android.os.SystemProperties;
import android.os.UserHandle;
import android.os.UserManager;
import android.provider.DeviceConfig;
import android.provider.Settings;
import android.text.TextUtils;
import android.util.Base64;
import android.util.Log;
import android.util.SparseArray;

import com.android.bluetooth.BluetoothMetricsProto;
import com.android.bluetooth.BluetoothStatsLog;
import com.android.bluetooth.Utils;
import com.android.bluetooth.a2dp.A2dpService;
import com.android.bluetooth.a2dpsink.A2dpSinkService;
import com.android.bluetooth.btservice.RemoteDevices.DeviceProperties;
import com.android.bluetooth.btservice.activityattribution.ActivityAttributionService;
import com.android.bluetooth.btservice.bluetoothkeystore.BluetoothKeystoreService;
import com.android.bluetooth.btservice.storage.DatabaseManager;
import com.android.bluetooth.btservice.storage.MetadataDatabase;
import com.android.bluetooth.gatt.GattService;
import com.android.bluetooth.hearingaid.HearingAidService;
import com.android.bluetooth.hfp.HeadsetService;
import com.android.bluetooth.hfpclient.HeadsetClientService;
import com.android.bluetooth.hid.HidDeviceService;
import com.android.bluetooth.hid.HidHostService;
import com.android.bluetooth.map.BluetoothMapService;
import com.android.bluetooth.mapclient.MapClientService;
import com.android.bluetooth.pan.PanService;
import com.android.bluetooth.pbap.BluetoothPbapService;
import com.android.bluetooth.pbapclient.PbapClientService;
import com.android.bluetooth.sap.SapService;
import com.android.bluetooth.sdp.SdpManager;
import com.android.internal.R;
import com.android.internal.annotations.VisibleForTesting;
import com.android.internal.app.IBatteryStats;
import com.android.internal.util.ArrayUtils;

import com.google.protobuf.InvalidProtocolBufferException;

import java.io.FileDescriptor;
import java.io.FileOutputStream;
import java.io.IOException;
import java.io.PrintWriter;
import java.util.ArrayList;
import java.util.Arrays;
import java.util.HashMap;
import java.util.HashSet;
import java.util.List;
import java.util.Set;

public class AdapterService extends Service {
    private static final String TAG = "BluetoothAdapterService";
    private static final boolean DBG = true;
    private static final boolean VERBOSE = false;
    private static final int MIN_ADVT_INSTANCES_FOR_MA = 5;
    private static final int MIN_OFFLOADED_FILTERS = 10;
    private static final int MIN_OFFLOADED_SCAN_STORAGE_BYTES = 1024;

    private final Object mEnergyInfoLock = new Object();
    private int mStackReportedState;
    private long mTxTimeTotalMs;
    private long mRxTimeTotalMs;
    private long mIdleTimeTotalMs;
    private long mEnergyUsedTotalVoltAmpSecMicro;
    private final SparseArray<UidTraffic> mUidTraffic = new SparseArray<>();

    private final ArrayList<ProfileService> mRegisteredProfiles = new ArrayList<>();
    private final ArrayList<ProfileService> mRunningProfiles = new ArrayList<>();

    public static final String ACTION_LOAD_ADAPTER_PROPERTIES =
            "com.android.bluetooth.btservice.action.LOAD_ADAPTER_PROPERTIES";
    public static final String ACTION_SERVICE_STATE_CHANGED =
            "com.android.bluetooth.btservice.action.STATE_CHANGED";
    public static final String EXTRA_ACTION = "action";
    public static final int PROFILE_CONN_REJECTED = 2;

    private static final String ACTION_ALARM_WAKEUP =
            "com.android.bluetooth.btservice.action.ALARM_WAKEUP";

    static final String BLUETOOTH_BTSNOOP_LOG_MODE_PROPERTY = "persist.bluetooth.btsnooplogmode";
    static final String BLUETOOTH_BTSNOOP_DEFAULT_MODE_PROPERTY =
            "persist.bluetooth.btsnoopdefaultmode";
    private String mSnoopLogSettingAtEnable = "empty";
    private String mDefaultSnoopLogSettingAtEnable = "empty";

    public static final String BLUETOOTH_ADMIN_PERM = android.Manifest.permission.BLUETOOTH_ADMIN;
    public static final String BLUETOOTH_PRIVILEGED =
            android.Manifest.permission.BLUETOOTH_PRIVILEGED;
    static final String BLUETOOTH_PERM = android.Manifest.permission.BLUETOOTH;
    static final String LOCAL_MAC_ADDRESS_PERM = android.Manifest.permission.LOCAL_MAC_ADDRESS;
    static final String RECEIVE_MAP_PERM = android.Manifest.permission.RECEIVE_BLUETOOTH_MAP;

    private static final String PHONEBOOK_ACCESS_PERMISSION_PREFERENCE_FILE =
            "phonebook_access_permission";
    private static final String MESSAGE_ACCESS_PERMISSION_PREFERENCE_FILE =
            "message_access_permission";
    private static final String SIM_ACCESS_PERMISSION_PREFERENCE_FILE = "sim_access_permission";

    private static final int CONTROLLER_ENERGY_UPDATE_TIMEOUT_MILLIS = 30;

    private final ArrayList<DiscoveringPackage> mDiscoveringPackages = new ArrayList<>();

    static {
        classInitNative();
    }

    private static AdapterService sAdapterService;

    public static synchronized AdapterService getAdapterService() {
        Log.d(TAG, "getAdapterService() - returning " + sAdapterService);
        return sAdapterService;
    }

    private static synchronized void setAdapterService(AdapterService instance) {
        Log.d(TAG, "setAdapterService() - trying to set service to " + instance);
        if (instance == null) {
            return;
        }
        sAdapterService = instance;
    }

    private static synchronized void clearAdapterService(AdapterService current) {
        if (sAdapterService == current) {
            sAdapterService = null;
        }
    }

    private AdapterProperties mAdapterProperties;
    private AdapterState mAdapterStateMachine;
    private BondStateMachine mBondStateMachine;
    private JniCallbacks mJniCallbacks;
    private RemoteDevices mRemoteDevices;

    /* TODO: Consider to remove the search API from this class, if changed to use call-back */
    private SdpManager mSdpManager = null;

    private boolean mNativeAvailable;
    private boolean mCleaningUp;
    private final HashMap<BluetoothDevice, ArrayList<IBluetoothMetadataListener>>
            mMetadataListeners = new HashMap<>();
    private final HashMap<String, Integer> mProfileServicesState = new HashMap<String, Integer>();
    private Set<IBluetoothConnectionCallback> mBluetoothConnectionCallbacks = new HashSet<>();
    //Only BluetoothManagerService should be registered
    private RemoteCallbackList<IBluetoothCallback> mCallbacks;
    private int mCurrentRequestId;
    private boolean mQuietmode = false;

    private AlarmManager mAlarmManager;
    private PendingIntent mPendingAlarm;
    private IBatteryStats mBatteryStats;
    private PowerManager mPowerManager;
    private PowerManager.WakeLock mWakeLock;
    private String mWakeLockName;
    private UserManager mUserManager;

    private PhonePolicy mPhonePolicy;
    private ActiveDeviceManager mActiveDeviceManager;
    private DatabaseManager mDatabaseManager;
    private SilenceDeviceManager mSilenceDeviceManager;
    private AppOpsManager mAppOps;

    private BluetoothSocketManagerBinder mBluetoothSocketManagerBinder;

    private BluetoothKeystoreService mBluetoothKeystoreService;
    private A2dpService mA2dpService;
    private A2dpSinkService mA2dpSinkService;
    private ActivityAttributionService mActivityAttributionService;
    private HeadsetService mHeadsetService;
    private HeadsetClientService mHeadsetClientService;
    private BluetoothMapService mMapService;
    private MapClientService mMapClientService;
    private HidDeviceService mHidDeviceService;
    private HidHostService mHidHostService;
    private PanService mPanService;
    private BluetoothPbapService mPbapService;
    private PbapClientService mPbapClientService;
    private HearingAidService mHearingAidService;
    private SapService mSapService;

    /**
     * Register a {@link ProfileService} with AdapterService.
     *
     * @param profile the service being added.
     */
    public void addProfile(ProfileService profile) {
        mHandler.obtainMessage(MESSAGE_PROFILE_SERVICE_REGISTERED, profile).sendToTarget();
    }

    /**
     * Unregister a ProfileService with AdapterService.
     *
     * @param profile the service being removed.
     */
    public void removeProfile(ProfileService profile) {
        mHandler.obtainMessage(MESSAGE_PROFILE_SERVICE_UNREGISTERED, profile).sendToTarget();
    }

    /**
     * Notify AdapterService that a ProfileService has started or stopped.
     *
     * @param profile the service being removed.
     * @param state {@link BluetoothAdapter#STATE_ON} or {@link BluetoothAdapter#STATE_OFF}
     */
    public void onProfileServiceStateChanged(ProfileService profile, int state) {
        if (state != BluetoothAdapter.STATE_ON && state != BluetoothAdapter.STATE_OFF) {
            throw new IllegalArgumentException(BluetoothAdapter.nameForState(state));
        }
        Message m = mHandler.obtainMessage(MESSAGE_PROFILE_SERVICE_STATE_CHANGED);
        m.obj = profile;
        m.arg1 = state;
        mHandler.sendMessage(m);
    }

    private static final int MESSAGE_PROFILE_SERVICE_STATE_CHANGED = 1;
    private static final int MESSAGE_PROFILE_SERVICE_REGISTERED = 2;
    private static final int MESSAGE_PROFILE_SERVICE_UNREGISTERED = 3;

    class AdapterServiceHandler extends Handler {
        @Override
        public void handleMessage(Message msg) {
            verboseLog("handleMessage() - Message: " + msg.what);

            switch (msg.what) {
                case MESSAGE_PROFILE_SERVICE_STATE_CHANGED:
                    verboseLog("handleMessage() - MESSAGE_PROFILE_SERVICE_STATE_CHANGED");
                    processProfileServiceStateChanged((ProfileService) msg.obj, msg.arg1);
                    break;
                case MESSAGE_PROFILE_SERVICE_REGISTERED:
                    verboseLog("handleMessage() - MESSAGE_PROFILE_SERVICE_REGISTERED");
                    registerProfileService((ProfileService) msg.obj);
                    break;
                case MESSAGE_PROFILE_SERVICE_UNREGISTERED:
                    verboseLog("handleMessage() - MESSAGE_PROFILE_SERVICE_UNREGISTERED");
                    unregisterProfileService((ProfileService) msg.obj);
                    break;
            }
        }

        private void registerProfileService(ProfileService profile) {
            if (mRegisteredProfiles.contains(profile)) {
                Log.e(TAG, profile.getName() + " already registered.");
                return;
            }
            mRegisteredProfiles.add(profile);
        }

        private void unregisterProfileService(ProfileService profile) {
            if (!mRegisteredProfiles.contains(profile)) {
                Log.e(TAG, profile.getName() + " not registered (UNREGISTER).");
                return;
            }
            mRegisteredProfiles.remove(profile);
        }

        private void processProfileServiceStateChanged(ProfileService profile, int state) {
            switch (state) {
                case BluetoothAdapter.STATE_ON:
                    if (!mRegisteredProfiles.contains(profile)) {
                        Log.e(TAG, profile.getName() + " not registered (STATE_ON).");
                        return;
                    }
                    if (mRunningProfiles.contains(profile)) {
                        Log.e(TAG, profile.getName() + " already running.");
                        return;
                    }
                    mRunningProfiles.add(profile);
                    if (GattService.class.getSimpleName().equals(profile.getName())) {
                        enableNative();
                    } else if (mRegisteredProfiles.size() == Config.getSupportedProfiles().length
                            && mRegisteredProfiles.size() == mRunningProfiles.size()) {
                        mAdapterProperties.onBluetoothReady();
                        updateUuids();
                        setBluetoothClassFromConfig();
                        initProfileServices();
                        getAdapterPropertyNative(AbstractionLayer.BT_PROPERTY_LOCAL_IO_CAPS);
                        getAdapterPropertyNative(AbstractionLayer.BT_PROPERTY_LOCAL_IO_CAPS_BLE);
                        mAdapterStateMachine.sendMessage(AdapterState.BREDR_STARTED);
                    }
                    break;
                case BluetoothAdapter.STATE_OFF:
                    if (!mRegisteredProfiles.contains(profile)) {
                        Log.e(TAG, profile.getName() + " not registered (STATE_OFF).");
                        return;
                    }
                    if (!mRunningProfiles.contains(profile)) {
                        Log.e(TAG, profile.getName() + " not running.");
                        return;
                    }
                    mRunningProfiles.remove(profile);
                    // If only GATT is left, send BREDR_STOPPED.
                    if ((mRunningProfiles.size() == 1 && (GattService.class.getSimpleName()
                            .equals(mRunningProfiles.get(0).getName())))) {
                        mAdapterStateMachine.sendMessage(AdapterState.BREDR_STOPPED);
                    } else if (mRunningProfiles.size() == 0) {
                        disableNative();
                    }
                    break;
                default:
                    Log.e(TAG, "Unhandled profile state: " + state);
            }
        }
    }

    private final AdapterServiceHandler mHandler = new AdapterServiceHandler();

    private void updateInteropDatabase() {
        interopDatabaseClearNative();

        String interopString = Settings.Global.getString(getContentResolver(),
                Settings.Global.BLUETOOTH_INTEROPERABILITY_LIST);
        if (interopString == null) {
            return;
        }
        Log.d(TAG, "updateInteropDatabase: [" + interopString + "]");

        String[] entries = interopString.split(";");
        for (String entry : entries) {
            String[] tokens = entry.split(",");
            if (tokens.length != 2) {
                continue;
            }

            // Get feature
            int feature = 0;
            try {
                feature = Integer.parseInt(tokens[1]);
            } catch (NumberFormatException e) {
                Log.e(TAG, "updateInteropDatabase: Invalid feature '" + tokens[1] + "'");
                continue;
            }

            // Get address bytes and length
            int length = (tokens[0].length() + 1) / 3;
            if (length < 1 || length > 6) {
                Log.e(TAG, "updateInteropDatabase: Malformed address string '" + tokens[0] + "'");
                continue;
            }

            byte[] addr = new byte[6];
            int offset = 0;
            for (int i = 0; i < tokens[0].length(); ) {
                if (tokens[0].charAt(i) == ':') {
                    i += 1;
                } else {
                    try {
                        addr[offset++] = (byte) Integer.parseInt(tokens[0].substring(i, i + 2), 16);
                    } catch (NumberFormatException e) {
                        offset = 0;
                        break;
                    }
                    i += 2;
                }
            }

            // Check if address was parsed ok, otherwise, move on...
            if (offset == 0) {
                continue;
            }

            // Add entry
            interopDatabaseAddNative(feature, addr, length);
        }
    }

    @Override
    public void onCreate() {
        super.onCreate();
        debugLog("onCreate()");
        mRemoteDevices = new RemoteDevices(this, Looper.getMainLooper());
        mRemoteDevices.init();
        clearDiscoveringPackages();
        mBinder = new AdapterServiceBinder(this);
        mAdapterProperties = new AdapterProperties(this);
        mAdapterStateMachine = AdapterState.make(this);
        mJniCallbacks = new JniCallbacks(this, mAdapterProperties);
        mBluetoothKeystoreService = new BluetoothKeystoreService(isNiapMode());
        mBluetoothKeystoreService.start();
        mActivityAttributionService = new ActivityAttributionService();
        mActivityAttributionService.start();
        int configCompareResult = mBluetoothKeystoreService.getCompareResult();

        // Android TV doesn't show consent dialogs for just works and encryption only le pairing
        boolean isAtvDevice = getApplicationContext().getPackageManager().hasSystemFeature(
                PackageManager.FEATURE_LEANBACK_ONLY);
        initNative(isGuest(), isNiapMode(), configCompareResult, getInitFlags(), isAtvDevice);
        mNativeAvailable = true;
        mCallbacks = new RemoteCallbackList<IBluetoothCallback>();
        mAppOps = getSystemService(AppOpsManager.class);
        //Load the name and address
        getAdapterPropertyNative(AbstractionLayer.BT_PROPERTY_BDADDR);
        getAdapterPropertyNative(AbstractionLayer.BT_PROPERTY_BDNAME);
        getAdapterPropertyNative(AbstractionLayer.BT_PROPERTY_CLASS_OF_DEVICE);
        mAlarmManager = (AlarmManager) getSystemService(Context.ALARM_SERVICE);
        mPowerManager = (PowerManager) getSystemService(Context.POWER_SERVICE);
        mUserManager = (UserManager) getSystemService(Context.USER_SERVICE);
        mBatteryStats = IBatteryStats.Stub.asInterface(
                ServiceManager.getService(BatteryStats.SERVICE_NAME));

        mBluetoothKeystoreService.initJni();

        mSdpManager = SdpManager.init(this);
        registerReceiver(mAlarmBroadcastReceiver, new IntentFilter(ACTION_ALARM_WAKEUP));

        mDatabaseManager = new DatabaseManager(this);
        mDatabaseManager.start(MetadataDatabase.createDatabase(this));

        // Phone policy is specific to phone implementations and hence if a device wants to exclude
        // it out then it can be disabled by using the flag below.
        if (getResources().getBoolean(com.android.bluetooth.R.bool.enable_phone_policy)) {
            Log.i(TAG, "Phone policy enabled");
            mPhonePolicy = new PhonePolicy(this, new ServiceFactory());
            mPhonePolicy.start();
        } else {
            Log.i(TAG, "Phone policy disabled");
        }

        mActiveDeviceManager = new ActiveDeviceManager(this, new ServiceFactory());
        mActiveDeviceManager.start();

        mSilenceDeviceManager = new SilenceDeviceManager(this, new ServiceFactory(),
                Looper.getMainLooper());
        mSilenceDeviceManager.start();

        mBluetoothSocketManagerBinder = new BluetoothSocketManagerBinder(this);

        setAdapterService(this);

        invalidateBluetoothCaches();

        // First call to getSharedPreferences will result in a file read into
        // memory cache. Call it here asynchronously to avoid potential ANR
        // in the future
        new AsyncTask<Void, Void, Void>() {
            @Override
            protected Void doInBackground(Void... params) {
                getSharedPreferences(PHONEBOOK_ACCESS_PERMISSION_PREFERENCE_FILE,
                        Context.MODE_PRIVATE);
                getSharedPreferences(MESSAGE_ACCESS_PERMISSION_PREFERENCE_FILE,
                        Context.MODE_PRIVATE);
                getSharedPreferences(SIM_ACCESS_PERMISSION_PREFERENCE_FILE, Context.MODE_PRIVATE);
                return null;
            }
        }.execute();

        try {
            int systemUiUid = getApplicationContext()
                    .createContextAsUser(UserHandle.SYSTEM, /* flags= */ 0)
                    .getPackageManager()
                    .getPackageUid("com.android.systemui", PackageManager.MATCH_SYSTEM_ONLY);

            Utils.setSystemUiUid(systemUiUid);
        } catch (PackageManager.NameNotFoundException e) {
            // Some platforms, such as wearables do not have a system ui.
            Log.w(TAG, "Unable to resolve SystemUI's UID.", e);
        }

        IntentFilter filter = new IntentFilter(Intent.ACTION_USER_SWITCHED);
        getApplicationContext().registerReceiverForAllUsers(sUserSwitchedReceiver, filter, null, null);
        int fuid = ActivityManager.getCurrentUser();
        Utils.setForegroundUserId(fuid);
    }

    @Override
    public IBinder onBind(Intent intent) {
        debugLog("onBind()");
        return mBinder;
    }

    @Override
    public boolean onUnbind(Intent intent) {
        debugLog("onUnbind() - calling cleanup");
        cleanup();
        return super.onUnbind(intent);
    }

    @Override
    public void onDestroy() {
        debugLog("onDestroy()");
        if (!isMock()) {
            // TODO(b/27859763)
            Log.i(TAG, "Force exit to cleanup internal state in Bluetooth stack");
            System.exit(0);
        }
    }

    public static final BroadcastReceiver sUserSwitchedReceiver = new BroadcastReceiver() {
        @Override
        public void onReceive(Context context, Intent intent) {
            if (Intent.ACTION_USER_SWITCHED.equals(intent.getAction())) {
                int fuid = intent.getIntExtra(Intent.EXTRA_USER_HANDLE, 0);
                Utils.setForegroundUserId(fuid);
            }
        }
    };

    void bringUpBle() {
        debugLog("bleOnProcessStart()");

        if (getResources().getBoolean(
                R.bool.config_bluetooth_reload_supported_profiles_when_enabled)) {
            Config.init(getApplicationContext());
        }

        // Reset |mRemoteDevices| whenever BLE is turned off then on
        // This is to replace the fact that |mRemoteDevices| was
        // reinitialized in previous code.
        //
        // TODO(apanicke): The reason is unclear but
        // I believe it is to clear the variable every time BLE was
        // turned off then on. The same effect can be achieved by
        // calling cleanup but this may not be necessary at all
        // We should figure out why this is needed later
        mRemoteDevices.reset();
        mAdapterProperties.init(mRemoteDevices);

        debugLog("bleOnProcessStart() - Make Bond State Machine");
        mBondStateMachine = BondStateMachine.make(this, mAdapterProperties, mRemoteDevices);

        mJniCallbacks.init(mBondStateMachine, mRemoteDevices);

        try {
            mBatteryStats.noteResetBleScan();
        } catch (RemoteException e) {
            Log.w(TAG, "RemoteException trying to send a reset to BatteryStats");
        }
        BluetoothStatsLog.write_non_chained(BluetoothStatsLog.BLE_SCAN_STATE_CHANGED, -1, null,
                BluetoothStatsLog.BLE_SCAN_STATE_CHANGED__STATE__RESET, false, false, false);

        //Start Gatt service
        setProfileServiceState(GattService.class, BluetoothAdapter.STATE_ON);
    }

    void bringDownBle() {
        stopGattProfileService();
    }

    void stateChangeCallback(int status) {
        if (status == AbstractionLayer.BT_STATE_OFF) {
            debugLog("stateChangeCallback: disableNative() completed");
            mAdapterStateMachine.sendMessage(AdapterState.BLE_STOPPED);
        } else if (status == AbstractionLayer.BT_STATE_ON) {
            mAdapterStateMachine.sendMessage(AdapterState.BLE_STARTED);
        } else {
            Log.e(TAG, "Incorrect status " + status + " in stateChangeCallback");
        }
    }

    /**
     * Sets the Bluetooth CoD value of the local adapter if there exists a config value for it.
     */
    void setBluetoothClassFromConfig() {
        int bluetoothClassConfig = retrieveBluetoothClassConfig();
        if (bluetoothClassConfig != 0) {
            mAdapterProperties.setBluetoothClass(new BluetoothClass(bluetoothClassConfig));
        }
    }

    private int retrieveBluetoothClassConfig() {
        return Settings.Global.getInt(
                getContentResolver(), Settings.Global.BLUETOOTH_CLASS_OF_DEVICE, 0);
    }

    void startProfileServices() {
        debugLog("startCoreServices()");
        Class[] supportedProfileServices = Config.getSupportedProfiles();
        if (supportedProfileServices.length == 1 && GattService.class.getSimpleName()
                .equals(supportedProfileServices[0].getSimpleName())) {
            mAdapterProperties.onBluetoothReady();
            updateUuids();
            setBluetoothClassFromConfig();
            mAdapterStateMachine.sendMessage(AdapterState.BREDR_STARTED);
        } else {
            setAllProfileServiceStates(supportedProfileServices, BluetoothAdapter.STATE_ON);
        }
    }

    void stopProfileServices() {
        // Make sure to stop classic background tasks now
        cancelDiscoveryNative();
        mAdapterProperties.setScanMode(AbstractionLayer.BT_SCAN_MODE_NONE);

        Class[] supportedProfileServices = Config.getSupportedProfiles();
        if (supportedProfileServices.length == 1 && (mRunningProfiles.size() == 1
                && GattService.class.getSimpleName().equals(mRunningProfiles.get(0).getName()))) {
            debugLog("stopProfileServices() - No profiles services to stop or already stopped.");
            mAdapterStateMachine.sendMessage(AdapterState.BREDR_STOPPED);
        } else {
            setAllProfileServiceStates(supportedProfileServices, BluetoothAdapter.STATE_OFF);
        }
    }

    private void stopGattProfileService() {
        mAdapterProperties.onBleDisable();
        if (mRunningProfiles.size() == 0) {
            debugLog("stopGattProfileService() - No profiles services to stop.");
            mAdapterStateMachine.sendMessage(AdapterState.BLE_STOPPED);
        }
        setProfileServiceState(GattService.class, BluetoothAdapter.STATE_OFF);
    }

    private void invalidateBluetoothGetStateCache() {
        BluetoothAdapter.invalidateBluetoothGetStateCache();
    }

    void updateAdapterState(int prevState, int newState) {
        mAdapterProperties.setState(newState);
        invalidateBluetoothGetStateCache();
        if (mCallbacks != null) {
            int n = mCallbacks.beginBroadcast();
            debugLog("updateAdapterState() - Broadcasting state " + BluetoothAdapter.nameForState(
                    newState) + " to " + n + " receivers.");
            for (int i = 0; i < n; i++) {
                try {
                    mCallbacks.getBroadcastItem(i).onBluetoothStateChange(prevState, newState);
                } catch (RemoteException e) {
                    debugLog("updateAdapterState() - Callback #" + i + " failed (" + e + ")");
                }
            }
            mCallbacks.finishBroadcast();
        }

        // Turn the Adapter all the way off if we are disabling and the snoop log setting changed.
        if (newState == BluetoothAdapter.STATE_BLE_TURNING_ON) {
            mSnoopLogSettingAtEnable =
                    SystemProperties.get(BLUETOOTH_BTSNOOP_LOG_MODE_PROPERTY, "empty");
            mDefaultSnoopLogSettingAtEnable =
                    Settings.Global.getString(getContentResolver(),
                            Settings.Global.BLUETOOTH_BTSNOOP_DEFAULT_MODE);
            SystemProperties.set(BLUETOOTH_BTSNOOP_DEFAULT_MODE_PROPERTY,
                    mDefaultSnoopLogSettingAtEnable);
        } else if (newState == BluetoothAdapter.STATE_BLE_ON
                   && prevState != BluetoothAdapter.STATE_OFF) {
            String snoopLogSetting =
                    SystemProperties.get(BLUETOOTH_BTSNOOP_LOG_MODE_PROPERTY, "empty");
            String snoopDefaultModeSetting =
                    Settings.Global.getString(getContentResolver(),
                            Settings.Global.BLUETOOTH_BTSNOOP_DEFAULT_MODE);

            if (!TextUtils.equals(mSnoopLogSettingAtEnable, snoopLogSetting)
                    || !TextUtils.equals(mDefaultSnoopLogSettingAtEnable,
                            snoopDefaultModeSetting)) {
                mAdapterStateMachine.sendMessage(AdapterState.BLE_TURN_OFF);
            }
        }
    }

    void cleanup() {
        debugLog("cleanup()");
        if (mCleaningUp) {
            errorLog("cleanup() - Service already starting to cleanup, ignoring request...");
            return;
        }

        clearAdapterService(this);

        mCleaningUp = true;
        invalidateBluetoothCaches();

        unregisterReceiver(mAlarmBroadcastReceiver);

        if (mPendingAlarm != null) {
            mAlarmManager.cancel(mPendingAlarm);
            mPendingAlarm = null;
        }

        // This wake lock release may also be called concurrently by
        // {@link #releaseWakeLock(String lockName)}, so a synchronization is needed here.
        synchronized (this) {
            if (mWakeLock != null) {
                if (mWakeLock.isHeld()) {
                    mWakeLock.release();
                }
                mWakeLock = null;
            }
        }

        if (mDatabaseManager != null) {
            mDatabaseManager.cleanup();
        }

        if (mAdapterStateMachine != null) {
            mAdapterStateMachine.doQuit();
        }

        if (mBondStateMachine != null) {
            mBondStateMachine.doQuit();
        }

        if (mRemoteDevices != null) {
            mRemoteDevices.cleanup();
        }

        if (mSdpManager != null) {
            mSdpManager.cleanup();
            mSdpManager = null;
        }

        if (mBluetoothKeystoreService != null) {
            mBluetoothKeystoreService.cleanup();
        }

        if (mActivityAttributionService != null) {
            mActivityAttributionService.cleanup();
        }

        if (mNativeAvailable) {
            debugLog("cleanup() - Cleaning up adapter native");
            cleanupNative();
            mNativeAvailable = false;
        }

        if (mAdapterProperties != null) {
            mAdapterProperties.cleanup();
        }

        if (mJniCallbacks != null) {
            mJniCallbacks.cleanup();
        }

        if (mPhonePolicy != null) {
            mPhonePolicy.cleanup();
        }

        if (mSilenceDeviceManager != null) {
            mSilenceDeviceManager.cleanup();
        }

        if (mActiveDeviceManager != null) {
            mActiveDeviceManager.cleanup();
        }

        if (mProfileServicesState != null) {
            mProfileServicesState.clear();
        }

        if (mBluetoothSocketManagerBinder != null) {
            mBluetoothSocketManagerBinder.cleanUp();
            mBluetoothSocketManagerBinder = null;
        }

        if (mBinder != null) {
            mBinder.cleanup();
            mBinder = null;  //Do not remove. Otherwise Binder leak!
        }

        if (mCallbacks != null) {
            mCallbacks.kill();
        }
    }

    private void invalidateBluetoothCaches() {
        BluetoothAdapter.invalidateGetProfileConnectionStateCache();
        BluetoothAdapter.invalidateIsOffloadedFilteringSupportedCache();
        BluetoothDevice.invalidateBluetoothGetBondStateCache();
        BluetoothAdapter.invalidateBluetoothGetStateCache();
        BluetoothAdapter.invalidateGetAdapterConnectionStateCache();
    }

    private void setProfileServiceState(Class service, int state) {
        Intent intent = new Intent(this, service);
        intent.putExtra(EXTRA_ACTION, ACTION_SERVICE_STATE_CHANGED);
        intent.putExtra(BluetoothAdapter.EXTRA_STATE, state);
        startService(intent);
    }

    private void setAllProfileServiceStates(Class[] services, int state) {
        for (Class service : services) {
            if (GattService.class.getSimpleName().equals(service.getSimpleName())) {
                continue;
            }
            setProfileServiceState(service, state);
        }
    }

    /**
     * Verifies whether the profile is supported by the local bluetooth adapter by checking a
     * bitmask of its supported profiles
     *
     * @param remoteDeviceUuids is an array of all supported profiles by the remote device
     * @param localDeviceUuids  is an array of all supported profiles by the local device
     * @param profile           is the profile we are checking for support
     * @param device            is the remote device we wish to connect to
     * @return true if the profile is supported by both the local and remote device, false otherwise
     */
    private boolean isSupported(ParcelUuid[] localDeviceUuids, ParcelUuid[] remoteDeviceUuids,
            int profile, BluetoothDevice device) {
        if (remoteDeviceUuids == null || remoteDeviceUuids.length == 0) {
            Log.e(TAG, "isSupported: Remote Device Uuids Empty");
        }

        if (profile == BluetoothProfile.HEADSET) {
            return (ArrayUtils.contains(localDeviceUuids, BluetoothUuid.HSP_AG)
                    && ArrayUtils.contains(remoteDeviceUuids, BluetoothUuid.HSP))
                    || (ArrayUtils.contains(localDeviceUuids, BluetoothUuid.HFP_AG)
                    && ArrayUtils.contains(remoteDeviceUuids, BluetoothUuid.HFP));
        }
        if (profile == BluetoothProfile.HEADSET_CLIENT) {
            return ArrayUtils.contains(remoteDeviceUuids, BluetoothUuid.HFP_AG)
                    && ArrayUtils.contains(localDeviceUuids, BluetoothUuid.HFP);
        }
        if (profile == BluetoothProfile.A2DP) {
            return ArrayUtils.contains(remoteDeviceUuids, BluetoothUuid.ADV_AUDIO_DIST)
                    || ArrayUtils.contains(remoteDeviceUuids, BluetoothUuid.A2DP_SINK);
        }
        if (profile == BluetoothProfile.A2DP_SINK) {
            return ArrayUtils.contains(remoteDeviceUuids, BluetoothUuid.ADV_AUDIO_DIST)
                    || ArrayUtils.contains(remoteDeviceUuids, BluetoothUuid.A2DP_SOURCE);
        }
        if (profile == BluetoothProfile.OPP) {
            return ArrayUtils.contains(remoteDeviceUuids, BluetoothUuid.OBEX_OBJECT_PUSH);
        }
        if (profile == BluetoothProfile.HID_HOST) {
            return ArrayUtils.contains(remoteDeviceUuids, BluetoothUuid.HID)
                    || ArrayUtils.contains(remoteDeviceUuids, BluetoothUuid.HOGP);
        }
        if (profile == BluetoothProfile.HID_DEVICE) {
            return mHidDeviceService.getConnectionState(device)
                    == BluetoothProfile.STATE_DISCONNECTED;
        }
        if (profile == BluetoothProfile.PAN) {
            return ArrayUtils.contains(remoteDeviceUuids, BluetoothUuid.NAP);
        }
        if (profile == BluetoothProfile.MAP) {
            return mMapService.getConnectionState(device) == BluetoothProfile.STATE_CONNECTED;
        }
        if (profile == BluetoothProfile.PBAP) {
            return mPbapService.getConnectionState(device) == BluetoothProfile.STATE_CONNECTED;
        }
        if (profile == BluetoothProfile.MAP_CLIENT) {
            return true;
        }
        if (profile == BluetoothProfile.PBAP_CLIENT) {
            return ArrayUtils.contains(localDeviceUuids, BluetoothUuid.PBAP_PCE)
                    && ArrayUtils.contains(remoteDeviceUuids, BluetoothUuid.PBAP_PSE);
        }
        if (profile == BluetoothProfile.HEARING_AID) {
            return ArrayUtils.contains(remoteDeviceUuids, BluetoothUuid.HEARING_AID);
        }
        if (profile == BluetoothProfile.SAP) {
            return ArrayUtils.contains(remoteDeviceUuids, BluetoothUuid.SAP);
        }

        Log.e(TAG, "isSupported: Unexpected profile passed in to function: " + profile);
        return false;
    }

    /**
     * Checks if any profile is enabled for the given device
     *
     * @param device is the device for which we are checking if any profiles are enabled
     * @return true if any profile is enabled, false otherwise
     */
    private boolean isAnyProfileEnabled(BluetoothDevice device) {

        if (mA2dpService != null && mA2dpService.getConnectionPolicy(device)
                > BluetoothProfile.CONNECTION_POLICY_FORBIDDEN) {
            return true;
        }
        if (mA2dpSinkService != null && mA2dpSinkService.getConnectionPolicy(device)
                > BluetoothProfile.CONNECTION_POLICY_FORBIDDEN) {
            return true;
        }
        if (mHeadsetService != null && mHeadsetService.getConnectionPolicy(device)
                > BluetoothProfile.CONNECTION_POLICY_FORBIDDEN) {
            return true;
        }
        if (mHeadsetClientService != null && mHeadsetClientService.getConnectionPolicy(device)
                > BluetoothProfile.CONNECTION_POLICY_FORBIDDEN) {
            return true;
        }
        if (mMapClientService != null && mMapClientService.getConnectionPolicy(device)
                > BluetoothProfile.CONNECTION_POLICY_FORBIDDEN) {
            return true;
        }
        if (mHidHostService != null && mHidHostService.getConnectionPolicy(device)
                > BluetoothProfile.CONNECTION_POLICY_FORBIDDEN) {
            return true;
        }
        if (mPanService != null && mPanService.getConnectionPolicy(device)
                > BluetoothProfile.CONNECTION_POLICY_FORBIDDEN) {
            return true;
        }
        if (mPbapClientService != null && mPbapClientService.getConnectionPolicy(device)
                > BluetoothProfile.CONNECTION_POLICY_FORBIDDEN) {
            return true;
        }
        if (mHearingAidService != null && mHearingAidService.getConnectionPolicy(device)
                > BluetoothProfile.CONNECTION_POLICY_FORBIDDEN) {
            return true;
        }

        return false;
    }

    /**
     * Connects only available profiles
     * (those with {@link BluetoothProfile.CONNECTION_POLICY_ALLOWED})
     *
     * @param device is the device with which we are connecting the profiles
     * @return true
     */
    private boolean connectEnabledProfiles(BluetoothDevice device) {
        ParcelUuid[] remoteDeviceUuids = getRemoteUuids(device);
        ParcelUuid[] localDeviceUuids = mAdapterProperties.getUuids();

        if (mA2dpService != null && isSupported(localDeviceUuids, remoteDeviceUuids,
                BluetoothProfile.A2DP, device) && mA2dpService.getConnectionPolicy(device)
                > BluetoothProfile.CONNECTION_POLICY_FORBIDDEN) {
            Log.i(TAG, "connectEnabledProfiles: Connecting A2dp");
            mA2dpService.connect(device);
        }
        if (mA2dpSinkService != null && isSupported(localDeviceUuids, remoteDeviceUuids,
                BluetoothProfile.A2DP_SINK, device) && mA2dpSinkService.getConnectionPolicy(device)
                > BluetoothProfile.CONNECTION_POLICY_FORBIDDEN) {
            Log.i(TAG, "connectEnabledProfiles: Connecting A2dp Sink");
            mA2dpSinkService.connect(device);
        }
        if (mHeadsetService != null && isSupported(localDeviceUuids, remoteDeviceUuids,
                BluetoothProfile.HEADSET, device) && mHeadsetService.getConnectionPolicy(device)
                > BluetoothProfile.CONNECTION_POLICY_FORBIDDEN) {
            Log.i(TAG, "connectEnabledProfiles: Connecting Headset Profile");
            mHeadsetService.connect(device);
        }
        if (mHeadsetClientService != null && isSupported(localDeviceUuids, remoteDeviceUuids,
                BluetoothProfile.HEADSET_CLIENT, device)
                && mHeadsetClientService.getConnectionPolicy(device)
                > BluetoothProfile.CONNECTION_POLICY_FORBIDDEN) {
            Log.i(TAG, "connectEnabledProfiles: Connecting HFP");
            mHeadsetClientService.connect(device);
        }
        if (mMapClientService != null && isSupported(localDeviceUuids, remoteDeviceUuids,
                BluetoothProfile.MAP_CLIENT, device)
                && mMapClientService.getConnectionPolicy(device)
                > BluetoothProfile.CONNECTION_POLICY_FORBIDDEN) {
            Log.i(TAG, "connectEnabledProfiles: Connecting MAP");
            mMapClientService.connect(device);
        }
        if (mHidHostService != null && isSupported(localDeviceUuids, remoteDeviceUuids,
                BluetoothProfile.HID_HOST, device) && mHidHostService.getConnectionPolicy(device)
                > BluetoothProfile.CONNECTION_POLICY_FORBIDDEN) {
            Log.i(TAG, "connectEnabledProfiles: Connecting Hid Host Profile");
            mHidHostService.connect(device);
        }
        if (mPanService != null && isSupported(localDeviceUuids, remoteDeviceUuids,
                BluetoothProfile.PAN, device) && mPanService.getConnectionPolicy(device)
                > BluetoothProfile.CONNECTION_POLICY_FORBIDDEN) {
            Log.i(TAG, "connectEnabledProfiles: Connecting Pan Profile");
            mPanService.connect(device);
        }
        if (mPbapClientService != null && isSupported(localDeviceUuids, remoteDeviceUuids,
                BluetoothProfile.PBAP_CLIENT, device)
                && mPbapClientService.getConnectionPolicy(device)
                > BluetoothProfile.CONNECTION_POLICY_FORBIDDEN) {
            Log.i(TAG, "connectEnabledProfiles: Connecting Pbap");
            mPbapClientService.connect(device);
        }
        if (mHearingAidService != null && isSupported(localDeviceUuids, remoteDeviceUuids,
                BluetoothProfile.HEARING_AID, device)
                && mHearingAidService.getConnectionPolicy(device)
                > BluetoothProfile.CONNECTION_POLICY_FORBIDDEN) {
            Log.i(TAG, "connectEnabledProfiles: Connecting Hearing Aid Profile");
            mHearingAidService.connect(device);
        }

        return true;
    }

    /**
     * Verifies that all bluetooth profile services are running
     *
     * @return true if all bluetooth profile services running, false otherwise
     */
    private boolean profileServicesRunning() {
        if (mRegisteredProfiles.size() == Config.getSupportedProfiles().length
                && mRegisteredProfiles.size() == mRunningProfiles.size()) {
            return true;
        }

        Log.e(TAG, "profileServicesRunning: One or more supported services not running");
        return false;
    }

    /**
     * Initializes all the profile services fields
     */
    private void initProfileServices() {
        Log.i(TAG, "initProfileServices: Initializing all bluetooth profile services");
        mA2dpService = A2dpService.getA2dpService();
        mA2dpSinkService = A2dpSinkService.getA2dpSinkService();
        mHeadsetService = HeadsetService.getHeadsetService();
        mHeadsetClientService = HeadsetClientService.getHeadsetClientService();
        mMapService = BluetoothMapService.getBluetoothMapService();
        mMapClientService = MapClientService.getMapClientService();
        mHidDeviceService = HidDeviceService.getHidDeviceService();
        mHidHostService = HidHostService.getHidHostService();
        mPanService = PanService.getPanService();
        mPbapService = BluetoothPbapService.getBluetoothPbapService();
        mPbapClientService = PbapClientService.getPbapClientService();
        mHearingAidService = HearingAidService.getHearingAidService();
        mSapService = SapService.getSapService();
    }

    private boolean isAvailable() {
        return !mCleaningUp;
    }

    /**
     * Handlers for incoming service calls
     */
    private AdapterServiceBinder mBinder;

    /**
     * The Binder implementation must be declared to be a static class, with
     * the AdapterService instance passed in the constructor. Furthermore,
     * when the AdapterService shuts down, the reference to the AdapterService
     * must be explicitly removed.
     *
     * Otherwise, a memory leak can occur from repeated starting/stopping the
     * service...Please refer to android.os.Binder for further details on
     * why an inner instance class should be avoided.
     *
     */
    @VisibleForTesting
    public static class AdapterServiceBinder extends IBluetooth.Stub {
        private AdapterService mService;

        AdapterServiceBinder(AdapterService svc) {
            mService = svc;
            mService.invalidateBluetoothGetStateCache();
            BluetoothAdapter.getDefaultAdapter().disableBluetoothGetStateCache();
        }

        public void cleanup() {
            mService = null;
        }

        public AdapterService getService() {
            if (mService != null && mService.isAvailable()) {
                return mService;
            }
            return null;
        }

        @Override
        public int getState() {
            // don't check caller, may be called from system UI
            AdapterService service = getService();
            if (service == null) {
                return BluetoothAdapter.STATE_OFF;
            }

            enforceBluetoothPermission(service);

            return service.getState();
        }

        @Override
        public boolean enable(boolean quietMode) {
            AdapterService service = getService();
            if (service == null || !callerIsSystemOrActiveUser(TAG, "enable")) {
                return false;
            }

            enforceBluetoothAdminPermission(service);

            return service.enable(quietMode);
        }

        @Override
        public boolean disable() {
            AdapterService service = getService();
            if (service == null || !callerIsSystemOrActiveUser(TAG, "disable")) {
                return false;
            }

            enforceBluetoothAdminPermission(service);

            return service.disable();
        }

        @Override
        public String getAddress() {
            AdapterService service = getService();
            if (service == null || !callerIsSystemOrActiveOrManagedUser(service, TAG, "getAddress")) {
                return null;
            }

            enforceBluetoothPermission(service);
            enforceLocalMacAddressPermission(service);

            return Utils.getAddressStringFromByte(service.mAdapterProperties.getAddress());
        }

        @Override
        public ParcelUuid[] getUuids() {
            AdapterService service = getService();
            if (service == null || !callerIsSystemOrActiveUser(TAG, "getUuids")) {
                return new ParcelUuid[0];
            }

            enforceBluetoothPermission(service);

            return service.mAdapterProperties.getUuids();
        }

        @Override
        public String getName() {
            AdapterService service = getService();
            if (service == null || !callerIsSystemOrActiveUser(TAG, "getName")) {
                return null;
            }

            enforceBluetoothPermission(service);

            return service.getName();
        }

        @Override
        public boolean setName(String name) {
            AdapterService service = getService();
            if (service == null || !callerIsSystemOrActiveUser(TAG, "setName")) {
                return false;
            }

            enforceBluetoothAdminPermission(service);

            return service.mAdapterProperties.setName(name);
        }

        @Override
        public BluetoothClass getBluetoothClass() {
            AdapterService service = getService();
            if (service == null || !callerIsSystemOrActiveUser(TAG, "getBluetoothClass")) {
                return null;
            }

            enforceBluetoothAdminPermission(service);

            return service.mAdapterProperties.getBluetoothClass();
        }

        @Override
        public boolean setBluetoothClass(BluetoothClass bluetoothClass) {
            AdapterService service = getService();
            if (service == null || !callerIsSystemOrActiveUser(TAG, "setBluetoothClass")) {
                return false;
            }

            enforceBluetoothPrivilegedPermission(service);

            if (!service.mAdapterProperties.setBluetoothClass(bluetoothClass)) {
              return false;
            }

            return Settings.Global.putInt(
                    service.getContentResolver(),
                    Settings.Global.BLUETOOTH_CLASS_OF_DEVICE,
                    bluetoothClass.getClassOfDevice());
        }

        @Override
        public int getIoCapability() {
            AdapterService service = getService();
            if (service == null || !callerIsSystemOrActiveUser(TAG, "getIoCapability")) {
                return BluetoothAdapter.IO_CAPABILITY_UNKNOWN;
            }

            enforceBluetoothAdminPermission(service);

            return service.mAdapterProperties.getIoCapability();
        }

        @Override
        public boolean setIoCapability(int capability) {
            AdapterService service = getService();
            if (service == null || !callerIsSystemOrActiveUser(TAG, "setIoCapability")) {
                return false;
            }

            enforceBluetoothPrivilegedPermission(service);

            if (!isValidIoCapability(capability)) {
              return false;
            }

            return service.mAdapterProperties.setIoCapability(capability);
        }

        @Override
        public int getLeIoCapability() {
            AdapterService service = getService();
            if (service == null || !callerIsSystemOrActiveUser(TAG, "getLeIoCapability")) {
                return BluetoothAdapter.IO_CAPABILITY_UNKNOWN;
            }

            enforceBluetoothAdminPermission(service);

            return service.mAdapterProperties.getLeIoCapability();
        }

        @Override
        public boolean setLeIoCapability(int capability) {
            AdapterService service = getService();
            if (service == null || !callerIsSystemOrActiveUser(TAG, "setLeIoCapability")) {
                return false;
            }

            enforceBluetoothPrivilegedPermission(service);

            if (!isValidIoCapability(capability)) {
              return false;
            }

            return service.mAdapterProperties.setLeIoCapability(capability);
        }

        @Override
        public int getScanMode() {
            AdapterService service = getService();
            if (service == null || !callerIsSystemOrActiveOrManagedUser(service, TAG, "getScanMode")) {
                return BluetoothAdapter.SCAN_MODE_NONE;
            }

            enforceBluetoothPermission(service);

            return service.mAdapterProperties.getScanMode();
        }

        @Override
        public boolean setScanMode(int mode, int duration) {
            AdapterService service = getService();
            if (service == null || !callerIsSystemOrActiveUser(TAG, "setScanMode")) {
                return false;
            }

            enforceBluetoothPermission(service);

            service.mAdapterProperties.setDiscoverableTimeout(duration);
            return service.mAdapterProperties.setScanMode(convertScanModeToHal(mode));
        }

        @Override
        public int getDiscoverableTimeout() {
            AdapterService service = getService();
            if (service == null || !callerIsSystemOrActiveUser(TAG, "getDiscoverableTimeout")) {
                return 0;
            }

            enforceBluetoothPermission(service);

            return service.mAdapterProperties.getDiscoverableTimeout();
        }

        @Override
        public boolean setDiscoverableTimeout(int timeout) {
            AdapterService service = getService();
            if (service == null || !callerIsSystemOrActiveUser(TAG, "setDiscoverableTimeout")) {
                return false;
            }

            enforceBluetoothPermission(service);

            return service.mAdapterProperties.setDiscoverableTimeout(timeout);
        }

        @Override
        public boolean startDiscovery(String callingPackage, String callingFeatureId) {
            AdapterService service = getService();
            if (service == null || !callerIsSystemOrActiveUser(TAG, "startDiscovery")) {
                return false;
            }

            enforceBluetoothAdminPermission(service);

            return service.startDiscovery(callingPackage, callingFeatureId);
        }

        @Override
        public boolean cancelDiscovery() {
            AdapterService service = getService();
            if (service == null || !callerIsSystemOrActiveUser(TAG, "cancelDiscovery")) {
                return false;
            }

            enforceBluetoothAdminPermission(service);

            service.debugLog("cancelDiscovery");
            return service.cancelDiscoveryNative();
        }

        @Override
        public boolean isDiscovering() {
            AdapterService service = getService();
            if (service == null || !callerIsSystemOrActiveOrManagedUser(service, TAG, "isDiscovering")) {
                return false;
            }

            enforceBluetoothPermission(service);

            return service.mAdapterProperties.isDiscovering();
        }

        @Override
        public long getDiscoveryEndMillis() {
            AdapterService service = getService();
            if (service == null || !callerIsSystemOrActiveUser(TAG, "getDiscoveryEndMillis")) {
                return -1;
            }

            enforceBluetoothPrivilegedPermission(service);

            return service.mAdapterProperties.discoveryEndMillis();
        }

        @Override
        public List<BluetoothDevice> getMostRecentlyConnectedDevices() {
            // don't check caller, may be called from system UI
            AdapterService service = getService();
            if (service == null) {
                return new ArrayList<>();
            }

            enforceBluetoothAdminPermission(service);

            return service.mDatabaseManager.getMostRecentlyConnectedDevices();
        }

        @Override
        public BluetoothDevice[] getBondedDevices() {
            // don't check caller, may be called from system UI
            AdapterService service = getService();
            if (service == null) {
                return new BluetoothDevice[0];
            }

            enforceBluetoothPermission(service);

            return service.getBondedDevices();
        }

        @Override
        public int getAdapterConnectionState() {
            // don't check caller, may be called from system UI
            AdapterService service = getService();
            if (service == null) {
                return BluetoothAdapter.STATE_DISCONNECTED;
            }

            enforceBluetoothPermission(service);

            return service.mAdapterProperties.getConnectionState();
        }

        /**
         * This method has an associated binder cache.  The invalidation
         * methods must be changed if the logic behind this method changes.
         */
        @Override
        public int getProfileConnectionState(int profile) {
            AdapterService service = getService();
            if (service == null || !callerIsSystemOrActiveOrManagedUser(service, TAG, "getProfileConnectionState")) {
                return BluetoothProfile.STATE_DISCONNECTED;
            }

            enforceBluetoothPermission(service);

            return service.mAdapterProperties.getProfileConnectionState(profile);
        }

        @Override
        public boolean createBond(BluetoothDevice device, int transport, OobData oobData) {
            AdapterService service = getService();
            if (service == null || !callerIsSystemOrActiveOrManagedUser(service, TAG, "createBond")) {
                return false;
            }

            enforceBluetoothAdminPermission(service);

            return service.createBond(device, transport, oobData);
        }

        @Override
        public boolean cancelBondProcess(BluetoothDevice device) {
            AdapterService service = getService();
            if (service == null || !callerIsSystemOrActiveUser(TAG, "cancelBondProcess")) {
                return false;
            }

            enforceBluetoothAdminPermission(service);

            DeviceProperties deviceProp = service.mRemoteDevices.getDeviceProperties(device);
            if (deviceProp != null) {
                deviceProp.setBondingInitiatedLocally(false);
            }

            return service.cancelBondNative(addressToBytes(device.getAddress()));
        }

        @Override
        public boolean removeBond(BluetoothDevice device) {
            AdapterService service = getService();
            if (service == null || !callerIsSystemOrActiveUser(TAG, "removeBond")) {
                return false;
            }

            enforceBluetoothAdminPermission(service);

            DeviceProperties deviceProp = service.mRemoteDevices.getDeviceProperties(device);
            if (deviceProp == null || deviceProp.getBondState() != BluetoothDevice.BOND_BONDED) {
                return false;
            }
            deviceProp.setBondingInitiatedLocally(false);

            Message msg = service.mBondStateMachine.obtainMessage(BondStateMachine.REMOVE_BOND);
            msg.obj = device;
            service.mBondStateMachine.sendMessage(msg);
            return true;
        }

        @Override
        public int getBondState(BluetoothDevice device) {
            // don't check caller, may be called from system UI
            AdapterService service = getService();
            if (service == null) {
                return BluetoothDevice.BOND_NONE;
            }

            enforceBluetoothPermission(service);

            return service.getBondState(device);
        }

        @Override
        public boolean isBondingInitiatedLocally(BluetoothDevice device) {
            // don't check caller, may be called from system UI
            AdapterService service = getService();
            if (service == null) {
                return false;
            }

            enforceBluetoothPermission(service);

            DeviceProperties deviceProp = service.mRemoteDevices.getDeviceProperties(device);
            return deviceProp != null && deviceProp.isBondingInitiatedLocally();
        }

        @Override
        public long getSupportedProfiles() {
            AdapterService service = getService();
            if (service == null) {
                return 0;
            }
            return Config.getSupportedProfilesBitMask();
        }

        @Override
        public int getConnectionState(BluetoothDevice device) {
            AdapterService service = getService();
            if (service == null) {
                return 0;
            }

            enforceBluetoothPermission(service);

            return service.getConnectionState(device);
        }

        @Override
        public boolean removeActiveDevice(@ActiveDeviceUse int profiles) {
            if (!Utils.checkCaller()) {
                Log.w(TAG, "removeActiveDevice() - Not allowed for non-active user");
                return false;
            }

            AdapterService service = getService();
            if (service == null) {
                return false;
            }
            return service.setActiveDevice(null, profiles);
        }

        @Override
        public boolean setActiveDevice(BluetoothDevice device, @ActiveDeviceUse int profiles) {
            if (!Utils.checkCaller()) {
                Log.w(TAG, "setActiveDevice() - Not allowed for non-active user");
                return false;
            }

            AdapterService service = getService();
            if (service == null) {
                return false;
            }
            return service.setActiveDevice(device, profiles);
        }

        @Override
        public boolean connectAllEnabledProfiles(BluetoothDevice device) {
            AdapterService service = getService();
            if (service == null || !callerIsSystemOrActiveUser(TAG, "connectAllEnabledProfiles")) {
                return false;
            }

            enforceBluetoothPrivilegedPermission(service);

            return service.connectAllEnabledProfiles(device);
        }

        @Override
        public boolean disconnectAllEnabledProfiles(BluetoothDevice device) {
            AdapterService service = getService();
            if (service == null | !callerIsSystemOrActiveUser(TAG, "disconnectAllEnabledProfiles")) {
                return false;
            }

            enforceBluetoothPrivilegedPermission(service);

            return service.disconnectAllEnabledProfiles(device);
        }

        @Override
        public String getRemoteName(BluetoothDevice device) {
            AdapterService service = getService();
            if (service == null || !callerIsSystemOrActiveOrManagedUser(service, TAG, "getRemoteName")) {
                return null;
            }

            enforceBluetoothPermission(service);

            return service.getRemoteName(device);
        }

        @Override
        public int getRemoteType(BluetoothDevice device) {
            AdapterService service = getService();
            if (service == null || !callerIsSystemOrActiveOrManagedUser(service, TAG, "getRemoteType")) {
                return BluetoothDevice.DEVICE_TYPE_UNKNOWN;
            }

            enforceBluetoothPermission(service);

            DeviceProperties deviceProp = service.mRemoteDevices.getDeviceProperties(device);
            return deviceProp != null ? deviceProp.getDeviceType() : BluetoothDevice.DEVICE_TYPE_UNKNOWN;
        }

        @Override
        public String getRemoteAlias(BluetoothDevice device) {
            AdapterService service = getService();
            if (service == null || !callerIsSystemOrActiveOrManagedUser(service, TAG, "getRemoteAlias")) {
                return null;
            }

            enforceBluetoothPermission(service);

            DeviceProperties deviceProp = service.mRemoteDevices.getDeviceProperties(device);
            return deviceProp != null ? deviceProp.getAlias() : null;
        }

        @Override
        public boolean setRemoteAlias(BluetoothDevice device, String name) {
            AdapterService service = getService();
            if (service == null || !callerIsSystemOrActiveUser(TAG, "setRemoteAlias")) {
                return false;
            }

            enforceBluetoothPermission(service);

            DeviceProperties deviceProp = service.mRemoteDevices.getDeviceProperties(device);
            if (deviceProp == null) {
                return false;
            }
            deviceProp.setAlias(device, name);
            return true;
        }

        @Override
        public int getRemoteClass(BluetoothDevice device) {
            AdapterService service = getService();
            if (service == null || !callerIsSystemOrActiveOrManagedUser(service, TAG, "getRemoteClass")) {
                return 0;
            }

            enforceBluetoothPermission(service);

            DeviceProperties deviceProp = service.mRemoteDevices.getDeviceProperties(device);
            return deviceProp != null ? deviceProp.getBluetoothClass() : 0;
        }

        @Override
        public ParcelUuid[] getRemoteUuids(BluetoothDevice device) {
            AdapterService service = getService();
            if (service == null || !callerIsSystemOrActiveOrManagedUser(service, TAG, "getRemoteUuids")) {
                return new ParcelUuid[0];
            }

            enforceBluetoothPermission(service);

            return service.getRemoteUuids(device);
        }

        @Override
        public boolean fetchRemoteUuids(BluetoothDevice device) {
            AdapterService service = getService();
            if (service == null || !callerIsSystemOrActiveOrManagedUser(service, TAG, "fetchRemoteUuids")) {
                return false;
            }

            enforceBluetoothPermission(service);

            service.mRemoteDevices.fetchUuids(device);
            return true;
        }


        @Override
        public boolean setPin(BluetoothDevice device, boolean accept, int len, byte[] pinCode) {
            AdapterService service = getService();
            if (service == null || !callerIsSystemOrActiveUser(TAG, "setPin")) {
                return false;
            }

            enforceBluetoothAdminPermission(service);

            DeviceProperties deviceProp = service.mRemoteDevices.getDeviceProperties(device);
            // Only allow setting a pin in bonding state, or bonded state in case of security upgrade.
            if (deviceProp == null || !deviceProp.isBondingOrBonded()) {
                return false;
            }
            if (pinCode.length != len) {
                android.util.EventLog.writeEvent(0x534e4554, "139287605", -1,
                        "PIN code length mismatch");
                return false;
            }
            service.logUserBondResponse(device, accept, BluetoothProtoEnums.BOND_SUB_STATE_LOCAL_PIN_REPLIED);
            return service.pinReplyNative(addressToBytes(device.getAddress()), accept, len, pinCode);
        }

        @Override
        public boolean setPasskey(BluetoothDevice device, boolean accept, int len, byte[] passkey) {
            AdapterService service = getService();
            if (service == null || !callerIsSystemOrActiveUser(TAG, "setPasskey")) {
                return false;
            }

            enforceBluetoothPermission(service);

            DeviceProperties deviceProp = service.mRemoteDevices.getDeviceProperties(device);
            if (deviceProp == null || !deviceProp.isBonding()) {
                return false;
            }
            if (passkey.length != len) {
                android.util.EventLog.writeEvent(0x534e4554, "139287605", -1,
                        "Passkey length mismatch");
                return false;
            }
            service.logUserBondResponse(device, accept, BluetoothProtoEnums.BOND_SUB_STATE_LOCAL_SSP_REPLIED);
            return service.sspReplyNative(
                    addressToBytes(device.getAddress()),
                    AbstractionLayer.BT_SSP_VARIANT_PASSKEY_ENTRY,
                    accept,
                    Utils.byteArrayToInt(passkey));
        }

        @Override
        public boolean setPairingConfirmation(BluetoothDevice device, boolean accept) {
            AdapterService service = getService();
            if (service == null || !callerIsSystemOrActiveUser(TAG, "setPairingConfirmation")) {
                return false;
            }

            enforceBluetoothPrivilegedPermission(service);

            DeviceProperties deviceProp = service.mRemoteDevices.getDeviceProperties(device);
            if (deviceProp == null || !deviceProp.isBonding()) {
                return false;
            }
            service.logUserBondResponse(device, accept, BluetoothProtoEnums.BOND_SUB_STATE_LOCAL_SSP_REPLIED);
            return service.sspReplyNative(
                    addressToBytes(device.getAddress()),
                    AbstractionLayer.BT_SSP_VARIANT_PASSKEY_CONFIRMATION,
                    accept,
                    0);
        }

        @Override
        public boolean getSilenceMode(BluetoothDevice device) {
            AdapterService service = getService();
            if (service == null || !callerIsSystemOrActiveUser(TAG, "getSilenceMode")) {
                return false;
            }

            enforceBluetoothPrivilegedPermission(service);

            return service.mSilenceDeviceManager.getSilenceMode(device);
        }


        @Override
        public boolean setSilenceMode(BluetoothDevice device, boolean silence) {
            AdapterService service = getService();
            if (service == null || !callerIsSystemOrActiveUser(TAG, "setSilenceMode")) {
                return false;
            }

            enforceBluetoothPrivilegedPermission(service);

            service.mSilenceDeviceManager.setSilenceMode(device, silence);
            return true;
        }

        @Override
        public int getPhonebookAccessPermission(BluetoothDevice device) {
            AdapterService service = getService();
            if (service == null || !callerIsSystemOrActiveUser(TAG, "getPhonebookAccessPermission")) {
                return BluetoothDevice.ACCESS_UNKNOWN;
            }

            enforceBluetoothPermission(service);

            return service.getDeviceAccessFromPrefs(device, PHONEBOOK_ACCESS_PERMISSION_PREFERENCE_FILE);
        }

        @Override
        public boolean setPhonebookAccessPermission(BluetoothDevice device, int value) {
            AdapterService service = getService();
            if (service == null || !callerIsSystemOrActiveUser(TAG, "setPhonebookAccessPermission")) {
                return false;
            }

            enforceBluetoothPrivilegedPermission(service);

            service.setPhonebookAccessPermission(device, value);
            return true;
        }

        @Override
        public int getMessageAccessPermission(BluetoothDevice device) {
            AdapterService service = getService();
            if (service == null || !callerIsSystemOrActiveUser(TAG, "getMessageAccessPermission")) {
                return BluetoothDevice.ACCESS_UNKNOWN;
            }

            enforceBluetoothPermission(service);

            return service.getDeviceAccessFromPrefs(device, MESSAGE_ACCESS_PERMISSION_PREFERENCE_FILE);
        }

        @Override
        public boolean setMessageAccessPermission(BluetoothDevice device, int value) {
            AdapterService service = getService();
            if (service == null || !callerIsSystemOrActiveUser(TAG, "setMessageAccessPermission")) {
                return false;
            }

            enforceBluetoothPrivilegedPermission(service);

            service.setMessageAccessPermission(device, value);
            return true;
        }

        @Override
        public int getSimAccessPermission(BluetoothDevice device) {
            AdapterService service = getService();
            if (service == null || !callerIsSystemOrActiveUser(TAG, "getSimAccessPermission")) {
                return BluetoothDevice.ACCESS_UNKNOWN;
            }

            enforceBluetoothPermission(service);

            return service.getDeviceAccessFromPrefs(device, SIM_ACCESS_PERMISSION_PREFERENCE_FILE);
        }

        @Override
        public boolean setSimAccessPermission(BluetoothDevice device, int value) {
            AdapterService service = getService();
            if (service == null || !callerIsSystemOrActiveUser(TAG, "setSimAccessPermission")) {
                return false;
            }

            enforceBluetoothPrivilegedPermission(service);

            service.setSimAccessPermission(device, value);
            return true;
        }

        @Override
        public IBluetoothSocketManager getSocketManager() {
            AdapterService service = getService();
            if (service == null) {
                return null;
            }

            return IBluetoothSocketManager.Stub.asInterface(service.mBluetoothSocketManagerBinder);
        }

        @Override
        public boolean sdpSearch(BluetoothDevice device, ParcelUuid uuid) {
            AdapterService service = getService();
            if (service == null || !callerIsSystemOrActiveUser(TAG, "sdpSearch")) {
                return false;
            }

            enforceBluetoothPermission(service);

            if (service.mSdpManager == null) {
                return false;
            }
            service.mSdpManager.sdpSearch(device, uuid);
            return true;
        }

        @Override
        public int getBatteryLevel(BluetoothDevice device) {
            AdapterService service = getService();
            if (service == null || !callerIsSystemOrActiveUser(TAG, "getBatteryLevel")) {
                return BluetoothDevice.BATTERY_LEVEL_UNKNOWN;
            }

            enforceBluetoothPermission(service);

            DeviceProperties deviceProp = service.mRemoteDevices.getDeviceProperties(device);
            if (deviceProp == null) {
                return BluetoothDevice.BATTERY_LEVEL_UNKNOWN;
            }
            return deviceProp.getBatteryLevel();
        }

        @Override
        public int getMaxConnectedAudioDevices() {
            // don't check caller, may be called from system UI
            AdapterService service = getService();
            if (service == null) {
                return AdapterProperties.MAX_CONNECTED_AUDIO_DEVICES_LOWER_BOND;
            }

            enforceBluetoothPermission(service);

            return service.getMaxConnectedAudioDevices();
        }

        //@Override
        public boolean isA2dpOffloadEnabled() {
            // don't check caller, may be called from system UI
            AdapterService service = getService();
            if (service == null) {
                return false;
            }

            enforceBluetoothPermission(service);

            return service.isA2dpOffloadEnabled();
        }

        @Override
        public boolean factoryReset() {
            AdapterService service = getService();
            if (service == null) {
                return false;
            }

            enforceBluetoothPrivilegedPermission(service);

            if (service.mDatabaseManager != null) {
                service.mDatabaseManager.factoryReset();
            }

            if (service.mBluetoothKeystoreService != null) {
                service.mBluetoothKeystoreService.factoryReset();
            }

            return service.factoryResetNative();
        }

        @Override
        public boolean registerBluetoothConnectionCallback(IBluetoothConnectionCallback callback) {
            AdapterService service = getService();
            if (service == null || !callerIsSystemOrActiveUser(TAG,
                    "registerBluetoothConnectionCallback")) {
                return false;
            }
            enforceBluetoothPrivilegedPermission(service);
            service.mBluetoothConnectionCallbacks.add(callback);
            return true;
        }

        @Override
        public boolean unregisterBluetoothConnectionCallback(
                IBluetoothConnectionCallback callback) {
            AdapterService service = getService();
            if (service == null || !callerIsSystemOrActiveUser(TAG,
                    "unregisterBluetoothConnectionCallback")) {
                return false;
            }
            enforceBluetoothPrivilegedPermission(service);
            return service.mBluetoothConnectionCallbacks.remove(callback);
        }

        @Override
        public void registerCallback(IBluetoothCallback callback) {
            AdapterService service = getService();
            if (service == null || !callerIsSystemOrActiveUser(TAG, "registerCallback")) {
                return;
            }

            enforceBluetoothPrivilegedPermission(service);

            service.mCallbacks.register(callback);
        }

        @Override
        public void unregisterCallback(IBluetoothCallback callback) {
            AdapterService service = getService();
            if (service == null || service.mCallbacks == null
                    || !callerIsSystemOrActiveUser(TAG, "unregisterCallback")) {
                return;
            }

            enforceBluetoothPrivilegedPermission(service);

            service.mCallbacks.unregister(callback);
        }

        @Override
        public boolean isMultiAdvertisementSupported() {
            AdapterService service = getService();
            if (service == null) {
                return false;
            }

            enforceBluetoothPermission(service);

            int val = service.mAdapterProperties.getNumOfAdvertisementInstancesSupported();
            return val >= MIN_ADVT_INSTANCES_FOR_MA;
        }

        /**
         * This method has an associated binder cache.  The invalidation
         * methods must be changed if the logic behind this method changes.
         */
        @Override
        public boolean isOffloadedFilteringSupported() {
            AdapterService service = getService();
            if (service == null) {
                return false;
            }

            enforceBluetoothPermission(service);

            int val = service.getNumOfOffloadedScanFilterSupported();
            return val >= MIN_OFFLOADED_FILTERS;
        }

        @Override
        public boolean isOffloadedScanBatchingSupported() {
            AdapterService service = getService();
            if (service == null) {
                return false;
            }

            enforceBluetoothPermission(service);

            int val = service.getOffloadedScanResultStorage();
            return val >= MIN_OFFLOADED_SCAN_STORAGE_BYTES;
        }

        @Override
        public boolean isLe2MPhySupported() {
            AdapterService service = getService();
            if (service == null) {
                return false;
            }

            enforceBluetoothPermission(service);

            return service.isLe2MPhySupported();
        }

        @Override
        public boolean isLeCodedPhySupported() {
            AdapterService service = getService();
            if (service == null) {
                return false;
            }

            enforceBluetoothPermission(service);

            return service.isLeCodedPhySupported();
        }

        @Override
        public boolean isLeExtendedAdvertisingSupported() {
            AdapterService service = getService();
            if (service == null) {
                return false;
            }

            enforceBluetoothPermission(service);

            return service.isLeExtendedAdvertisingSupported();
        }

        @Override
        public boolean isLePeriodicAdvertisingSupported() {
            AdapterService service = getService();
            if (service == null) {
                return false;
            }

            enforceBluetoothPermission(service);

            return service.isLePeriodicAdvertisingSupported();
        }

        @Override
        public int getLeMaximumAdvertisingDataLength() {
            AdapterService service = getService();
            if (service == null) {
                return 0;
            }

            enforceBluetoothPermission(service);

            return service.getLeMaximumAdvertisingDataLength();
        }

        @Override
        public boolean isActivityAndEnergyReportingSupported() {
            AdapterService service = getService();
            if (service == null) {
                return false;
            }

            enforceBluetoothPrivilegedPermission(service);

            return service.mAdapterProperties.isActivityAndEnergyReportingSupported();
        }

        @Override
        public BluetoothActivityEnergyInfo reportActivityInfo() {
            AdapterService service = getService();
            if (service == null) {
                return null;
            }

            enforceBluetoothPrivilegedPermission(service);

            return service.reportActivityInfo();
        }

        @Override
        public boolean registerMetadataListener(IBluetoothMetadataListener listener,
                BluetoothDevice device) {
            AdapterService service = getService();
            if (service == null || !callerIsSystemOrActiveUser(TAG, "registerMetadataListener")) {
                return false;
            }

            enforceBluetoothPrivilegedPermission(service);

            if (service.mMetadataListeners == null) {
                return false;
            }
            ArrayList<IBluetoothMetadataListener> list = service.mMetadataListeners.get(device);
            if (list == null) {
                list = new ArrayList<>();
            } else if (list.contains(listener)) {
                // The device is already registered with this listener
                return true;
            }
            list.add(listener);
            service.mMetadataListeners.put(device, list);
            return true;
        }

        @Override
        public boolean unregisterMetadataListener(BluetoothDevice device) {
            AdapterService service = getService();
            if (service == null
                    || !callerIsSystemOrActiveUser(TAG, "unregisterMetadataListener")) {
                return false;
            }

            enforceBluetoothPrivilegedPermission(service);

            if (service.mMetadataListeners == null) {
                return false;
            }
            if (service.mMetadataListeners.containsKey(device)) {
                service.mMetadataListeners.remove(device);
            }
            return true;
        }

        @Override
        public boolean setMetadata(BluetoothDevice device, int key, byte[] value) {
            AdapterService service = getService();
            if (service == null || !callerIsSystemOrActiveUser(TAG, "setMetadata")) {
                return false;
            }

            enforceBluetoothPrivilegedPermission(service);

            if (value.length > BluetoothDevice.METADATA_MAX_LENGTH) {
                return false;
            }
            return service.mDatabaseManager.setCustomMeta(device, key, value);
        }

        @Override
        public byte[] getMetadata(BluetoothDevice device, int key) {
            AdapterService service = getService();
            if (service == null || !callerIsSystemOrActiveUser(TAG, "getMetadata")) {
                return null;
            }

            enforceBluetoothPrivilegedPermission(service);

            return service.mDatabaseManager.getCustomMeta(device, key);
        }

        @Override
        public void requestActivityInfo(ResultReceiver result) {
            Bundle bundle = new Bundle();
            bundle.putParcelable(BatteryStats.RESULT_RECEIVER_CONTROLLER_KEY, reportActivityInfo());
            result.send(0, bundle);
        }

        @Override
        public void onLeServiceUp() {
            AdapterService service = getService();
            if (service == null || !callerIsSystemOrActiveUser(TAG, "onLeServiceUp")) {
                return;
            }

            enforceBluetoothPrivilegedPermission(service);

            service.mAdapterStateMachine.sendMessage(AdapterState.USER_TURN_ON);
        }

        @Override
        public void onBrEdrDown() {
            AdapterService service = getService();
            if (service == null || !callerIsSystemOrActiveUser(TAG, "onBrEdrDown")) {
                return;
            }

            enforceBluetoothPrivilegedPermission(service);

            service.mAdapterStateMachine.sendMessage(AdapterState.BLE_TURN_OFF);
        }

        @Override
        public void dump(FileDescriptor fd, String[] args) {
            PrintWriter writer = new PrintWriter(new FileOutputStream(fd));
            AdapterService service = getService();
            if (service == null) {
                return;
            }

            enforceDumpPermission(service);

            service.dump(fd, writer, args);
            writer.close();
        }
    }

    // ----API Methods--------

    public int getState() {
        if (mAdapterProperties != null) {
            return mAdapterProperties.getState();
        }
        return BluetoothAdapter.STATE_OFF;
    }

    public synchronized boolean enable(boolean quietMode) {
        // Enforce the user restriction for disallowing Bluetooth if it was set.
        if (mUserManager.hasUserRestriction(UserManager.DISALLOW_BLUETOOTH, UserHandle.SYSTEM)) {
            debugLog("enable() called when Bluetooth was disallowed");
            return false;
        }

        debugLog("enable() - Enable called with quiet mode status =  " + quietMode);
        mQuietmode = quietMode;
        mAdapterStateMachine.sendMessage(AdapterState.BLE_TURN_ON);
        return true;
    }

    boolean disable() {
        debugLog("disable() called with mRunningProfiles.size() = " + mRunningProfiles.size());
        mAdapterStateMachine.sendMessage(AdapterState.USER_TURN_OFF);
        return true;
    }

    public String getName() {
        return mAdapterProperties.getName();
    }

    private static boolean isValidIoCapability(int capability) {
        if (capability < 0 || capability >= BluetoothAdapter.IO_CAPABILITY_MAX) {
            Log.e(TAG, "Invalid IO capability value - " + capability);
            return false;
        }

        return true;
    }

    ArrayList<DiscoveringPackage> getDiscoveringPackages() {
        return mDiscoveringPackages;
    }

    void clearDiscoveringPackages() {
        synchronized (mDiscoveringPackages) {
            mDiscoveringPackages.clear();
        }
    }

    boolean startDiscovery(String callingPackage, @Nullable String callingFeatureId) {
        UserHandle callingUser = UserHandle.of(UserHandle.getCallingUserId());
        debugLog("startDiscovery");
        mAppOps.checkPackage(Binder.getCallingUid(), callingPackage);
        boolean isQApp = Utils.isQApp(this, callingPackage);
        String permission = null;
        if (Utils.checkCallerHasNetworkSettingsPermission(this)) {
            permission = android.Manifest.permission.NETWORK_SETTINGS;
        } else if (Utils.checkCallerHasNetworkSetupWizardPermission(this)) {
            permission = android.Manifest.permission.NETWORK_SETUP_WIZARD;
        } else if (isQApp) {
            if (!Utils.checkCallerHasFineLocation(this, mAppOps, callingPackage, callingFeatureId,
                    callingUser)) {
                return false;
            }
            permission = android.Manifest.permission.ACCESS_FINE_LOCATION;
        } else {
            if (!Utils.checkCallerHasCoarseLocation(this, mAppOps, callingPackage, callingFeatureId,
                    callingUser)) {
                return false;
            }
            permission = android.Manifest.permission.ACCESS_COARSE_LOCATION;
        }

        synchronized (mDiscoveringPackages) {
            mDiscoveringPackages.add(new DiscoveringPackage(callingPackage, permission));
        }
        return startDiscoveryNative();
    }

    /**
     * Same as API method {@link BluetoothAdapter#getBondedDevices()}
     *
     * @return array of bonded {@link BluetoothDevice} or null on error
     */
    public BluetoothDevice[] getBondedDevices() {
        return mAdapterProperties.getBondedDevices();
    }

    /**
     * Get the database manager to access Bluetooth storage
     *
     * @return {@link DatabaseManager} or null on error
     */
    @VisibleForTesting
    public DatabaseManager getDatabase() {
        return mDatabaseManager;
    }

    boolean createBond(BluetoothDevice device, int transport, OobData oobData) {
        DeviceProperties deviceProp = mRemoteDevices.getDeviceProperties(device);
        if (deviceProp != null && deviceProp.getBondState() != BluetoothDevice.BOND_NONE) {
            return false;
        }

        mRemoteDevices.setBondingInitiatedLocally(Utils.getByteAddress(device));

        // Pairing is unreliable while scanning, so cancel discovery
        // Note, remove this when native stack improves
        cancelDiscoveryNative();

        Message msg = mBondStateMachine.obtainMessage(BondStateMachine.CREATE_BOND);
        msg.obj = device;
        msg.arg1 = transport;

        if (oobData != null) {
            Bundle oobDataBundle = new Bundle();
            oobDataBundle.putParcelable(BondStateMachine.OOBDATA, oobData);
            msg.setData(oobDataBundle);
        }
        mBondStateMachine.sendMessage(msg);
        return true;
    }

    public boolean isQuietModeEnabled() {
        debugLog("isQuetModeEnabled() - Enabled = " + mQuietmode);
        return mQuietmode;
    }

    public void updateUuids() {
        debugLog("updateUuids() - Updating UUIDs for bonded devices");
        BluetoothDevice[] bondedDevices = getBondedDevices();
        if (bondedDevices == null) {
            return;
        }

        for (BluetoothDevice device : bondedDevices) {
            mRemoteDevices.updateUuids(device);
        }
    }

    /**
     * Update device UUID changed to {@link BondStateMachine}
     *
     * @param device remote device of interest
     */
    public void deviceUuidUpdated(BluetoothDevice device) {
        // Notify BondStateMachine for SDP complete / UUID changed.
        Message msg = mBondStateMachine.obtainMessage(BondStateMachine.UUID_UPDATE);
        msg.obj = device;
        mBondStateMachine.sendMessage(msg);
    }

    /**
     * Get the bond state of a particular {@link BluetoothDevice}
     *
     * @param device remote device of interest
     * @return bond state <p>Possible values are
     * {@link BluetoothDevice#BOND_NONE},
     * {@link BluetoothDevice#BOND_BONDING},
     * {@link BluetoothDevice#BOND_BONDED}.
     */
    @VisibleForTesting
    public int getBondState(BluetoothDevice device) {
        DeviceProperties deviceProp = mRemoteDevices.getDeviceProperties(device);
        if (deviceProp == null) {
            return BluetoothDevice.BOND_NONE;
        }
        return deviceProp.getBondState();
    }

    int getConnectionState(BluetoothDevice device) {
        return getConnectionStateNative(addressToBytes(device.getAddress()));
    }

    /**
     * Sets device as the active devices for the profiles passed into the function
     *
     * @param device is the remote bluetooth device
     * @param profiles is a constant that references for which profiles we'll be setting the remote
     *                 device as our active device. One of the following:
     *                 {@link BluetoothAdapter#ACTIVE_DEVICE_AUDIO},
     *                 {@link BluetoothAdapter#ACTIVE_DEVICE_PHONE_CALL}
     *                 {@link BluetoothAdapter#ACTIVE_DEVICE_ALL}
     * @return false if profiles value is not one of the constants we accept, true otherwise
     */
    public boolean setActiveDevice(BluetoothDevice device, @ActiveDeviceUse int profiles) {
        enforceCallingOrSelfPermission(
                BLUETOOTH_PRIVILEGED, "Need BLUETOOTH_PRIVILEGED permission");

        boolean setA2dp = false;
        boolean setHeadset = false;

        // Determine for which profiles we want to set device as our active device
        switch(profiles) {
            case BluetoothAdapter.ACTIVE_DEVICE_AUDIO:
                setA2dp = true;
                break;
            case BluetoothAdapter.ACTIVE_DEVICE_PHONE_CALL:
                setHeadset = true;
                break;
            case BluetoothAdapter.ACTIVE_DEVICE_ALL:
                setA2dp = true;
                setHeadset = true;
                break;
            default:
                return false;
        }

        if (setA2dp && mA2dpService != null && (device == null
                || mA2dpService.getConnectionPolicy(device)
                == BluetoothProfile.CONNECTION_POLICY_ALLOWED)) {
            Log.i(TAG, "setActiveDevice: Setting active A2dp device " + device);
            mA2dpService.setActiveDevice(device);
        }

        if (mHearingAidService != null && (device == null
                || mHearingAidService.getConnectionPolicy(device)
                == BluetoothProfile.CONNECTION_POLICY_ALLOWED)) {
            Log.i(TAG, "setActiveDevice: Setting active Hearing Aid " + device);
            mHearingAidService.setActiveDevice(device);
        }

        if (setHeadset && mHeadsetService != null && (device == null
                || mHeadsetService.getConnectionPolicy(device)
                == BluetoothProfile.CONNECTION_POLICY_ALLOWED)) {
            Log.i(TAG, "setActiveDevice: Setting active Headset " + device);
            mHeadsetService.setActiveDevice(device);
        }

        return true;
    }

    /**
     * Connects all enabled and supported bluetooth profiles between the local and remote device
     *
     * @param device is the remote device with which to connect these profiles
     * @return true if all profiles successfully connected, false if an error occurred
     */
    public boolean connectAllEnabledProfiles(BluetoothDevice device) {
        if (!profileServicesRunning()) {
            Log.e(TAG, "connectAllEnabledProfiles: Not all profile services running");
            return false;
        }

        // Checks if any profiles are enabled and if so, only connect enabled profiles
        if (isAnyProfileEnabled(device)) {
            return connectEnabledProfiles(device);
        }

        int numProfilesConnected = 0;
        ParcelUuid[] remoteDeviceUuids = getRemoteUuids(device);
        ParcelUuid[] localDeviceUuids = mAdapterProperties.getUuids();

        // All profile toggles disabled, so connects all supported profiles
        if (mA2dpService != null && isSupported(localDeviceUuids, remoteDeviceUuids,
                BluetoothProfile.A2DP, device)) {
            Log.i(TAG, "connectAllEnabledProfiles: Connecting A2dp");
            // Set connection policy also connects the profile with CONNECTION_POLICY_ALLOWED
            mA2dpService.setConnectionPolicy(device, BluetoothProfile.CONNECTION_POLICY_ALLOWED);
            numProfilesConnected++;
        }
        if (mA2dpSinkService != null && isSupported(localDeviceUuids, remoteDeviceUuids,
                BluetoothProfile.A2DP_SINK, device)) {
            Log.i(TAG, "connectAllEnabledProfiles: Connecting A2dp Sink");
            mA2dpSinkService.setConnectionPolicy(device,
                    BluetoothProfile.CONNECTION_POLICY_ALLOWED);
            numProfilesConnected++;
        }
        if (mHeadsetService != null && isSupported(localDeviceUuids, remoteDeviceUuids,
                BluetoothProfile.HEADSET, device)) {
            Log.i(TAG, "connectAllEnabledProfiles: Connecting Headset Profile");
            mHeadsetService.setConnectionPolicy(device, BluetoothProfile.CONNECTION_POLICY_ALLOWED);
            numProfilesConnected++;
        }
        if (mHeadsetClientService != null && isSupported(localDeviceUuids, remoteDeviceUuids,
                BluetoothProfile.HEADSET_CLIENT, device)) {
            Log.i(TAG, "connectAllEnabledProfiles: Connecting HFP");
            mHeadsetClientService.setConnectionPolicy(device,
                    BluetoothProfile.CONNECTION_POLICY_ALLOWED);
            numProfilesConnected++;
        }
        if (mMapClientService != null && isSupported(localDeviceUuids, remoteDeviceUuids,
                BluetoothProfile.MAP_CLIENT, device)) {
            Log.i(TAG, "connectAllEnabledProfiles: Connecting MAP");
            mMapClientService.setConnectionPolicy(device,
                    BluetoothProfile.CONNECTION_POLICY_ALLOWED);
            numProfilesConnected++;
        }
        if (mHidHostService != null && isSupported(localDeviceUuids, remoteDeviceUuids,
                BluetoothProfile.HID_HOST, device)) {
            Log.i(TAG, "connectAllEnabledProfiles: Connecting Hid Host Profile");
            mHidHostService.setConnectionPolicy(device, BluetoothProfile.CONNECTION_POLICY_ALLOWED);
            numProfilesConnected++;
        }
        if (mPanService != null && isSupported(localDeviceUuids, remoteDeviceUuids,
                BluetoothProfile.PAN, device)) {
            Log.i(TAG, "connectAllEnabledProfiles: Connecting Pan Profile");
            mPanService.setConnectionPolicy(device, BluetoothProfile.CONNECTION_POLICY_ALLOWED);
            numProfilesConnected++;
        }
        if (mPbapClientService != null && isSupported(localDeviceUuids, remoteDeviceUuids,
                BluetoothProfile.PBAP_CLIENT, device)) {
            Log.i(TAG, "connectAllEnabledProfiles: Connecting Pbap");
            mPbapClientService.setConnectionPolicy(device,
                    BluetoothProfile.CONNECTION_POLICY_ALLOWED);
            numProfilesConnected++;
        }
        if (mHearingAidService != null && isSupported(localDeviceUuids, remoteDeviceUuids,
                BluetoothProfile.HEARING_AID, device)) {
            Log.i(TAG, "connectAllEnabledProfiles: Connecting Hearing Aid Profile");
            mHearingAidService.setConnectionPolicy(device,
                    BluetoothProfile.CONNECTION_POLICY_ALLOWED);
            numProfilesConnected++;
        }

        Log.i(TAG, "connectAllEnabledProfiles: Number of Profiles Connected: "
                + numProfilesConnected);

        return true;
    }

    /**
     * Disconnects all enabled and supported bluetooth profiles between the local and remote device
     *
     * @param device is the remote device with which to disconnect these profiles
     * @return true if all profiles successfully disconnected, false if an error occurred
     */
    public boolean disconnectAllEnabledProfiles(BluetoothDevice device) {
        if (!profileServicesRunning()) {
            Log.e(TAG, "disconnectAllEnabledProfiles: Not all profile services bound");
            return false;
        }

        if (mA2dpService != null && mA2dpService.getConnectionState(device)
                == BluetoothProfile.STATE_CONNECTED) {
            Log.i(TAG, "disconnectAllEnabledProfiles: Disconnecting A2dp");
            mA2dpService.disconnect(device);
        }
        if (mA2dpSinkService != null && mA2dpSinkService.getConnectionState(device)
                == BluetoothProfile.STATE_CONNECTED) {
            Log.i(TAG, "disconnectAllEnabledProfiles: Disconnecting A2dp Sink");
            mA2dpSinkService.disconnect(device);
        }
        if (mHeadsetService != null && mHeadsetService.getConnectionState(device)
                == BluetoothProfile.STATE_CONNECTED) {
            Log.i(TAG,
                    "disconnectAllEnabledProfiles: Disconnecting Headset Profile");
            mHeadsetService.disconnect(device);
        }
        if (mHeadsetClientService != null && mHeadsetClientService.getConnectionState(device)
                == BluetoothProfile.STATE_CONNECTED) {
            Log.i(TAG, "disconnectAllEnabledProfiles: Disconnecting HFP");
            mHeadsetClientService.disconnect(device);
        }
        if (mMapClientService != null && mMapClientService.getConnectionState(device)
                == BluetoothProfile.STATE_CONNECTED) {
            Log.i(TAG, "disconnectAllEnabledProfiles: Disconnecting MAP Client");
            mMapClientService.disconnect(device);
        }
        if (mMapService != null && mMapService.getConnectionState(device)
                == BluetoothProfile.STATE_CONNECTED) {
            Log.i(TAG, "disconnectAllEnabledProfiles: Disconnecting MAP");
            mMapService.disconnect(device);
        }
        if (mHidDeviceService != null && mHidDeviceService.getConnectionState(device)
                == BluetoothProfile.STATE_CONNECTED) {
            Log.i(TAG, "disconnectAllEnabledProfiles: Disconnecting Hid Device Profile");
            mHidDeviceService.disconnect(device);
        }
        if (mHidHostService != null && mHidHostService.getConnectionState(device)
                == BluetoothProfile.STATE_CONNECTED) {
            Log.i(TAG, "disconnectAllEnabledProfiles: Disconnecting Hid Host Profile");
            mHidHostService.disconnect(device);
        }
        if (mPanService != null && mPanService.getConnectionState(device)
                == BluetoothProfile.STATE_CONNECTED) {
            Log.i(TAG, "disconnectAllEnabledProfiles: Disconnecting Pan Profile");
            mPanService.disconnect(device);
        }
        if (mPbapClientService != null && mPbapClientService.getConnectionState(device)
                == BluetoothProfile.STATE_CONNECTED) {
            Log.i(TAG, "disconnectAllEnabledProfiles: Disconnecting Pbap Client");
            mPbapClientService.disconnect(device);
        }
        if (mPbapService != null && mPbapService.getConnectionState(device)
                == BluetoothProfile.STATE_CONNECTED) {
            Log.i(TAG, "disconnectAllEnabledProfiles: Disconnecting Pbap Server");
            mPbapService.disconnect(device);
        }
        if (mHearingAidService != null && mHearingAidService.getConnectionState(device)
                == BluetoothProfile.STATE_CONNECTED) {
            Log.i(TAG, "disconnectAllEnabledProfiles: Disconnecting Hearing Aid Profile");
            mHearingAidService.disconnect(device);
        }

        return true;
    }

    /**
     * Same as API method {@link BluetoothDevice#getName()}
     *
     * @param device remote device of interest
     * @return remote device name
     */
    public String getRemoteName(BluetoothDevice device) {
        if (mRemoteDevices == null) {
            return null;
        }
        DeviceProperties deviceProp = mRemoteDevices.getDeviceProperties(device);
        if (deviceProp == null) {
            return null;
        }
        return deviceProp.getName();
    }

    /**
     * Get UUIDs for service supported by a remote device
     *
     * @param device the remote device that we want to get UUIDs from
     * @return
     */
    @VisibleForTesting
    public ParcelUuid[] getRemoteUuids(BluetoothDevice device) {
        DeviceProperties deviceProp = mRemoteDevices.getDeviceProperties(device);
        if (deviceProp == null) {
            return null;
        }
        return deviceProp.getUuids();
    }

    public Set<IBluetoothConnectionCallback> getBluetoothConnectionCallbacks() {
        return mBluetoothConnectionCallbacks;
    }

    void logUserBondResponse(BluetoothDevice device, boolean accepted, int event) {
        BluetoothStatsLog.write(BluetoothStatsLog.BLUETOOTH_BOND_STATE_CHANGED,
                obfuscateAddress(device), 0, device.getType(),
                BluetoothDevice.BOND_BONDING,
                event,
                accepted ? 0 : BluetoothDevice.UNBOND_REASON_AUTH_REJECTED);
    }

    int getDeviceAccessFromPrefs(BluetoothDevice device, String prefFile) {
        SharedPreferences prefs = getSharedPreferences(prefFile, Context.MODE_PRIVATE);
        if (!prefs.contains(device.getAddress())) {
            return BluetoothDevice.ACCESS_UNKNOWN;
        }
        return prefs.getBoolean(device.getAddress(), false)
                ? BluetoothDevice.ACCESS_ALLOWED
                : BluetoothDevice.ACCESS_REJECTED;
    }

    void setDeviceAccessFromPrefs(BluetoothDevice device, int value, String prefFile) {
        SharedPreferences pref = getSharedPreferences(prefFile, Context.MODE_PRIVATE);
        SharedPreferences.Editor editor = pref.edit();
        if (value == BluetoothDevice.ACCESS_UNKNOWN) {
            editor.remove(device.getAddress());
        } else {
            editor.putBoolean(device.getAddress(), value == BluetoothDevice.ACCESS_ALLOWED);
        }
        editor.apply();
    }

    public void setPhonebookAccessPermission(BluetoothDevice device, int value) {
        setDeviceAccessFromPrefs(device, value, PHONEBOOK_ACCESS_PERMISSION_PREFERENCE_FILE);
    }

    public void setMessageAccessPermission(BluetoothDevice device, int value) {
        setDeviceAccessFromPrefs(device, value, MESSAGE_ACCESS_PERMISSION_PREFERENCE_FILE);
    }

    public void setSimAccessPermission(BluetoothDevice device, int value) {
        setDeviceAccessFromPrefs(device, value, SIM_ACCESS_PERMISSION_PREFERENCE_FILE);
    }

    public boolean isRpaOffloadSupported() {
        enforceBluetoothPermission(this);
        return mAdapterProperties.isRpaOffloadSupported();
    }

    public int getNumOfOffloadedIrkSupported() {
        enforceBluetoothPermission(this);
        return mAdapterProperties.getNumOfOffloadedIrkSupported();
    }

    public int getNumOfOffloadedScanFilterSupported() {
        return mAdapterProperties.getNumOfOffloadedScanFilterSupported();
    }

    public int getOffloadedScanResultStorage() {
        return mAdapterProperties.getOffloadedScanResultStorage();
    }

    public boolean isLe2MPhySupported() {
        return mAdapterProperties.isLe2MPhySupported();
    }

    public boolean isLeCodedPhySupported() {
        return mAdapterProperties.isLeCodedPhySupported();
    }

    public boolean isLeExtendedAdvertisingSupported() {
        return mAdapterProperties.isLeExtendedAdvertisingSupported();
    }

    public boolean isLePeriodicAdvertisingSupported() {
        return mAdapterProperties.isLePeriodicAdvertisingSupported();
    }

    public int getLeMaximumAdvertisingDataLength() {
        return mAdapterProperties.getLeMaximumAdvertisingDataLength();
    }

    /**
     * Get the maximum number of connected audio devices.
     *
     * @return the maximum number of connected audio devices
     */
    public int getMaxConnectedAudioDevices() {
        return mAdapterProperties.getMaxConnectedAudioDevices();
    }

    /**
     * Check whether A2DP offload is enabled.
     *
     * @return true if A2DP offload is enabled
     */
    public boolean isA2dpOffloadEnabled() {
        return mAdapterProperties.isA2dpOffloadEnabled();
    }

    private BluetoothActivityEnergyInfo reportActivityInfo() {
        if (mAdapterProperties.getState() != BluetoothAdapter.STATE_ON
                || !mAdapterProperties.isActivityAndEnergyReportingSupported()) {
            return null;
        }

        // Pull the data. The callback will notify mEnergyInfoLock.
        readEnergyInfo();

        synchronized (mEnergyInfoLock) {
            try {
                mEnergyInfoLock.wait(CONTROLLER_ENERGY_UPDATE_TIMEOUT_MILLIS);
            } catch (InterruptedException e) {
                // Just continue, the energy data may be stale but we won't miss anything next time
                // we query.
            }

            final BluetoothActivityEnergyInfo info =
                    new BluetoothActivityEnergyInfo(SystemClock.elapsedRealtime(),
                            mStackReportedState, mTxTimeTotalMs, mRxTimeTotalMs, mIdleTimeTotalMs,
                            mEnergyUsedTotalVoltAmpSecMicro);

            // Count the number of entries that have byte counts > 0
            int arrayLen = 0;
            for (int i = 0; i < mUidTraffic.size(); i++) {
                final UidTraffic traffic = mUidTraffic.valueAt(i);
                if (traffic.getTxBytes() != 0 || traffic.getRxBytes() != 0) {
                    arrayLen++;
                }
            }

            // Copy the traffic objects whose byte counts are > 0
            final UidTraffic[] result = arrayLen > 0 ? new UidTraffic[arrayLen] : null;
            int putIdx = 0;
            for (int i = 0; i < mUidTraffic.size(); i++) {
                final UidTraffic traffic = mUidTraffic.valueAt(i);
                if (traffic.getTxBytes() != 0 || traffic.getRxBytes() != 0) {
                    result[putIdx++] = traffic.clone();
                }
            }

            info.setUidTraffic(result);

            return info;
        }
    }

    public int getTotalNumOfTrackableAdvertisements() {
        enforceBluetoothPermission(this);
        return mAdapterProperties.getTotalNumOfTrackableAdvertisements();
    }

    private static int convertScanModeToHal(int mode) {
        switch (mode) {
            case BluetoothAdapter.SCAN_MODE_NONE:
                return AbstractionLayer.BT_SCAN_MODE_NONE;
            case BluetoothAdapter.SCAN_MODE_CONNECTABLE:
                return AbstractionLayer.BT_SCAN_MODE_CONNECTABLE;
            case BluetoothAdapter.SCAN_MODE_CONNECTABLE_DISCOVERABLE:
                return AbstractionLayer.BT_SCAN_MODE_CONNECTABLE_DISCOVERABLE;
        }
        // errorLog("Incorrect scan mode in convertScanModeToHal");
        return -1;
    }

    static int convertScanModeFromHal(int mode) {
        switch (mode) {
            case AbstractionLayer.BT_SCAN_MODE_NONE:
                return BluetoothAdapter.SCAN_MODE_NONE;
            case AbstractionLayer.BT_SCAN_MODE_CONNECTABLE:
                return BluetoothAdapter.SCAN_MODE_CONNECTABLE;
            case AbstractionLayer.BT_SCAN_MODE_CONNECTABLE_DISCOVERABLE:
                return BluetoothAdapter.SCAN_MODE_CONNECTABLE_DISCOVERABLE;
        }
        //errorLog("Incorrect scan mode in convertScanModeFromHal");
        return -1;
    }

    // This function is called from JNI. It allows native code to set a single wake
    // alarm. If an alarm is already pending and a new request comes in, the alarm
    // will be rescheduled (i.e. the previously set alarm will be cancelled).
    private boolean setWakeAlarm(long delayMillis, boolean shouldWake) {
        synchronized (this) {
            if (mPendingAlarm != null) {
                mAlarmManager.cancel(mPendingAlarm);
            }

            long wakeupTime = SystemClock.elapsedRealtime() + delayMillis;
            int type = shouldWake ? AlarmManager.ELAPSED_REALTIME_WAKEUP
                    : AlarmManager.ELAPSED_REALTIME;

            Intent intent = new Intent(ACTION_ALARM_WAKEUP);
            // TODO(b/171825892) Please replace FLAG_MUTABLE_UNAUDITED below
            // with either FLAG_IMMUTABLE (recommended) or FLAG_MUTABLE.
            mPendingAlarm =
                    PendingIntent.getBroadcast(this, 0, intent, PendingIntent.FLAG_ONE_SHOT
<<<<<<< HEAD
                            | PendingIntent.FLAG_MUTABLE_UNAUDITED);
=======
                            | PendingIntent.FLAG_IMMUTABLE);
>>>>>>> 69a065d8
            mAlarmManager.setExact(type, wakeupTime, mPendingAlarm);
            return true;
        }
    }

    // This function is called from JNI. It allows native code to acquire a single wake lock.
    // If the wake lock is already held, this function returns success. Although this function
    // only supports acquiring a single wake lock at a time right now, it will eventually be
    // extended to allow acquiring an arbitrary number of wake locks. The current interface
    // takes |lockName| as a parameter in anticipation of that implementation.
    private boolean acquireWakeLock(String lockName) {
        synchronized (this) {
            if (mWakeLock == null) {
                mWakeLockName = lockName;
                mWakeLock = mPowerManager.newWakeLock(PowerManager.PARTIAL_WAKE_LOCK, lockName);
            }

            if (!mWakeLock.isHeld()) {
                mWakeLock.acquire();
            }
        }
        return true;
    }

    // This function is called from JNI. It allows native code to release a wake lock acquired
    // by |acquireWakeLock|. If the wake lock is not held, this function returns failure.
    // Note that the release() call is also invoked by {@link #cleanup()} so a synchronization is
    // needed here. See the comment for |acquireWakeLock| for an explanation of the interface.
    private boolean releaseWakeLock(String lockName) {
        synchronized (this) {
            if (mWakeLock == null) {
                errorLog("Repeated wake lock release; aborting release: " + lockName);
                return false;
            }

            if (mWakeLock.isHeld()) {
                mWakeLock.release();
            }
        }
        return true;
    }

    private void energyInfoCallback(int status, int ctrlState, long txTime, long rxTime,
            long idleTime, long energyUsed, UidTraffic[] data) throws RemoteException {
        if (ctrlState >= BluetoothActivityEnergyInfo.BT_STACK_STATE_INVALID
                && ctrlState <= BluetoothActivityEnergyInfo.BT_STACK_STATE_STATE_IDLE) {
            // Energy is product of mA, V and ms. If the chipset doesn't
            // report it, we have to compute it from time
            if (energyUsed == 0) {
                try {
                    final long txMah = Math.multiplyExact(txTime, getTxCurrentMa());
                    final long rxMah = Math.multiplyExact(rxTime, getRxCurrentMa());
                    final long idleMah = Math.multiplyExact(idleTime, getIdleCurrentMa());
                    energyUsed = (long) (Math.addExact(Math.addExact(txMah, rxMah), idleMah)
                            * getOperatingVolt());
                } catch (ArithmeticException e) {
                    Log.wtf(TAG, "overflow in bluetooth energy callback", e);
                    // Energy is already 0 if the exception was thrown.
                }
            }

            synchronized (mEnergyInfoLock) {
                mStackReportedState = ctrlState;
                long totalTxTimeMs;
                long totalRxTimeMs;
                long totalIdleTimeMs;
                long totalEnergy;
                try {
                    totalTxTimeMs = Math.addExact(mTxTimeTotalMs, txTime);
                    totalRxTimeMs = Math.addExact(mRxTimeTotalMs, rxTime);
                    totalIdleTimeMs = Math.addExact(mIdleTimeTotalMs, idleTime);
                    totalEnergy = Math.addExact(mEnergyUsedTotalVoltAmpSecMicro, energyUsed);
                } catch (ArithmeticException e) {
                    // This could be because we accumulated a lot of time, or we got a very strange
                    // value from the controller (more likely). Discard this data.
                    Log.wtf(TAG, "overflow in bluetooth energy callback", e);
                    totalTxTimeMs = mTxTimeTotalMs;
                    totalRxTimeMs = mRxTimeTotalMs;
                    totalIdleTimeMs = mIdleTimeTotalMs;
                    totalEnergy = mEnergyUsedTotalVoltAmpSecMicro;
                }

                mTxTimeTotalMs = totalTxTimeMs;
                mRxTimeTotalMs = totalRxTimeMs;
                mIdleTimeTotalMs = totalIdleTimeMs;
                mEnergyUsedTotalVoltAmpSecMicro = totalEnergy;

                for (UidTraffic traffic : data) {
                    UidTraffic existingTraffic = mUidTraffic.get(traffic.getUid());
                    if (existingTraffic == null) {
                        mUidTraffic.put(traffic.getUid(), traffic);
                    } else {
                        existingTraffic.addRxBytes(traffic.getRxBytes());
                        existingTraffic.addTxBytes(traffic.getTxBytes());
                    }
                }
                mEnergyInfoLock.notifyAll();
            }
        }

        verboseLog("energyInfoCallback() status = " + status + "txTime = " + txTime + "rxTime = "
                + rxTime + "idleTime = " + idleTime + "energyUsed = " + energyUsed + "ctrlState = "
                + ctrlState + "traffic = " + Arrays.toString(data));
    }

    /**
     * Update metadata change to registered listeners
     */
    @VisibleForTesting
    public void metadataChanged(String address, int key, byte[] value) {
        BluetoothDevice device = mRemoteDevices.getDevice(Utils.getBytesFromAddress(address));
        if (mMetadataListeners.containsKey(device)) {
            ArrayList<IBluetoothMetadataListener> list = mMetadataListeners.get(device);
            for (IBluetoothMetadataListener listener : list) {
                try {
                    listener.onMetadataChanged(device, key, value);
                } catch (RemoteException e) {
                    Log.w(TAG, "RemoteException when onMetadataChanged");
                }
            }
        }
    }

    private int getIdleCurrentMa() {
        return getResources().getInteger(R.integer.config_bluetooth_idle_cur_ma);
    }

    private int getTxCurrentMa() {
        return getResources().getInteger(R.integer.config_bluetooth_tx_cur_ma);
    }

    private int getRxCurrentMa() {
        return getResources().getInteger(R.integer.config_bluetooth_rx_cur_ma);
    }

    private double getOperatingVolt() {
        return getResources().getInteger(R.integer.config_bluetooth_operating_voltage_mv) / 1000.0;
    }

    @Override
    protected void dump(FileDescriptor fd, PrintWriter writer, String[] args) {
        if (args.length == 0) {
            writer.println("Skipping dump in APP SERVICES, see bluetooth_manager section.");
            writer.println("Use --print argument for dumpsys direct from AdapterService.");
            return;
        }

        verboseLog("dumpsys arguments, check for protobuf output: " + TextUtils.join(" ", args));
        if (args[0].equals("--proto-bin")) {
            dumpMetrics(fd);
            return;
        }

        writer.println();
        mAdapterProperties.dump(fd, writer, args);
        writer.println("mSnoopLogSettingAtEnable = " + mSnoopLogSettingAtEnable);
        writer.println("mDefaultSnoopLogSettingAtEnable = " + mDefaultSnoopLogSettingAtEnable);

        writer.println();
        mAdapterStateMachine.dump(fd, writer, args);

        StringBuilder sb = new StringBuilder();
        for (ProfileService profile : mRegisteredProfiles) {
            profile.dump(sb);
        }
        mSilenceDeviceManager.dump(fd, writer, args);
        mDatabaseManager.dump(writer);

        writer.write(sb.toString());
        writer.flush();

        dumpNative(fd, args);
    }

    private void dumpMetrics(FileDescriptor fd) {
        BluetoothMetricsProto.BluetoothLog.Builder metricsBuilder =
                BluetoothMetricsProto.BluetoothLog.newBuilder();
        byte[] nativeMetricsBytes = dumpMetricsNative();
        debugLog("dumpMetrics: native metrics size is " + nativeMetricsBytes.length);
        if (nativeMetricsBytes.length > 0) {
            try {
                metricsBuilder.mergeFrom(nativeMetricsBytes);
            } catch (InvalidProtocolBufferException ex) {
                Log.w(TAG, "dumpMetrics: problem parsing metrics protobuf, " + ex.getMessage());
                return;
            }
        }
        metricsBuilder.setNumBondedDevices(getBondedDevices().length);
        MetricsLogger.dumpProto(metricsBuilder);
        for (ProfileService profile : mRegisteredProfiles) {
            profile.dumpProto(metricsBuilder);
        }
        byte[] metricsBytes = Base64.encode(metricsBuilder.build().toByteArray(), Base64.DEFAULT);
        debugLog("dumpMetrics: combined metrics size is " + metricsBytes.length);
        try (FileOutputStream protoOut = new FileOutputStream(fd)) {
            protoOut.write(metricsBytes);
        } catch (IOException e) {
            errorLog("dumpMetrics: error writing combined protobuf to fd, " + e.getMessage());
        }
    }

    private void debugLog(String msg) {
        if (DBG) {
            Log.d(TAG, msg);
        }
    }

    private void verboseLog(String msg) {
        if (VERBOSE) {
            Log.v(TAG, msg);
        }
    }

    private void errorLog(String msg) {
        Log.e(TAG, msg);
    }

    private final BroadcastReceiver mAlarmBroadcastReceiver = new BroadcastReceiver() {
        @Override
        public void onReceive(Context context, Intent intent) {
            synchronized (AdapterService.this) {
                mPendingAlarm = null;
                alarmFiredNative();
            }
        }
    };

    private boolean isGuest() {
        return UserManager.get(this).isGuestUser();
    }

    private boolean isNiapMode() {
        return ((DevicePolicyManager) getSystemService(Context.DEVICE_POLICY_SERVICE))
                .isCommonCriteriaModeEnabled(null);
    }

    // Boolean flags
    private static final String GD_CORE_FLAG = "INIT_gd_core";
    private static final String GD_ADVERTISING_FLAG = "INIT_gd_advertising";
    private static final String GD_SCANNING_FLAG = "INIT_gd_scanning";
    private static final String GD_HCI_FLAG = "INIT_gd_hci";
    private static final String GD_CONTROLLER_FLAG = "INIT_gd_controller";
    private static final String GD_ACL_FLAG = "INIT_gd_acl";
    private static final String GD_L2CAP_FLAG = "INIT_gd_l2cap";
    private static final String GD_RUST_FLAG = "INIT_gd_rust";
    private static final String GD_LINK_POLICY_FLAG = "INIT_gd_link_policy";

    /**
     * Logging flags logic (only applies to DEBUG and VERBOSE levels):
     * if LOG_TAG in LOGGING_DEBUG_DISABLED_FOR_TAGS_FLAG:
     *   DO NOT LOG
     * else if LOG_TAG in LOGGING_DEBUG_ENABLED_FOR_TAGS_FLAG:
     *   DO LOG
     * else if LOGGING_DEBUG_ENABLED_FOR_ALL_FLAG:
     *   DO LOG
     * else:
     *   DO NOT LOG
     */
    private static final String LOGGING_DEBUG_ENABLED_FOR_ALL_FLAG =
            "INIT_logging_debug_enabled_for_all";
    // String flags
    // Comma separated tags
    private static final String LOGGING_DEBUG_ENABLED_FOR_TAGS_FLAG =
            "INIT_logging_debug_enabled_for_tags";
    private static final String LOGGING_DEBUG_DISABLED_FOR_TAGS_FLAG =
            "INIT_logging_debug_disabled_for_tags";
    private static final String BTAA_HCI_LOG_FLAG = "INIT_btaa_hci";

    private String[] getInitFlags() {
        ArrayList<String> initFlags = new ArrayList<>();
        if (DeviceConfig.getBoolean(DeviceConfig.NAMESPACE_BLUETOOTH, GD_CORE_FLAG, false)) {
            initFlags.add(String.format("%s=%s", GD_CORE_FLAG, "true"));
        }
        if (DeviceConfig.getBoolean(DeviceConfig.NAMESPACE_BLUETOOTH, GD_ADVERTISING_FLAG, false)) {
            initFlags.add(String.format("%s=%s", GD_ADVERTISING_FLAG, "true"));
        }
        if (DeviceConfig.getBoolean(DeviceConfig.NAMESPACE_BLUETOOTH, GD_SCANNING_FLAG, false)) {
            initFlags.add(String.format("%s=%s", GD_SCANNING_FLAG, "true"));
        }
        if (DeviceConfig.getBoolean(DeviceConfig.NAMESPACE_BLUETOOTH, GD_HCI_FLAG, false)) {
            initFlags.add(String.format("%s=%s", GD_HCI_FLAG, "true"));
        }
        if (DeviceConfig.getBoolean(DeviceConfig.NAMESPACE_BLUETOOTH, GD_CONTROLLER_FLAG, false)) {
            initFlags.add(String.format("%s=%s", GD_CONTROLLER_FLAG, "true"));
        }
        if (DeviceConfig.getBoolean(DeviceConfig.NAMESPACE_BLUETOOTH, GD_ACL_FLAG, false)) {
            initFlags.add(String.format("%s=%s", GD_ACL_FLAG, "true"));
        }
        if (DeviceConfig.getBoolean(DeviceConfig.NAMESPACE_BLUETOOTH, GD_L2CAP_FLAG, false)) {
            initFlags.add(String.format("%s=%s", GD_L2CAP_FLAG, "true"));
        }
        if (DeviceConfig.getBoolean(DeviceConfig.NAMESPACE_BLUETOOTH, GD_RUST_FLAG, false)) {
            initFlags.add(String.format("%s=%s", GD_RUST_FLAG, "true"));
        }
        if (DeviceConfig.getBoolean(DeviceConfig.NAMESPACE_BLUETOOTH, GD_LINK_POLICY_FLAG, false)) {
            initFlags.add(String.format("%s=%s", GD_LINK_POLICY_FLAG, "true"));
        }
        if (DeviceConfig.getBoolean(DeviceConfig.NAMESPACE_BLUETOOTH,
                LOGGING_DEBUG_ENABLED_FOR_ALL_FLAG, false)) {
            initFlags.add(String.format("%s=%s", LOGGING_DEBUG_ENABLED_FOR_ALL_FLAG, "true"));
        }
        String debugLoggingEnabledTags = DeviceConfig.getString(DeviceConfig.NAMESPACE_BLUETOOTH,
                LOGGING_DEBUG_ENABLED_FOR_TAGS_FLAG, "");
        if (!debugLoggingEnabledTags.isEmpty()) {
            initFlags.add(String.format("%s=%s", LOGGING_DEBUG_ENABLED_FOR_TAGS_FLAG,
                    debugLoggingEnabledTags));
        }
        String debugLoggingDisabledTags = DeviceConfig.getString(DeviceConfig.NAMESPACE_BLUETOOTH,
                LOGGING_DEBUG_DISABLED_FOR_TAGS_FLAG, "");
        if (!debugLoggingDisabledTags.isEmpty()) {
            initFlags.add(String.format("%s=%s", LOGGING_DEBUG_DISABLED_FOR_TAGS_FLAG,
                    debugLoggingDisabledTags));
        }
        if (DeviceConfig.getBoolean(DeviceConfig.NAMESPACE_BLUETOOTH, BTAA_HCI_LOG_FLAG, false)) {
            initFlags.add(BTAA_HCI_LOG_FLAG);
        }
        return initFlags.toArray(new String[0]);
    }

    /**
     *  Obfuscate Bluetooth MAC address into a PII free ID string
     *
     *  @param device Bluetooth device whose MAC address will be obfuscated
     *  @return a byte array that is unique to this MAC address on this device,
     *          or empty byte array when either device is null or obfuscateAddressNative fails
     */
    public byte[] obfuscateAddress(BluetoothDevice device) {
        if (device == null) {
            return new byte[0];
        }
        return obfuscateAddressNative(Utils.getByteAddress(device));
    }

    /**
     * Get dynamic audio buffer size supported type
     *
     * @return support <p>Possible values are
     * {@link BluetoothA2dp#DYNAMIC_BUFFER_SUPPORT_NONE},
     * {@link BluetoothA2dp#DYNAMIC_BUFFER_SUPPORT_A2DP_OFFLOAD},
     * {@link BluetoothA2dp#DYNAMIC_BUFFER_SUPPORT_A2DP_SOFTWARE_ENCODING}.
     */
    public int getDynamicBufferSupport() {
        return mAdapterProperties.getDynamicBufferSupport();
    }

    /**
     * Get dynamic audio buffer size
     *
     * @return BufferConstraints
     */
    public BufferConstraints getBufferConstraints() {
        return mAdapterProperties.getBufferConstraints();
    }

    /**
     * Set dynamic audio buffer size
     *
     * @param codec Audio codec
     * @param value buffer millis
     * @return true if the settings is successful, false otherwise
     */
    public boolean setBufferMillis(int codec, int value) {
        return mAdapterProperties.setBufferMillis(codec, value);
    }

    /**
     *  Get an incremental id of Bluetooth metrics and log
     *
     *  @param device Bluetooth device
     *  @return int of id for Bluetooth metrics and logging, 0 if the device is invalid
     */
    public int getMetricId(BluetoothDevice device) {
        if (device == null) {
            return 0;
        }
        return getMetricIdNative(Utils.getByteAddress(device));
    }

    static native void classInitNative();

    native boolean initNative(boolean startRestricted, boolean isNiapMode, int configCompareResult,
            String[] initFlags, boolean isAtvDevice);

    native void cleanupNative();

    /*package*/
    native boolean enableNative();

    /*package*/
    native boolean disableNative();

    /*package*/
    native boolean setAdapterPropertyNative(int type, byte[] val);

    /*package*/
    native boolean getAdapterPropertiesNative();

    /*package*/
    native boolean getAdapterPropertyNative(int type);

    /*package*/
    native boolean setAdapterPropertyNative(int type);

    /*package*/
    native boolean setDevicePropertyNative(byte[] address, int type, byte[] val);

    /*package*/
    native boolean getDevicePropertyNative(byte[] address, int type);

    /*package*/
    public native boolean createBondNative(byte[] address, int transport);

    /*package*/
    native boolean createBondOutOfBandNative(byte[] address, int transport, OobData oobData);

    /*package*/
    public native boolean removeBondNative(byte[] address);

    /*package*/
    native boolean cancelBondNative(byte[] address);

    /*package*/
    native boolean sdpSearchNative(byte[] address, byte[] uuid);

    /*package*/
    native int getConnectionStateNative(byte[] address);

    private native boolean startDiscoveryNative();

    private native boolean cancelDiscoveryNative();

    private native boolean pinReplyNative(byte[] address, boolean accept, int len, byte[] pin);

    private native boolean sspReplyNative(byte[] address, int type, boolean accept, int passkey);

    /*package*/
    native boolean getRemoteServicesNative(byte[] address);

    /*package*/
    native boolean getRemoteMasInstancesNative(byte[] address);

    private native int readEnergyInfo();

    /*package*/
    native boolean factoryResetNative();

    private native void alarmFiredNative();

    private native void dumpNative(FileDescriptor fd, String[] arguments);

    private native byte[] dumpMetricsNative();

    private native void interopDatabaseClearNative();

    private native void interopDatabaseAddNative(int feature, byte[] address, int length);

    private native byte[] obfuscateAddressNative(byte[] address);

    native boolean setBufferMillisNative(int codec, int value);

    private native int getMetricIdNative(byte[] address);

    /*package*/ native int connectSocketNative(
            byte[] address, int type, byte[] uuid, int port, int flag, int callingUid);

    /*package*/ native int createSocketChannelNative(
            int type, String serviceName, byte[] uuid, int port, int flag, int callingUid);

    /*package*/ native void requestMaximumTxDataLengthNative(byte[] address);

    // Returns if this is a mock object. This is currently used in testing so that we may not call
    // System.exit() while finalizing the object. Otherwise GC of mock objects unfortunately ends up
    // calling finalize() which in turn calls System.exit() and the process crashes.
    //
    // Mock this in your testing framework to return true to avoid the mentioned behavior. In
    // production this has no effect.
    public boolean isMock() {
        return false;
    }
}<|MERGE_RESOLUTION|>--- conflicted
+++ resolved
@@ -2865,11 +2865,7 @@
             // with either FLAG_IMMUTABLE (recommended) or FLAG_MUTABLE.
             mPendingAlarm =
                     PendingIntent.getBroadcast(this, 0, intent, PendingIntent.FLAG_ONE_SHOT
-<<<<<<< HEAD
-                            | PendingIntent.FLAG_MUTABLE_UNAUDITED);
-=======
                             | PendingIntent.FLAG_IMMUTABLE);
->>>>>>> 69a065d8
             mAlarmManager.setExact(type, wakeupTime, mPendingAlarm);
             return true;
         }
