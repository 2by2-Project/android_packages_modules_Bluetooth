--- conflicted
+++ resolved
@@ -277,12 +277,8 @@
                 // Activate A2DP if audio mode is normal or HFP is not supported or enabled.
                 DatabaseManager dbManager = mAdapterService.getDatabase();
                 if (dbManager.getProfileConnectionPolicy(device, BluetoothProfile.HEADSET)
-<<<<<<< HEAD
-                        != BluetoothProfile.CONNECTION_POLICY_ALLOWED) {
-=======
                         != BluetoothProfile.CONNECTION_POLICY_ALLOWED
                         || mAudioManager.getMode() == AudioManager.MODE_NORMAL) {
->>>>>>> c7b8cead
                     boolean a2dpMadeActive = setA2dpActiveDevice(device);
                     if (a2dpMadeActive && !Utils.isDualModeAudioEnabled()) {
                         setLeAudioActiveDevice(null, true);
@@ -345,12 +341,8 @@
                 // Activate HFP if audio mode is not normal or A2DP is not supported or enabled.
                 DatabaseManager dbManager = mAdapterService.getDatabase();
                 if (dbManager.getProfileConnectionPolicy(device, BluetoothProfile.A2DP)
-<<<<<<< HEAD
-                        != BluetoothProfile.CONNECTION_POLICY_ALLOWED) {
-=======
                         != BluetoothProfile.CONNECTION_POLICY_ALLOWED
                         || mAudioManager.getMode() != AudioManager.MODE_NORMAL) {
->>>>>>> c7b8cead
                     if (isWatch(device)) {
                         Log.i(TAG, "Do not set hfp active for watch device " + device);
                         return;
@@ -818,17 +810,10 @@
             if (audioPolicy != null && audioPolicy.getActiveDevicePolicyAfterConnection()
                     == BluetoothSinkAudioPolicy.POLICY_NOT_ALLOWED) {
                 return false;
-<<<<<<< HEAD
             }
             if (!headsetService.setActiveDevice(device)) {
                 return false;
             }
-=======
-            }
-            if (!headsetService.setActiveDevice(device)) {
-                return false;
-            }
->>>>>>> c7b8cead
             mHfpActiveDevice = device;
         }
         return true;
