--- conflicted
+++ resolved
@@ -547,12 +547,7 @@
                             }
                             device.mUuids = newUuids;
                             if (sAdapterService.getState() == BluetoothAdapter.STATE_ON) {
-<<<<<<< HEAD
-                                sAdapterService.deviceUuidUpdated(bdDevice);
                                 sendUuidIntent(bdDevice, device);
-=======
-                                sendUuidIntent(bdDevice);
->>>>>>> 74bfd4f0
                             }
                             break;
                         case AbstractionLayer.BT_PROPERTY_TYPE_OF_DEVICE:
