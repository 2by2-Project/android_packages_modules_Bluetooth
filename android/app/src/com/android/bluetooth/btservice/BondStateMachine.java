/*
 * Copyright (C) 2012 The Android Open Source Project
 *
 * Licensed under the Apache License, Version 2.0 (the "License");
 * you may not use this file except in compliance with the License.
 * You may obtain a copy of the License at
 *
 *      http://www.apache.org/licenses/LICENSE-2.0
 *
 * Unless required by applicable law or agreed to in writing, software
 * distributed under the License is distributed on an "AS IS" BASIS,
 * WITHOUT WARRANTIES OR CONDITIONS OF ANY KIND, either express or implied.
 * See the License for the specific language governing permissions and
 * limitations under the License.
 */

package com.android.bluetooth.btservice;

import android.bluetooth.BluetoothAdapter;
import android.bluetooth.BluetoothClass;
import android.bluetooth.BluetoothDevice;
import android.bluetooth.BluetoothProfile;
import android.bluetooth.BluetoothProtoEnums;
import android.bluetooth.OobData;
import android.content.Intent;
import android.os.Message;
import android.os.UserHandle;
import android.util.Log;
import android.util.StatsLog;

import com.android.bluetooth.Utils;
import com.android.bluetooth.a2dp.A2dpService;
import com.android.bluetooth.a2dpsink.A2dpSinkService;
import com.android.bluetooth.btservice.RemoteDevices.DeviceProperties;
import com.android.bluetooth.hfp.HeadsetService;
import com.android.bluetooth.hfpclient.HeadsetClientService;
import com.android.bluetooth.hid.HidHostService;
import com.android.bluetooth.pbapclient.PbapClientService;
import com.android.internal.annotations.VisibleForTesting;
import com.android.internal.util.State;
import com.android.internal.util.StateMachine;

import java.util.ArrayList;
<<<<<<< HEAD
import java.util.Objects;
=======
>>>>>>> a5c9e819
import java.util.HashSet;
import java.util.Set;

/**
 * This state machine handles Bluetooth Adapter State.
 * States:
 *      {@link StableState} :  No device is in bonding / unbonding state.
 *      {@link PendingCommandState} : Some device is in bonding / unbonding state.
 * TODO(BT) This class can be removed and this logic moved to the stack.
 */

final class BondStateMachine extends StateMachine {
    private static final boolean DBG = false;
    private static final String TAG = "BluetoothBondStateMachine";

    static final int CREATE_BOND = 1;
    static final int CANCEL_BOND = 2;
    static final int REMOVE_BOND = 3;
    static final int BONDING_STATE_CHANGE = 4;
    static final int SSP_REQUEST = 5;
    static final int PIN_REQUEST = 6;
    static final int UUID_UPDATE = 10;
    static final int BOND_STATE_NONE = 0;
    static final int BOND_STATE_BONDING = 1;
    static final int BOND_STATE_BONDED = 2;

    private AdapterService mAdapterService;
    private AdapterProperties mAdapterProperties;
    private RemoteDevices mRemoteDevices;
    private BluetoothAdapter mAdapter;

    private PendingCommandState mPendingCommandState = new PendingCommandState();
    private StableState mStableState = new StableState();

    public static final String OOBDATA = "oobdata";

    @VisibleForTesting Set<BluetoothDevice> mPendingBondedDevices = new HashSet<>();

    private BondStateMachine(AdapterService service, AdapterProperties prop,
            RemoteDevices remoteDevices) {
        super("BondStateMachine:");
        addState(mStableState);
        addState(mPendingCommandState);
        mRemoteDevices = remoteDevices;
        mAdapterService = service;
        mAdapterProperties = prop;
        mAdapter = BluetoothAdapter.getDefaultAdapter();
        setInitialState(mStableState);
    }

    public static BondStateMachine make(AdapterService service, AdapterProperties prop,
            RemoteDevices remoteDevices) {
        Log.d(TAG, "make");
        BondStateMachine bsm = new BondStateMachine(service, prop, remoteDevices);
        bsm.start();
        return bsm;
    }

    public void doQuit() {
        quitNow();
    }

    private void cleanup() {
        mAdapterService = null;
        mRemoteDevices = null;
        mAdapterProperties = null;
    }

    @Override
    protected void onQuitting() {
        cleanup();
    }

    private class StableState extends State {
        @Override
        public void enter() {
            infoLog("StableState(): Entering Off State");
        }

        @Override
        public boolean processMessage(Message msg) {

            BluetoothDevice dev = (BluetoothDevice) msg.obj;

            switch (msg.what) {

                case CREATE_BOND:
                    OobData oobData = null;
                    if (msg.getData() != null) {
                        oobData = msg.getData().getParcelable(OOBDATA);
                    }

                    createBond(dev, msg.arg1, oobData, true);
                    break;
                case REMOVE_BOND:
                    removeBond(dev, true);
                    break;
                case BONDING_STATE_CHANGE:
                    int newState = msg.arg1;
                /* if incoming pairing, transition to pending state */
                    if (newState == BluetoothDevice.BOND_BONDING) {
                        sendIntent(dev, newState, 0);
                        transitionTo(mPendingCommandState);
                    } else if (newState == BluetoothDevice.BOND_NONE) {
                    /* if the link key was deleted by the stack */
                        sendIntent(dev, newState, 0);
                    } else {
                        Log.e(TAG, "In stable state, received invalid newState: "
                                + state2str(newState));
                    }
                    break;
                case UUID_UPDATE:
                    if (mPendingBondedDevices.contains(dev)) {
                        sendIntent(dev, BluetoothDevice.BOND_BONDED, 0);
                    }
                    break;
                case CANCEL_BOND:
                default:
                    Log.e(TAG, "Received unhandled state: " + msg.what);
                    return false;
            }
            return true;
        }
    }


    private class PendingCommandState extends State {
        private final ArrayList<BluetoothDevice> mDevices = new ArrayList<BluetoothDevice>();

        @Override
        public void enter() {
            infoLog("Entering PendingCommandState State");
            BluetoothDevice dev = (BluetoothDevice) getCurrentMessage().obj;
        }

        @Override
        public boolean processMessage(Message msg) {
            BluetoothDevice dev = (BluetoothDevice) msg.obj;
            DeviceProperties devProp = mRemoteDevices.getDeviceProperties(dev);
            boolean result = false;
            if (mDevices.contains(dev) && msg.what != CANCEL_BOND
                    && msg.what != BONDING_STATE_CHANGE && msg.what != SSP_REQUEST
                    && msg.what != PIN_REQUEST) {
                deferMessage(msg);
                return true;
            }

            switch (msg.what) {
                case CREATE_BOND:
                    OobData oobData = null;
                    if (msg.getData() != null) {
                        oobData = msg.getData().getParcelable(OOBDATA);
                    }

                    result = createBond(dev, msg.arg1, oobData, false);
                    break;
                case REMOVE_BOND:
                    result = removeBond(dev, false);
                    break;
                case CANCEL_BOND:
                    result = cancelBond(dev);
                    break;
                case BONDING_STATE_CHANGE:
                    int newState = msg.arg1;
                    int reason = getUnbondReasonFromHALCode(msg.arg2);
                    // Bond is explicitly removed if we are in pending command state
                    if (newState == BluetoothDevice.BOND_NONE
                            && reason == BluetoothDevice.BOND_SUCCESS) {
                        reason = BluetoothDevice.UNBOND_REASON_REMOVED;
                    }
                    sendIntent(dev, newState, reason);
                    if (newState != BluetoothDevice.BOND_BONDING) {
                        /* this is either none/bonded, remove and transition */
                        result = !mDevices.remove(dev);
                        if (mDevices.isEmpty()) {
                            // Whenever mDevices is empty, then we need to
                            // set result=false. Else, we will end up adding
                            // the device to the list again. This prevents us
                            // from pairing with a device that we just unpaired
                            result = false;
                            transitionTo(mStableState);
                        }
                        if (newState == BluetoothDevice.BOND_NONE) {
                            mAdapterService.setPhonebookAccessPermission(dev,
                                    BluetoothDevice.ACCESS_UNKNOWN);
                            mAdapterService.setMessageAccessPermission(dev,
                                    BluetoothDevice.ACCESS_UNKNOWN);
                            mAdapterService.setSimAccessPermission(dev,
                                    BluetoothDevice.ACCESS_UNKNOWN);
                            // Set the profile Priorities to undefined
                            clearProfilePriority(dev);
                        }
                    } else if (!mDevices.contains(dev)) {
                        result = true;
                    }
                    break;
                case SSP_REQUEST:
                    int passkey = msg.arg1;
                    int variant = msg.arg2;
                    sendDisplayPinIntent(devProp.getAddress(), passkey, variant);
                    break;
                case PIN_REQUEST:
                    BluetoothClass btClass = dev.getBluetoothClass();
                    int btDeviceClass = btClass.getDeviceClass();
                    if (btDeviceClass == BluetoothClass.Device.PERIPHERAL_KEYBOARD || btDeviceClass
                            == BluetoothClass.Device.PERIPHERAL_KEYBOARD_POINTING) {
                        // Its a keyboard. Follow the HID spec recommendation of creating the
                        // passkey and displaying it to the user. If the keyboard doesn't follow
                        // the spec recommendation, check if the keyboard has a fixed PIN zero
                        // and pair.
                        //TODO: Maintain list of devices that have fixed pin
                        // Generate a variable 6-digit PIN in range of 100000-999999
                        // This is not truly random but good enough.
                        int pin = 100000 + (int) Math.floor((Math.random() * (999999 - 100000)));
                        sendDisplayPinIntent(devProp.getAddress(), pin,
                                BluetoothDevice.PAIRING_VARIANT_DISPLAY_PIN);
                        break;
                    }

                    if (msg.arg2 == 1) { // Minimum 16 digit pin required here
                        sendDisplayPinIntent(devProp.getAddress(), 0,
                                BluetoothDevice.PAIRING_VARIANT_PIN_16_DIGITS);
                    } else {
                        // In PIN_REQUEST, there is no passkey to display.So do not send the
                        // EXTRA_PAIRING_KEY type in the intent( 0 in SendDisplayPinIntent() )
                        sendDisplayPinIntent(devProp.getAddress(), 0,
                                BluetoothDevice.PAIRING_VARIANT_PIN);
                    }

                    break;
                default:
                    Log.e(TAG, "Received unhandled event:" + msg.what);
                    return false;
            }
            if (result) {
                mDevices.add(dev);
            }

            return true;
        }
    }

    private boolean cancelBond(BluetoothDevice dev) {
        if (dev.getBondState() == BluetoothDevice.BOND_BONDING) {
            byte[] addr = Utils.getBytesFromAddress(dev.getAddress());
            if (!mAdapterService.cancelBondNative(addr)) {
                Log.e(TAG, "Unexpected error while cancelling bond:");
            } else {
                return true;
            }
        }
        return false;
    }

    private boolean removeBond(BluetoothDevice dev, boolean transition) {
        if (dev.getBondState() == BluetoothDevice.BOND_BONDED) {
            byte[] addr = Utils.getBytesFromAddress(dev.getAddress());
            if (!mAdapterService.removeBondNative(addr)) {
                Log.e(TAG, "Unexpected error while removing bond:");
            } else {
                if (transition) {
                    transitionTo(mPendingCommandState);
                }
                return true;
            }

        }
        return false;
    }

    private boolean createBond(BluetoothDevice dev, int transport, OobData oobData,
            boolean transition) {
        if (dev.getBondState() == BluetoothDevice.BOND_NONE) {
            infoLog("Bond address is:" + dev);
            byte[] addr = Utils.getBytesFromAddress(dev.getAddress());
            boolean result;
            if (oobData != null) {
                result = mAdapterService.createBondOutOfBandNative(addr, transport, oobData);
            } else {
                result = mAdapterService.createBondNative(addr, transport);
            }
            StatsLog.write(StatsLog.BLUETOOTH_BOND_STATE_CHANGED,
                    mAdapterService.obfuscateAddress(dev), transport, dev.getType(),
                    BluetoothDevice.BOND_BONDING,
                    oobData == null ? BluetoothProtoEnums.BOND_SUB_STATE_UNKNOWN
                            : BluetoothProtoEnums.BOND_SUB_STATE_LOCAL_OOB_DATA_PROVIDED,
                    BluetoothProtoEnums.UNBOND_REASON_UNKNOWN);
            if (!result) {
                StatsLog.write(StatsLog.BLUETOOTH_BOND_STATE_CHANGED,
                        mAdapterService.obfuscateAddress(dev), transport, dev.getType(),
                        BluetoothDevice.BOND_NONE, BluetoothProtoEnums.BOND_SUB_STATE_UNKNOWN,
                        BluetoothDevice.UNBOND_REASON_REPEATED_ATTEMPTS);
                // Using UNBOND_REASON_REMOVED for legacy reason
                sendIntent(dev, BluetoothDevice.BOND_NONE, BluetoothDevice.UNBOND_REASON_REMOVED);
                return false;
            } else if (transition) {
                transitionTo(mPendingCommandState);
            }
            return true;
        }
        return false;
    }

    private void sendDisplayPinIntent(byte[] address, int pin, int variant) {
        Intent intent = new Intent(BluetoothDevice.ACTION_PAIRING_REQUEST);
        intent.putExtra(BluetoothDevice.EXTRA_DEVICE, mRemoteDevices.getDevice(address));
        if (pin != 0) {
            intent.putExtra(BluetoothDevice.EXTRA_PAIRING_KEY, pin);
        }
        intent.putExtra(BluetoothDevice.EXTRA_PAIRING_VARIANT, variant);
        intent.setFlags(Intent.FLAG_RECEIVER_FOREGROUND);
        // Workaround for Android Auto until pre-accepting pairing requests is added.
        intent.addFlags(Intent.FLAG_RECEIVER_INCLUDE_BACKGROUND);
        mAdapterService.sendOrderedBroadcast(intent, AdapterService.BLUETOOTH_ADMIN_PERM);
    }

    @VisibleForTesting
    void sendIntent(BluetoothDevice device, int newState, int reason) {
        DeviceProperties devProp = mRemoteDevices.getDeviceProperties(device);
        int oldState = BluetoothDevice.BOND_NONE;
        if (newState != BluetoothDevice.BOND_NONE
                && newState != BluetoothDevice.BOND_BONDING
                && newState != BluetoothDevice.BOND_BONDED) {
            infoLog("Invalid bond state " + newState);
            return;
        }
        if (devProp != null) {
            oldState = devProp.getBondState();
        }
        if (mPendingBondedDevices.contains(device)) {
            mPendingBondedDevices.remove(device);
            if (oldState == BluetoothDevice.BOND_BONDED) {
                if (newState == BluetoothDevice.BOND_BONDING) {
                    mAdapterProperties.onBondStateChanged(device, newState);
                }
                oldState = BluetoothDevice.BOND_BONDING;
            } else {
                // Should not enter here.
                throw new IllegalArgumentException("Invalid old state " + oldState);
            }
        }
        if (oldState == newState) {
            return;
        }
<<<<<<< HEAD
        StatsLog.write(StatsLog.BLUETOOTH_BOND_STATE_CHANGED,
                mAdapterService.obfuscateAddress(device), 0, device.getType(),
                newState, BluetoothProtoEnums.BOND_SUB_STATE_UNKNOWN, reason);
=======

>>>>>>> a5c9e819
        mAdapterProperties.onBondStateChanged(device, newState);

        if (devProp != null && ((devProp.getDeviceType() == BluetoothDevice.DEVICE_TYPE_CLASSIC
                || devProp.getDeviceType() == BluetoothDevice.DEVICE_TYPE_DUAL)
                && newState == BluetoothDevice.BOND_BONDED && devProp.getUuids() == null)) {
            infoLog(device + " is bonded, wait for SDP complete to broadcast bonded intent");
            if (!mPendingBondedDevices.contains(device)) {
                mPendingBondedDevices.add(device);
            }
            if (oldState == BluetoothDevice.BOND_NONE) {
                // Broadcast NONE->BONDING for NONE->BONDED case.
                newState = BluetoothDevice.BOND_BONDING;
            } else {
                return;
            }
        }

        Intent intent = new Intent(BluetoothDevice.ACTION_BOND_STATE_CHANGED);
        intent.putExtra(BluetoothDevice.EXTRA_DEVICE, device);
        intent.putExtra(BluetoothDevice.EXTRA_BOND_STATE, newState);
        intent.putExtra(BluetoothDevice.EXTRA_PREVIOUS_BOND_STATE, oldState);
        if (newState == BluetoothDevice.BOND_NONE) {
            intent.putExtra(BluetoothDevice.EXTRA_REASON, reason);
        }
        mAdapterService.sendBroadcastAsUser(intent, UserHandle.ALL, AdapterService.BLUETOOTH_PERM);
        infoLog("Bond State Change Intent:" + device + " " + state2str(oldState) + " => "
                + state2str(newState));
    }

    void bondStateChangeCallback(int status, byte[] address, int newState) {
        BluetoothDevice device = mRemoteDevices.getDevice(address);

        if (device == null) {
            infoLog("No record of the device:" + device);
            // This device will be added as part of the BONDING_STATE_CHANGE intent processing
            // in sendIntent above
            device = mAdapter.getRemoteDevice(Utils.getAddressStringFromByte(address));
        }

        infoLog("bondStateChangeCallback: Status: " + status + " Address: " + device + " newState: "
                + newState);

        Message msg = obtainMessage(BONDING_STATE_CHANGE);
        msg.obj = device;

        if (newState == BOND_STATE_BONDED) {
            msg.arg1 = BluetoothDevice.BOND_BONDED;
        } else if (newState == BOND_STATE_BONDING) {
            msg.arg1 = BluetoothDevice.BOND_BONDING;
        } else {
            msg.arg1 = BluetoothDevice.BOND_NONE;
        }
        msg.arg2 = status;

        sendMessage(msg);
    }

    void sspRequestCallback(byte[] address, byte[] name, int cod, int pairingVariant, int passkey) {
        //TODO(BT): Get wakelock and update name and cod
        BluetoothDevice bdDevice = mRemoteDevices.getDevice(address);
        if (bdDevice == null) {
            mRemoteDevices.addDeviceProperties(address);
        }
        infoLog("sspRequestCallback: " + address + " name: " + name + " cod: " + cod
                + " pairingVariant " + pairingVariant + " passkey: " + passkey);
        int variant;
        boolean displayPasskey = false;
        switch (pairingVariant) {

            case AbstractionLayer.BT_SSP_VARIANT_PASSKEY_CONFIRMATION:
                variant = BluetoothDevice.PAIRING_VARIANT_PASSKEY_CONFIRMATION;
                displayPasskey = true;
                break;

            case AbstractionLayer.BT_SSP_VARIANT_CONSENT:
                variant = BluetoothDevice.PAIRING_VARIANT_CONSENT;
                break;

            case AbstractionLayer.BT_SSP_VARIANT_PASSKEY_ENTRY:
                variant = BluetoothDevice.PAIRING_VARIANT_PASSKEY;
                break;

            case AbstractionLayer.BT_SSP_VARIANT_PASSKEY_NOTIFICATION:
                variant = BluetoothDevice.PAIRING_VARIANT_DISPLAY_PASSKEY;
                displayPasskey = true;
                break;

            default:
                errorLog("SSP Pairing variant not present");
                return;
        }
        BluetoothDevice device = mRemoteDevices.getDevice(address);
        if (device == null) {
            warnLog("Device is not known for:" + Utils.getAddressStringFromByte(address));
            mRemoteDevices.addDeviceProperties(address);
            device = Objects.requireNonNull(mRemoteDevices.getDevice(address));
        }

        StatsLog.write(StatsLog.BLUETOOTH_BOND_STATE_CHANGED,
                mAdapterService.obfuscateAddress(device), 0, device.getType(),
                BluetoothDevice.BOND_BONDING,
                BluetoothProtoEnums.BOND_SUB_STATE_LOCAL_SSP_REQUESTED, 0);

        Message msg = obtainMessage(SSP_REQUEST);
        msg.obj = device;
        if (displayPasskey) {
            msg.arg1 = passkey;
        }
        msg.arg2 = variant;
        sendMessage(msg);
    }

    void pinRequestCallback(byte[] address, byte[] name, int cod, boolean min16Digits) {
        //TODO(BT): Get wakelock and update name and cod

        BluetoothDevice bdDevice = mRemoteDevices.getDevice(address);
        if (bdDevice == null) {
            mRemoteDevices.addDeviceProperties(address);
            bdDevice = Objects.requireNonNull(mRemoteDevices.getDevice(address));
        }

        StatsLog.write(StatsLog.BLUETOOTH_BOND_STATE_CHANGED,
                mAdapterService.obfuscateAddress(bdDevice), 0, bdDevice.getType(),
                BluetoothDevice.BOND_BONDING,
                BluetoothProtoEnums.BOND_SUB_STATE_LOCAL_PIN_REQUESTED, 0);

        infoLog("pinRequestCallback: " + address + " name:" + name + " cod:" + cod);

        Message msg = obtainMessage(PIN_REQUEST);
        msg.obj = bdDevice;
        msg.arg2 = min16Digits ? 1 : 0; // Use arg2 to pass the min16Digit boolean

        sendMessage(msg);
    }

    private void clearProfilePriority(BluetoothDevice device) {
        HidHostService hidService = HidHostService.getHidHostService();
        A2dpService a2dpService = A2dpService.getA2dpService();
        HeadsetService headsetService = HeadsetService.getHeadsetService();
        HeadsetClientService headsetClientService = HeadsetClientService.getHeadsetClientService();
        A2dpSinkService a2dpSinkService = A2dpSinkService.getA2dpSinkService();
        PbapClientService pbapClientService = PbapClientService.getPbapClientService();

        if (hidService != null) {
            hidService.setPriority(device, BluetoothProfile.PRIORITY_UNDEFINED);
        }
        if (a2dpService != null) {
            a2dpService.setPriority(device, BluetoothProfile.PRIORITY_UNDEFINED);
        }
        if (headsetService != null) {
            headsetService.setPriority(device, BluetoothProfile.PRIORITY_UNDEFINED);
        }
        if (headsetClientService != null) {
            headsetClientService.setPriority(device, BluetoothProfile.PRIORITY_UNDEFINED);
        }
        if (a2dpSinkService != null) {
            a2dpSinkService.setPriority(device, BluetoothProfile.PRIORITY_UNDEFINED);
        }
        if (pbapClientService != null) {
            pbapClientService.setPriority(device, BluetoothProfile.PRIORITY_UNDEFINED);
        }
    }

    private String state2str(int state) {
        if (state == BluetoothDevice.BOND_NONE) {
            return "BOND_NONE";
        } else if (state == BluetoothDevice.BOND_BONDING) {
            return "BOND_BONDING";
        } else if (state == BluetoothDevice.BOND_BONDED) {
            return "BOND_BONDED";
        } else return "UNKNOWN(" + state + ")";
    }

    private void infoLog(String msg) {
        Log.i(TAG, msg);
    }

    private void errorLog(String msg) {
        Log.e(TAG, msg);
    }

    private void warnLog(String msg) {
        Log.w(TAG, msg);
    }

    private int getUnbondReasonFromHALCode(int reason) {
        if (reason == AbstractionLayer.BT_STATUS_SUCCESS) {
            return BluetoothDevice.BOND_SUCCESS;
        } else if (reason == AbstractionLayer.BT_STATUS_RMT_DEV_DOWN) {
            return BluetoothDevice.UNBOND_REASON_REMOTE_DEVICE_DOWN;
        } else if (reason == AbstractionLayer.BT_STATUS_AUTH_FAILURE) {
            return BluetoothDevice.UNBOND_REASON_AUTH_FAILED;
        } else if (reason == AbstractionLayer.BT_STATUS_AUTH_REJECTED) {
            return BluetoothDevice.UNBOND_REASON_AUTH_REJECTED;
        } else if (reason == AbstractionLayer.BT_STATUS_AUTH_TIMEOUT) {
            return BluetoothDevice.UNBOND_REASON_AUTH_TIMEOUT;
        }

        /* default */
        return BluetoothDevice.UNBOND_REASON_REMOVED;
    }
}<|MERGE_RESOLUTION|>--- conflicted
+++ resolved
@@ -41,10 +41,7 @@
 import com.android.internal.util.StateMachine;
 
 import java.util.ArrayList;
-<<<<<<< HEAD
 import java.util.Objects;
-=======
->>>>>>> a5c9e819
 import java.util.HashSet;
 import java.util.Set;
 
@@ -389,13 +386,9 @@
         if (oldState == newState) {
             return;
         }
-<<<<<<< HEAD
         StatsLog.write(StatsLog.BLUETOOTH_BOND_STATE_CHANGED,
                 mAdapterService.obfuscateAddress(device), 0, device.getType(),
                 newState, BluetoothProtoEnums.BOND_SUB_STATE_UNKNOWN, reason);
-=======
-
->>>>>>> a5c9e819
         mAdapterProperties.onBondStateChanged(device, newState);
 
         if (devProp != null && ((devProp.getDeviceType() == BluetoothDevice.DEVICE_TYPE_CLASSIC
