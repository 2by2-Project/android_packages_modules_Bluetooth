/*
 * Copyright (C) 2012 The Android Open Source Project
 *
 * Licensed under the Apache License, Version 2.0 (the "License");
 * you may not use this file except in compliance with the License.
 * You may obtain a copy of the License at
 *
 *      http://www.apache.org/licenses/LICENSE-2.0
 *
 * Unless required by applicable law or agreed to in writing, software
 * distributed under the License is distributed on an "AS IS" BASIS,
 * WITHOUT WARRANTIES OR CONDITIONS OF ANY KIND, either express or implied.
 * See the License for the specific language governing permissions and
 * limitations under the License.
 */

package com.android.bluetooth.btservice;

import android.bluetooth.BluetoothAdapter;
import android.bluetooth.BluetoothClass;
import android.bluetooth.BluetoothDevice;
import android.bluetooth.BluetoothProfile;
import android.bluetooth.BluetoothProtoEnums;
import android.bluetooth.OobData;
import android.content.Intent;
import android.os.Message;
import android.os.UserHandle;
import android.util.Log;
import android.util.StatsLog;

import com.android.bluetooth.Utils;
import com.android.bluetooth.a2dp.A2dpService;
import com.android.bluetooth.a2dpsink.A2dpSinkService;
import com.android.bluetooth.btservice.RemoteDevices.DeviceProperties;
import com.android.bluetooth.hfp.HeadsetService;
import com.android.bluetooth.hfpclient.HeadsetClientService;
import com.android.bluetooth.hid.HidHostService;
import com.android.bluetooth.pbapclient.PbapClientService;
import com.android.internal.annotations.VisibleForTesting;
import com.android.internal.util.State;
import com.android.internal.util.StateMachine;

import java.util.ArrayList;
<<<<<<< HEAD
import java.util.Objects;
=======
import java.util.HashSet;
import java.util.Set;
>>>>>>> 530b26e1

/**
 * This state machine handles Bluetooth Adapter State.
 * States:
 *      {@link StableState} :  No device is in bonding / unbonding state.
 *      {@link PendingCommandState} : Some device is in bonding / unbonding state.
 * TODO(BT) This class can be removed and this logic moved to the stack.
 */

final class BondStateMachine extends StateMachine {
    private static final boolean DBG = false;
    private static final String TAG = "BluetoothBondStateMachine";

    static final int CREATE_BOND = 1;
    static final int CANCEL_BOND = 2;
    static final int REMOVE_BOND = 3;
    static final int BONDING_STATE_CHANGE = 4;
    static final int SSP_REQUEST = 5;
    static final int PIN_REQUEST = 6;
    static final int UUID_UPDATE = 10;
    static final int BOND_STATE_NONE = 0;
    static final int BOND_STATE_BONDING = 1;
    static final int BOND_STATE_BONDED = 2;

    private AdapterService mAdapterService;
    private AdapterProperties mAdapterProperties;
    private RemoteDevices mRemoteDevices;
    private BluetoothAdapter mAdapter;

    private PendingCommandState mPendingCommandState = new PendingCommandState();
    private StableState mStableState = new StableState();

    public static final String OOBDATA = "oobdata";

    @VisibleForTesting Set<BluetoothDevice> mPendingBondedDevices = new HashSet<>();

    private BondStateMachine(AdapterService service, AdapterProperties prop,
            RemoteDevices remoteDevices) {
        super("BondStateMachine:");
        addState(mStableState);
        addState(mPendingCommandState);
        mRemoteDevices = remoteDevices;
        mAdapterService = service;
        mAdapterProperties = prop;
        mAdapter = BluetoothAdapter.getDefaultAdapter();
        setInitialState(mStableState);
    }

    public static BondStateMachine make(AdapterService service, AdapterProperties prop,
            RemoteDevices remoteDevices) {
        Log.d(TAG, "make");
        BondStateMachine bsm = new BondStateMachine(service, prop, remoteDevices);
        bsm.start();
        return bsm;
    }

    public void doQuit() {
        quitNow();
    }

    private void cleanup() {
        mAdapterService = null;
        mRemoteDevices = null;
        mAdapterProperties = null;
    }

    @Override
    protected void onQuitting() {
        cleanup();
    }

    private class StableState extends State {
        @Override
        public void enter() {
            infoLog("StableState(): Entering Off State");
        }

        @Override
        public boolean processMessage(Message msg) {

            BluetoothDevice dev = (BluetoothDevice) msg.obj;

            switch (msg.what) {

                case CREATE_BOND:
                    OobData oobData = null;
                    if (msg.getData() != null) {
                        oobData = msg.getData().getParcelable(OOBDATA);
                    }

                    createBond(dev, msg.arg1, oobData, true);
                    break;
                case REMOVE_BOND:
                    removeBond(dev, true);
                    break;
                case BONDING_STATE_CHANGE:
                    int newState = msg.arg1;
                /* if incoming pairing, transition to pending state */
                    if (newState == BluetoothDevice.BOND_BONDING) {
                        sendIntent(dev, newState, 0);
                        transitionTo(mPendingCommandState);
                    } else if (newState == BluetoothDevice.BOND_NONE) {
                    /* if the link key was deleted by the stack */
                        sendIntent(dev, newState, 0);
                    } else {
                        Log.e(TAG, "In stable state, received invalid newState: "
                                + state2str(newState));
                    }
                    break;
                case UUID_UPDATE:
                    if (mPendingBondedDevices.contains(dev)) {
                        sendIntent(dev, BluetoothDevice.BOND_BONDED, 0);
                    }
                    break;
                case CANCEL_BOND:
                default:
                    Log.e(TAG, "Received unhandled state: " + msg.what);
                    return false;
            }
            return true;
        }
    }


    private class PendingCommandState extends State {
        private final ArrayList<BluetoothDevice> mDevices = new ArrayList<BluetoothDevice>();

        @Override
        public void enter() {
            infoLog("Entering PendingCommandState State");
            BluetoothDevice dev = (BluetoothDevice) getCurrentMessage().obj;
        }

        @Override
        public boolean processMessage(Message msg) {
            BluetoothDevice dev = (BluetoothDevice) msg.obj;
            DeviceProperties devProp = mRemoteDevices.getDeviceProperties(dev);
            boolean result = false;
            if (mDevices.contains(dev) && msg.what != CANCEL_BOND
                    && msg.what != BONDING_STATE_CHANGE && msg.what != SSP_REQUEST
                    && msg.what != PIN_REQUEST) {
                deferMessage(msg);
                return true;
            }

            switch (msg.what) {
                case CREATE_BOND:
                    OobData oobData = null;
                    if (msg.getData() != null) {
                        oobData = msg.getData().getParcelable(OOBDATA);
                    }

                    result = createBond(dev, msg.arg1, oobData, false);
                    break;
                case REMOVE_BOND:
                    result = removeBond(dev, false);
                    break;
                case CANCEL_BOND:
                    result = cancelBond(dev);
                    break;
                case BONDING_STATE_CHANGE:
                    int newState = msg.arg1;
                    int reason = getUnbondReasonFromHALCode(msg.arg2);
                    // Bond is explicitly removed if we are in pending command state
                    if (newState == BluetoothDevice.BOND_NONE
                            && reason == BluetoothDevice.BOND_SUCCESS) {
                        reason = BluetoothDevice.UNBOND_REASON_REMOVED;
                    }
                    sendIntent(dev, newState, reason);
                    if (newState != BluetoothDevice.BOND_BONDING) {
                        /* this is either none/bonded, remove and transition */
                        result = !mDevices.remove(dev);
                        if (mDevices.isEmpty()) {
                            // Whenever mDevices is empty, then we need to
                            // set result=false. Else, we will end up adding
                            // the device to the list again. This prevents us
                            // from pairing with a device that we just unpaired
                            result = false;
                            transitionTo(mStableState);
                        }
                        if (newState == BluetoothDevice.BOND_NONE) {
                            mAdapterService.setPhonebookAccessPermission(dev,
                                    BluetoothDevice.ACCESS_UNKNOWN);
                            mAdapterService.setMessageAccessPermission(dev,
                                    BluetoothDevice.ACCESS_UNKNOWN);
                            mAdapterService.setSimAccessPermission(dev,
                                    BluetoothDevice.ACCESS_UNKNOWN);
                            // Set the profile Priorities to undefined
                            clearProfilePriority(dev);
                        }
                    } else if (!mDevices.contains(dev)) {
                        result = true;
                    }
                    break;
                case SSP_REQUEST:
                    int passkey = msg.arg1;
                    int variant = msg.arg2;
                    sendDisplayPinIntent(devProp.getAddress(), passkey, variant);
                    break;
                case PIN_REQUEST:
                    BluetoothClass btClass = dev.getBluetoothClass();
                    int btDeviceClass = btClass.getDeviceClass();
                    if (btDeviceClass == BluetoothClass.Device.PERIPHERAL_KEYBOARD || btDeviceClass
                            == BluetoothClass.Device.PERIPHERAL_KEYBOARD_POINTING) {
                        // Its a keyboard. Follow the HID spec recommendation of creating the
                        // passkey and displaying it to the user. If the keyboard doesn't follow
                        // the spec recommendation, check if the keyboard has a fixed PIN zero
                        // and pair.
                        //TODO: Maintain list of devices that have fixed pin
                        // Generate a variable 6-digit PIN in range of 100000-999999
                        // This is not truly random but good enough.
                        int pin = 100000 + (int) Math.floor((Math.random() * (999999 - 100000)));
                        sendDisplayPinIntent(devProp.getAddress(), pin,
                                BluetoothDevice.PAIRING_VARIANT_DISPLAY_PIN);
                        break;
                    }

                    if (msg.arg2 == 1) { // Minimum 16 digit pin required here
                        sendDisplayPinIntent(devProp.getAddress(), 0,
                                BluetoothDevice.PAIRING_VARIANT_PIN_16_DIGITS);
                    } else {
                        // In PIN_REQUEST, there is no passkey to display.So do not send the
                        // EXTRA_PAIRING_KEY type in the intent( 0 in SendDisplayPinIntent() )
                        sendDisplayPinIntent(devProp.getAddress(), 0,
                                BluetoothDevice.PAIRING_VARIANT_PIN);
                    }

                    break;
                default:
                    Log.e(TAG, "Received unhandled event:" + msg.what);
                    return false;
            }
            if (result) {
                mDevices.add(dev);
            }

            return true;
        }
    }

    private boolean cancelBond(BluetoothDevice dev) {
        if (dev.getBondState() == BluetoothDevice.BOND_BONDING) {
            byte[] addr = Utils.getBytesFromAddress(dev.getAddress());
            if (!mAdapterService.cancelBondNative(addr)) {
                Log.e(TAG, "Unexpected error while cancelling bond:");
            } else {
                return true;
            }
        }
        return false;
    }

    private boolean removeBond(BluetoothDevice dev, boolean transition) {
        if (dev.getBondState() == BluetoothDevice.BOND_BONDED) {
            byte[] addr = Utils.getBytesFromAddress(dev.getAddress());
            if (!mAdapterService.removeBondNative(addr)) {
                Log.e(TAG, "Unexpected error while removing bond:");
            } else {
                if (transition) {
                    transitionTo(mPendingCommandState);
                }
                return true;
            }

        }
        return false;
    }

    private boolean createBond(BluetoothDevice dev, int transport, OobData oobData,
            boolean transition) {
        if (dev.getBondState() == BluetoothDevice.BOND_NONE) {
            infoLog("Bond address is:" + dev);
            byte[] addr = Utils.getBytesFromAddress(dev.getAddress());
            boolean result;
            if (oobData != null) {
                result = mAdapterService.createBondOutOfBandNative(addr, transport, oobData);
            } else {
                result = mAdapterService.createBondNative(addr, transport);
            }
            StatsLog.write(StatsLog.BLUETOOTH_BOND_STATE_CHANGED,
                    mAdapterService.obfuscateAddress(dev), transport, dev.getType(),
                    BluetoothDevice.BOND_BONDING,
                    oobData == null ? BluetoothProtoEnums.BOND_SUB_STATE_UNKNOWN
                            : BluetoothProtoEnums.BOND_SUB_STATE_LOCAL_OOB_DATA_PROVIDED,
                    BluetoothProtoEnums.UNBOND_REASON_UNKNOWN);
            if (!result) {
                StatsLog.write(StatsLog.BLUETOOTH_BOND_STATE_CHANGED,
                        mAdapterService.obfuscateAddress(dev), transport, dev.getType(),
                        BluetoothDevice.BOND_NONE, BluetoothProtoEnums.BOND_SUB_STATE_UNKNOWN,
                        BluetoothDevice.UNBOND_REASON_REPEATED_ATTEMPTS);
                // Using UNBOND_REASON_REMOVED for legacy reason
                sendIntent(dev, BluetoothDevice.BOND_NONE, BluetoothDevice.UNBOND_REASON_REMOVED);
                return false;
            } else if (transition) {
                transitionTo(mPendingCommandState);
            }
            return true;
        }
        return false;
    }

    private void sendDisplayPinIntent(byte[] address, int pin, int variant) {
        Intent intent = new Intent(BluetoothDevice.ACTION_PAIRING_REQUEST);
        intent.putExtra(BluetoothDevice.EXTRA_DEVICE, mRemoteDevices.getDevice(address));
        if (pin != 0) {
            intent.putExtra(BluetoothDevice.EXTRA_PAIRING_KEY, pin);
        }
        intent.putExtra(BluetoothDevice.EXTRA_PAIRING_VARIANT, variant);
        intent.setFlags(Intent.FLAG_RECEIVER_FOREGROUND);
        // Workaround for Android Auto until pre-accepting pairing requests is added.
        intent.addFlags(Intent.FLAG_RECEIVER_INCLUDE_BACKGROUND);
        mAdapterService.sendOrderedBroadcast(intent, mAdapterService.BLUETOOTH_ADMIN_PERM);
    }

    @VisibleForTesting
    void sendIntent(BluetoothDevice device, int newState, int reason) {
        DeviceProperties devProp = mRemoteDevices.getDeviceProperties(device);
        int oldState = BluetoothDevice.BOND_NONE;
        if (newState != BluetoothDevice.BOND_NONE
                && newState != BluetoothDevice.BOND_BONDING
                && newState != BluetoothDevice.BOND_BONDED) {
            infoLog("Invalid bond state " + newState);
            return;
        }
        if (devProp != null) {
            oldState = devProp.getBondState();
        }
        if (mPendingBondedDevices.contains(device)) {
            mPendingBondedDevices.remove(device);
            if (oldState == BluetoothDevice.BOND_BONDED) {
                if (newState == BluetoothDevice.BOND_BONDING) {
                    mAdapterProperties.onBondStateChanged(device, newState);
                }
                oldState = BluetoothDevice.BOND_BONDING;
            } else {
                // Should not enter here.
                throw new IllegalArgumentException("Invalid old state " + oldState);
            }
        }
        if (oldState == newState) {
            return;
        }
<<<<<<< HEAD
        StatsLog.write(StatsLog.BLUETOOTH_BOND_STATE_CHANGED,
                mAdapterService.obfuscateAddress(device), 0, device.getType(),
                newState, BluetoothProtoEnums.BOND_SUB_STATE_UNKNOWN, reason);
=======

>>>>>>> 530b26e1
        mAdapterProperties.onBondStateChanged(device, newState);

        if ((devProp.getDeviceType() == BluetoothDevice.DEVICE_TYPE_CLASSIC
                || devProp.getDeviceType() == BluetoothDevice.DEVICE_TYPE_DUAL)
                && newState == BluetoothDevice.BOND_BONDED && devProp.getUuids() == null) {
            infoLog(device + " is bonded, wait for SDP complete to broadcast bonded intent");
            if (!mPendingBondedDevices.contains(device)) {
                mPendingBondedDevices.add(device);
            }
            if (oldState == BluetoothDevice.BOND_NONE) {
                // Broadcast NONE->BONDING for NONE->BONDED case.
                newState = BluetoothDevice.BOND_BONDING;
            } else {
                return;
            }
        }

        Intent intent = new Intent(BluetoothDevice.ACTION_BOND_STATE_CHANGED);
        intent.putExtra(BluetoothDevice.EXTRA_DEVICE, device);
        intent.putExtra(BluetoothDevice.EXTRA_BOND_STATE, newState);
        intent.putExtra(BluetoothDevice.EXTRA_PREVIOUS_BOND_STATE, oldState);
        if (newState == BluetoothDevice.BOND_NONE) {
            intent.putExtra(BluetoothDevice.EXTRA_REASON, reason);
        }
        mAdapterService.sendBroadcastAsUser(intent, UserHandle.ALL, AdapterService.BLUETOOTH_PERM);
        infoLog("Bond State Change Intent:" + device + " " + state2str(oldState) + " => "
                + state2str(newState));
    }

    void bondStateChangeCallback(int status, byte[] address, int newState) {
        BluetoothDevice device = mRemoteDevices.getDevice(address);

        if (device == null) {
            infoLog("No record of the device:" + device);
            // This device will be added as part of the BONDING_STATE_CHANGE intent processing
            // in sendIntent above
            device = mAdapter.getRemoteDevice(Utils.getAddressStringFromByte(address));
        }

        infoLog("bondStateChangeCallback: Status: " + status + " Address: " + device + " newState: "
                + newState);

        Message msg = obtainMessage(BONDING_STATE_CHANGE);
        msg.obj = device;

        if (newState == BOND_STATE_BONDED) {
            msg.arg1 = BluetoothDevice.BOND_BONDED;
        } else if (newState == BOND_STATE_BONDING) {
            msg.arg1 = BluetoothDevice.BOND_BONDING;
        } else {
            msg.arg1 = BluetoothDevice.BOND_NONE;
        }
        msg.arg2 = status;

        sendMessage(msg);
    }

    void sspRequestCallback(byte[] address, byte[] name, int cod, int pairingVariant, int passkey) {
        //TODO(BT): Get wakelock and update name and cod
        BluetoothDevice bdDevice = mRemoteDevices.getDevice(address);
        if (bdDevice == null) {
            mRemoteDevices.addDeviceProperties(address);
        }
        infoLog("sspRequestCallback: " + address + " name: " + name + " cod: " + cod
                + " pairingVariant " + pairingVariant + " passkey: " + passkey);
        int variant;
        boolean displayPasskey = false;
        switch (pairingVariant) {

            case AbstractionLayer.BT_SSP_VARIANT_PASSKEY_CONFIRMATION:
                variant = BluetoothDevice.PAIRING_VARIANT_PASSKEY_CONFIRMATION;
                displayPasskey = true;
                break;

            case AbstractionLayer.BT_SSP_VARIANT_CONSENT:
                variant = BluetoothDevice.PAIRING_VARIANT_CONSENT;
                break;

            case AbstractionLayer.BT_SSP_VARIANT_PASSKEY_ENTRY:
                variant = BluetoothDevice.PAIRING_VARIANT_PASSKEY;
                break;

            case AbstractionLayer.BT_SSP_VARIANT_PASSKEY_NOTIFICATION:
                variant = BluetoothDevice.PAIRING_VARIANT_DISPLAY_PASSKEY;
                displayPasskey = true;
                break;

            default:
                errorLog("SSP Pairing variant not present");
                return;
        }
        BluetoothDevice device = mRemoteDevices.getDevice(address);
        if (device == null) {
            warnLog("Device is not known for:" + Utils.getAddressStringFromByte(address));
            mRemoteDevices.addDeviceProperties(address);
            device = Objects.requireNonNull(mRemoteDevices.getDevice(address));
        }

        StatsLog.write(StatsLog.BLUETOOTH_BOND_STATE_CHANGED,
                mAdapterService.obfuscateAddress(device), 0, device.getType(),
                BluetoothDevice.BOND_BONDING,
                BluetoothProtoEnums.BOND_SUB_STATE_LOCAL_SSP_REQUESTED, 0);

        Message msg = obtainMessage(SSP_REQUEST);
        msg.obj = device;
        if (displayPasskey) {
            msg.arg1 = passkey;
        }
        msg.arg2 = variant;
        sendMessage(msg);
    }

    void pinRequestCallback(byte[] address, byte[] name, int cod, boolean min16Digits) {
        //TODO(BT): Get wakelock and update name and cod

        BluetoothDevice bdDevice = mRemoteDevices.getDevice(address);
        if (bdDevice == null) {
            mRemoteDevices.addDeviceProperties(address);
            bdDevice = Objects.requireNonNull(mRemoteDevices.getDevice(address));
        }

        StatsLog.write(StatsLog.BLUETOOTH_BOND_STATE_CHANGED,
                mAdapterService.obfuscateAddress(bdDevice), 0, bdDevice.getType(),
                BluetoothDevice.BOND_BONDING,
                BluetoothProtoEnums.BOND_SUB_STATE_LOCAL_PIN_REQUESTED, 0);

        infoLog("pinRequestCallback: " + address + " name:" + name + " cod:" + cod);

        Message msg = obtainMessage(PIN_REQUEST);
        msg.obj = bdDevice;
        msg.arg2 = min16Digits ? 1 : 0; // Use arg2 to pass the min16Digit boolean

        sendMessage(msg);
    }

    private void clearProfilePriority(BluetoothDevice device) {
        HidHostService hidService = HidHostService.getHidHostService();
        A2dpService a2dpService = A2dpService.getA2dpService();
        HeadsetService headsetService = HeadsetService.getHeadsetService();
        HeadsetClientService headsetClientService = HeadsetClientService.getHeadsetClientService();
        A2dpSinkService a2dpSinkService = A2dpSinkService.getA2dpSinkService();
        PbapClientService pbapClientService = PbapClientService.getPbapClientService();

        if (hidService != null) {
            hidService.setPriority(device, BluetoothProfile.PRIORITY_UNDEFINED);
        }
        if (a2dpService != null) {
            a2dpService.setPriority(device, BluetoothProfile.PRIORITY_UNDEFINED);
        }
        if (headsetService != null) {
            headsetService.setPriority(device, BluetoothProfile.PRIORITY_UNDEFINED);
        }
        if (headsetClientService != null) {
            headsetClientService.setPriority(device, BluetoothProfile.PRIORITY_UNDEFINED);
        }
        if (a2dpSinkService != null) {
            a2dpSinkService.setPriority(device, BluetoothProfile.PRIORITY_UNDEFINED);
        }
        if (pbapClientService != null) {
            pbapClientService.setPriority(device, BluetoothProfile.PRIORITY_UNDEFINED);
        }
    }

    private String state2str(int state) {
        if (state == BluetoothDevice.BOND_NONE) {
            return "BOND_NONE";
        } else if (state == BluetoothDevice.BOND_BONDING) {
            return "BOND_BONDING";
        } else if (state == BluetoothDevice.BOND_BONDED) {
            return "BOND_BONDED";
        } else return "UNKNOWN(" + state + ")";
    }

    private void infoLog(String msg) {
        Log.i(TAG, msg);
    }

    private void errorLog(String msg) {
        Log.e(TAG, msg);
    }

    private void warnLog(String msg) {
        Log.w(TAG, msg);
    }

    private int getUnbondReasonFromHALCode(int reason) {
        if (reason == AbstractionLayer.BT_STATUS_SUCCESS) {
            return BluetoothDevice.BOND_SUCCESS;
        } else if (reason == AbstractionLayer.BT_STATUS_RMT_DEV_DOWN) {
            return BluetoothDevice.UNBOND_REASON_REMOTE_DEVICE_DOWN;
        } else if (reason == AbstractionLayer.BT_STATUS_AUTH_FAILURE) {
            return BluetoothDevice.UNBOND_REASON_AUTH_FAILED;
        } else if (reason == AbstractionLayer.BT_STATUS_AUTH_REJECTED) {
            return BluetoothDevice.UNBOND_REASON_AUTH_REJECTED;
        } else if (reason == AbstractionLayer.BT_STATUS_AUTH_TIMEOUT) {
            return BluetoothDevice.UNBOND_REASON_AUTH_TIMEOUT;
        }

        /* default */
        return BluetoothDevice.UNBOND_REASON_REMOVED;
    }
}<|MERGE_RESOLUTION|>--- conflicted
+++ resolved
@@ -41,12 +41,9 @@
 import com.android.internal.util.StateMachine;
 
 import java.util.ArrayList;
-<<<<<<< HEAD
 import java.util.Objects;
-=======
 import java.util.HashSet;
 import java.util.Set;
->>>>>>> 530b26e1
 
 /**
  * This state machine handles Bluetooth Adapter State.
@@ -389,13 +386,9 @@
         if (oldState == newState) {
             return;
         }
-<<<<<<< HEAD
         StatsLog.write(StatsLog.BLUETOOTH_BOND_STATE_CHANGED,
                 mAdapterService.obfuscateAddress(device), 0, device.getType(),
                 newState, BluetoothProtoEnums.BOND_SUB_STATE_UNKNOWN, reason);
-=======
-
->>>>>>> 530b26e1
         mAdapterProperties.onBondStateChanged(device, newState);
 
         if ((devProp.getDeviceType() == BluetoothDevice.DEVICE_TYPE_CLASSIC
