--- conflicted
+++ resolved
@@ -539,15 +539,8 @@
 
             mAlarmManager = (AlarmManager) mService.getSystemService(Context.ALARM_SERVICE);
             Intent batchIntent = new Intent(ACTION_REFRESH_BATCHED_SCAN, null);
-<<<<<<< HEAD
-            // TODO(b/171825892) Please replace FLAG_MUTABLE_UNAUDITED below
-            // with either FLAG_IMMUTABLE (recommended) or FLAG_MUTABLE.
-            mBatchScanIntervalIntent = PendingIntent.getBroadcast(mService, 0, batchIntent,
-                    PendingIntent.FLAG_MUTABLE_UNAUDITED);
-=======
             mBatchScanIntervalIntent = PendingIntent.getBroadcast(mService, 0, batchIntent,
                     PendingIntent.FLAG_IMMUTABLE);
->>>>>>> 69a065d8
             IntentFilter filter = new IntentFilter();
             filter.addAction(ACTION_REFRESH_BATCHED_SCAN);
             mBatchAlarmReceiver = new BroadcastReceiver() {
