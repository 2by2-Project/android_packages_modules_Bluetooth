--- conflicted
+++ resolved
@@ -138,11 +138,7 @@
 
     // NOTE: the value is not "final" - it is modified in the unit tests
     @VisibleForTesting
-<<<<<<< HEAD
-    static int sConnectTimeoutMs = BassConstants.CONNECT_TIMEOUT_MS;
-=======
     private int mConnectTimeoutMs;
->>>>>>> f9b338a7
 
     /*key is combination of sourceId, Address and advSid for this hashmap*/
     private final Map<Integer, BluetoothLeBroadcastReceiveState>
@@ -193,12 +189,8 @@
     BluetoothGatt mBluetoothGatt = null;
     BluetoothGattCallback mGattCallback = null;
 
-<<<<<<< HEAD
-    BassClientStateMachine(BluetoothDevice device, BassClientService svc, Looper looper) {
-=======
     BassClientStateMachine(BluetoothDevice device, BassClientService svc, Looper looper,
             int connectTimeoutMs) {
->>>>>>> f9b338a7
         super(TAG + "(" + device.toString() + ")", looper);
         mDevice = device;
         mService = svc;
@@ -1156,11 +1148,7 @@
         public void enter() {
             log("Enter Connecting(" + mDevice + "): "
                     + messageWhatToString(getCurrentMessage().what));
-<<<<<<< HEAD
-            sendMessageDelayed(CONNECT_TIMEOUT, mDevice, sConnectTimeoutMs);
-=======
             sendMessageDelayed(CONNECT_TIMEOUT, mDevice, mConnectTimeoutMs);
->>>>>>> f9b338a7
             broadcastConnectionState(
                     mDevice, mLastConnectionState, BluetoothProfile.STATE_CONNECTING);
         }
@@ -1816,11 +1804,7 @@
         public void enter() {
             log("Enter Disconnecting(" + mDevice + "): "
                     + messageWhatToString(getCurrentMessage().what));
-<<<<<<< HEAD
-            sendMessageDelayed(CONNECT_TIMEOUT, mDevice, sConnectTimeoutMs);
-=======
             sendMessageDelayed(CONNECT_TIMEOUT, mDevice, mConnectTimeoutMs);
->>>>>>> f9b338a7
             broadcastConnectionState(
                     mDevice, mLastConnectionState, BluetoothProfile.STATE_DISCONNECTING);
         }
